/*
 * Copyright 2000-2018 Vaadin Ltd.
 *
 * Licensed under the Apache License, Version 2.0 (the "License"); you may not
 * use this file except in compliance with the License. You may obtain a copy of
 * the License at
 *
 * http://www.apache.org/licenses/LICENSE-2.0
 *
 * Unless required by applicable law or agreed to in writing, software
 * distributed under the License is distributed on an "AS IS" BASIS, WITHOUT
 * WARRANTIES OR CONDITIONS OF ANY KIND, either express or implied. See the
 * License for the specific language governing permissions and limitations under
 * the License.
 */
package com.vaadin.ui;

import java.io.Serializable;
import java.util.Collection;
import java.util.Locale;
import java.util.Objects;

import org.jsoup.nodes.Attributes;
import org.jsoup.nodes.Element;

import com.vaadin.shared.ui.colorpicker.AbstractColorPickerState;
import com.vaadin.shared.ui.colorpicker.Color;
import com.vaadin.shared.ui.colorpicker.ColorPickerServerRpc;
import com.vaadin.ui.components.colorpicker.ColorPickerPopup;
import com.vaadin.ui.declarative.DesignAttributeHandler;
import com.vaadin.ui.declarative.DesignContext;

/**
 * An abstract class that defines default implementation for a color picker
 * component.
 *
 * @since 7.0.0
 */
public abstract class AbstractColorPicker extends AbstractField<Color> {

    /**
     * Interface for converting 2d-coordinates to a Color.
     */
    public interface Coordinates2Color extends Serializable {

        /**
         * Calculates a color from coordinates.
         *
         * @param x
         *            the x-coordinate
         * @param y
         *            the y-coordinate
         *
         * @return the color
         */
        public Color calculate(int x, int y);

        /**
         * Calculates coordinates from a color.
         *
         * @param c
         *            the c
         *
         * @return the integer array with the coordinates
         */
        public int[] calculate(Color c);
    }

    /**
     * The style of the color picker popup.
     */
    public enum PopupStyle {
        /** A full popup with all tabs visible. */
        POPUP_NORMAL("normal"),

        /** A simple popup with only the swatches (palette) tab. */
        POPUP_SIMPLE("simple");

        private final String style;

        PopupStyle(String styleName) {
            style = styleName;
        }

        @Override
        public String toString() {
            return style;
        }
    }

    protected static final String STYLENAME_DEFAULT = "v-colorpicker";
    protected static final String STYLENAME_BUTTON = "v-button";
    protected static final String STYLENAME_AREA = "v-colorpicker-area";

    protected PopupStyle popupStyle = PopupStyle.POPUP_NORMAL;

    private ColorPickerPopup window;

    /** The currently selected color. */
    protected Color color;

    private UI parent;

    private String popupCaption = null;
    private int positionX = 0;
    private int positionY = 0;

    protected boolean rgbVisible = true;
    protected boolean hsvVisible = true;
    protected boolean swatchesVisible = true;
    protected boolean historyVisible = true;
    protected boolean textfieldVisible = true;
    private boolean modal;

    private ColorPickerServerRpc rpc = new ColorPickerServerRpc() {
        @Override
        public void openPopup(boolean openPopup) {
            showPopup(openPopup);
        }

        @Override
        public void changeColor(String col) {
            Color valueC = new Color(
                    Integer.parseInt(col.substring(1, col.length()), 16));
            color = valueC;
            setValue(color,true);
        }
    };

    /**
     * Instantiates a new color picker.
     */
    public AbstractColorPicker() {
        this("Colors", Color.WHITE);
    }

    /**
     * Instantiates a new color picker.
     *
     * @param popupCaption
     *            the caption of the popup window
     */
    public AbstractColorPicker(String popupCaption) {
        this(popupCaption, Color.WHITE);
    }

    /**
     * Instantiates a new color picker.
     *
     * @param popupCaption
     *            the caption of the popup window
     * @param initialColor
     *            the initial color
     */
    public AbstractColorPicker(String popupCaption, Color initialColor) {
        super();
        registerRpc(rpc);
        setValue(initialColor);
        this.popupCaption = popupCaption;
        setDefaultStyles();
        setCaption("");
    }

    /**
     * Returns the current selected color of this color picker.
     *
     * @return the selected color, not null
     */
    @Override
    public Color getValue() {
        return color;
    }

    /**
     * Sets the selected color of this color picker. If the new color is not
     * equal to getValue(), fires a {@link ValueChangeEvent}.
     *
     * @param color
     *            the new selected color, not null
     * @throws NullPointerException
     *             if {@code color} is {@code null}
     */
    @Override
    public void setValue(Color color) {
        Objects.requireNonNull(color, "color cannot be null");
        super.setValue(color);
        if (window != null) {
            window.setValue(color);
        }
    }

    /**
     * Set true if the component should show a default caption (css-code for the
     * currently selected color, e.g. #ffffff) when no other caption is
     * available.
     *
     * @param enabled
     *            {@code true} to enable the default caption, {@code false} to
     *            disable
     */
    public void setDefaultCaptionEnabled(boolean enabled) {
        getState().showDefaultCaption = enabled;
    }

    /**
     * Returns true if the component shows the default caption (css-code for the
     * currently selected color, e.g. #ffffff) if no other caption is available.
     *
     * @return {@code true} if the default caption is enabled, {@code false}
     *         otherwise
     */
    public boolean isDefaultCaptionEnabled() {
        return getState(false).showDefaultCaption;
    }

    /**
     * Sets the position of the popup window.
     *
     * @param x
     *            the x-coordinate
     * @param y
     *            the y-coordinate
     */
    public void setPosition(int x, int y) {
        positionX = x;
        positionY = y;

        if (window != null) {
            window.setPositionX(x);
            window.setPositionY(y);
        }
    }

    /**
     * Sets the style of the popup window.
     *
     * @param style
     *            the popup window style
     */
    public void setPopupStyle(PopupStyle style) {
        popupStyle = style;

        switch (style) {
        case POPUP_NORMAL:
            setRGBVisibility(true);
            setHSVVisibility(true);
            setSwatchesVisibility(true);
            setHistoryVisibility(true);
            setTextfieldVisibility(true);
            break;

        case POPUP_SIMPLE:
            setRGBVisibility(false);
            setHSVVisibility(false);
            setSwatchesVisibility(true);
            setHistoryVisibility(false);
            setTextfieldVisibility(false);
            break;

        default:
            assert false : "Unknown popup style " + style;
        }
    }

    /**
     * Gets the style for the popup window.
     *
     * @since 7.5.0
     * @return popup window style
     */
    public PopupStyle getPopupStyle() {
        return popupStyle;
    }

    /**
     * Sets the visibility of the RGB tab.
     *
     * @param visible
     *            {@code true} to display the RGB tab, {@code false} to hide it
     */
    public void setRGBVisibility(boolean visible) {

        if (!visible && !hsvVisible && !swatchesVisible) {
            throw new IllegalArgumentException("Cannot hide all tabs.");
        }

        rgbVisible = visible;
        if (window != null) {
            window.setRGBTabVisible(visible);
        }
    }

    /**
     * Gets the visibility of the RGB Tab.
     *
     * @since 7.5.0
     * @return visibility of the RGB tab
     */
    public boolean getRGBVisibility() {
        return rgbVisible;
    }

    /**
     * Sets the visibility of the HSV Tab.
     *
     * @param visible
     *            {@code true} to display the HSV tab, {@code false} to hide it
     */
    public void setHSVVisibility(boolean visible) {
        if (!visible && !rgbVisible && !swatchesVisible) {
            throw new IllegalArgumentException("Cannot hide all tabs.");
        }

        hsvVisible = visible;
        if (window != null) {
            window.setHSVTabVisible(visible);
        }
    }

    /**
     * Gets the visibility of the HSV tab.
     *
     * @since 7.5.0
     * @return {@code true} if the HSV tab is currently displayed, {@code false}
     *         otherwise
     */
    public boolean getHSVVisibility() {
        return hsvVisible;
    }

    /**
     * Sets the visibility of the Swatches (palette) tab.
     *
     * @param visible
     *            {@code true} to display the Swatches tab, {@code false} to
     *            hide it
     */
    public void setSwatchesVisibility(boolean visible) {
        if (!visible && !hsvVisible && !rgbVisible) {
            throw new IllegalArgumentException("Cannot hide all tabs.");
        }

        swatchesVisible = visible;
        if (window != null) {
            window.setSwatchesTabVisible(visible);
        }
    }

    /**
     * Gets the visibility of the Swatches (palette) tab.
     *
     * @since 7.5.0
     * @return {@code true} if the Swatches tab is currently displayed,
     *         {@code false} otherwise
     */
    public boolean getSwatchesVisibility() {
        return swatchesVisible;
    }

    /**
     * Sets the visibility of the color history, displaying recently picked
     * colors.
     *
     * @param visible
     *            {@code true} to display the history, {@code false} to hide it
     */
    public void setHistoryVisibility(boolean visible) {
        historyVisible = visible;
        if (window != null) {
            window.setHistoryVisible(visible);
        }
    }

    /**
     * Gets the visibility of the Color history.
     *
     * @since 7.5.0
     * @return {@code true} if the history is currently displayed, {@code false}
     *         otherwise
     */
    public boolean getHistoryVisibility() {
        return historyVisible;
    }

    /**
     * Sets the visibility of the CSS color code text field.
     *
     * @param visible
     *            {@code true} to display the CSS text field, {@code false} to
     *            hide it
     */
    public void setTextfieldVisibility(boolean visible) {
        textfieldVisible = visible;
        if (window != null) {
            window.setPreviewVisible(visible);
        }
    }

    /**
     * Gets the visibility of CSS color code text field.
     *
     * @since 7.5.0
     * @return {@code true} if the CSS text field is currently displayed,
     *         {@code false} otherwise
     */
    public boolean getTextfieldVisibility() {
        return textfieldVisible;
    }

    @Override
    protected AbstractColorPickerState getState() {
        return (AbstractColorPickerState) super.getState();
    }

    @Override
    protected AbstractColorPickerState getState(boolean markAsDirty) {
        return (AbstractColorPickerState) super.getState(markAsDirty);
    }

    /**
     * Sets the default styles of the component.
     */
    protected abstract void setDefaultStyles();

    /**
     * Shows a popup-window for color selection.
     */
    public void showPopup() {
        showPopup(true);
    }

    /**
     * Hides a popup-window for color selection.
     */
    public void hidePopup() {
        showPopup(false);
    }

    /**
     * Shows or hides the popup window depending on the given parameter. If
     * there is no such window yet, one is created.
     *
     * @param open
     *            {@code true} to display the popup, {@code false} to hide it
     */
    protected void showPopup(boolean open) {
        if (open && !isReadOnly()) {
            if (parent == null) {
                parent = getUI();
            }

            Color color = getValue();

            if (window == null) {
                window = new ColorPickerPopup(color);
                window.setCaption(popupCaption);

                window.setRGBTabVisible(rgbVisible);
                window.setHSVTabVisible(hsvVisible);
                window.setSwatchesTabVisible(swatchesVisible);
                window.setHistoryVisible(historyVisible);
                window.setPreviewVisible(textfieldVisible);

                window.addCloseListener(
                        event -> getState().popupVisible = false);
                window.addValueChangeListener(event -> {
                    setValue(event.getValue());
                    rpc.changeColor(event.getValue().getCSS());
                });
                window.getHistory().setValue(color);
                window.setPositionX(positionX);
                window.setPositionY(positionY);
                window.setVisible(true);
<<<<<<< HEAD
                window.setModal(modal);
=======
                window.setValue(color);

>>>>>>> 564fa8fa
                parent.addWindow(window);
                window.focus();

            } else if (!parent.equals(window.getParent())) {

                window.setRGBTabVisible(rgbVisible);
                window.setHSVTabVisible(hsvVisible);
                window.setSwatchesTabVisible(swatchesVisible);
                window.setHistoryVisible(historyVisible);
                window.setPreviewVisible(textfieldVisible);

                window.setValue(color);
                window.getHistory().setValue(color);
                window.setVisible(true);
                window.setModal(modal);
                parent.addWindow(window);
                window.focus();
            }
            window.setValue(color);

        } else if (window != null) {
            window.setVisible(false);
            parent.removeWindow(window);
        }
        getState().popupVisible = open;
    }

    @Override
    public void readDesign(Element design, DesignContext designContext) {
        super.readDesign(design, designContext);

        Attributes attributes = design.attributes();
        if (design.hasAttr("color")) {
            // Ignore the # character
            String hexColor = DesignAttributeHandler
                    .readAttribute("color", attributes, String.class)
                    .substring(1);
            doSetValue(new Color(Integer.parseInt(hexColor, 16)));
        }
        if (design.hasAttr("popup-style")) {
            setPopupStyle(PopupStyle.valueOf("POPUP_"
                    + attributes.get("popup-style").toUpperCase(Locale.ROOT)));
        }
        if (design.hasAttr("position")) {
            String[] position = attributes.get("position").split(",");
            setPosition(Integer.parseInt(position[0]),
                    Integer.parseInt(position[1]));
        }
    }

    @Override
    public void writeDesign(Element design, DesignContext designContext) {
        super.writeDesign(design, designContext);

        Attributes attribute = design.attributes();
        DesignAttributeHandler.writeAttribute("color", attribute,
                getValue().getCSS(), Color.WHITE.getCSS(), String.class,
                designContext);
        DesignAttributeHandler.writeAttribute("popup-style", attribute,
                popupStyle == PopupStyle.POPUP_NORMAL ? "normal" : "simple",
                "normal", String.class, designContext);
        DesignAttributeHandler.writeAttribute("position", attribute,
                positionX + "," + positionY, "0,0", String.class,
                designContext);
    }

    @Override
    protected Collection<String> getCustomAttributes() {
        Collection<String> result = super.getCustomAttributes();
        result.add("color");
        result.add("position");
        result.add("popup-style");
        return result;
    }

    @Override
    protected void doSetValue(Color color) {
        this.color = color;
        getState().color = color.getCSS();
    }

    @Override
    public Color getEmptyValue() {
        return Color.WHITE;
    }

    /**
     *
     * @since
     */
    public void setModal(boolean modal) {
        this.modal = modal;
    }

    /**
     *
     * @since
     */
    public boolean isModal() {
        return this.modal;
    }
}<|MERGE_RESOLUTION|>--- conflicted
+++ resolved
@@ -123,7 +123,7 @@
             Color valueC = new Color(
                     Integer.parseInt(col.substring(1, col.length()), 16));
             color = valueC;
-            setValue(color,true);
+            setValue(color, true);
         }
     };
 
@@ -471,12 +471,9 @@
                 window.setPositionX(positionX);
                 window.setPositionY(positionY);
                 window.setVisible(true);
-<<<<<<< HEAD
+                window.setValue(color);
                 window.setModal(modal);
-=======
-                window.setValue(color);
-
->>>>>>> 564fa8fa
+
                 parent.addWindow(window);
                 window.focus();
 
