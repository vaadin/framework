/*
 * Copyright 2000-2018 Vaadin Ltd.
 *
 * Licensed under the Apache License, Version 2.0 (the "License"); you may not
 * use this file except in compliance with the License. You may obtain a copy of
 * the License at
 *
 * http://www.apache.org/licenses/LICENSE-2.0
 *
 * Unless required by applicable law or agreed to in writing, software
 * distributed under the License is distributed on an "AS IS" BASIS, WITHOUT
 * WARRANTIES OR CONDITIONS OF ANY KIND, either express or implied. See the
 * License for the specific language governing permissions and limitations under
 * the License.
 */
package com.vaadin.client.widget.grid.selection;

import java.util.Collection;
import java.util.HashSet;

import com.google.gwt.animation.client.AnimationScheduler;
import com.google.gwt.animation.client.AnimationScheduler.AnimationCallback;
import com.google.gwt.animation.client.AnimationScheduler.AnimationHandle;
import com.google.gwt.core.client.GWT;
import com.google.gwt.dom.client.BrowserEvents;
import com.google.gwt.dom.client.Element;
import com.google.gwt.dom.client.NativeEvent;
import com.google.gwt.dom.client.TableElement;
import com.google.gwt.dom.client.TableRowElement;
import com.google.gwt.dom.client.TableSectionElement;
import com.google.gwt.event.dom.client.ClickEvent;
import com.google.gwt.event.dom.client.ClickHandler;
import com.google.gwt.event.dom.client.KeyCodes;
import com.google.gwt.event.dom.client.KeyUpEvent;
import com.google.gwt.event.dom.client.KeyUpHandler;
import com.google.gwt.event.dom.client.MouseDownEvent;
import com.google.gwt.event.dom.client.MouseDownHandler;
import com.google.gwt.event.dom.client.TouchStartEvent;
import com.google.gwt.event.dom.client.TouchStartHandler;
import com.google.gwt.event.shared.HandlerRegistration;
import com.google.gwt.user.client.Event;
import com.google.gwt.user.client.Event.NativePreviewEvent;
import com.google.gwt.user.client.Event.NativePreviewHandler;
import com.google.gwt.user.client.ui.CheckBox;
import com.vaadin.client.VConsole;
import com.vaadin.client.WidgetUtil;
import com.vaadin.client.renderers.ClickableRenderer;
import com.vaadin.client.widget.grid.CellReference;
import com.vaadin.client.widget.grid.RendererCellReference;
import com.vaadin.client.widget.grid.events.GridEnabledHandler;
import com.vaadin.client.widget.grid.events.GridSelectionAllowedEvent;
import com.vaadin.client.widget.grid.events.GridSelectionAllowedHandler;
import com.vaadin.client.widgets.Escalator.AbstractRowContainer;
import com.vaadin.client.widgets.Grid;

/**
 * Renderer showing multi selection check boxes.
 *
 * @author Vaadin Ltd
 * @param <T>
 *            the type of the associated grid
 * @since 7.4
 */
public class MultiSelectionRenderer<T>
        extends ClickableRenderer<Boolean, CheckBox> {

    private static final String SELECTION_CHECKBOX_CLASSNAME = "-selection-checkbox";

    /** The size of the autoscroll area, both top and bottom. */
    private static final int SCROLL_AREA_GRADIENT_PX = 100;

    /** The maximum number of pixels per second to autoscroll. */
    private static final int SCROLL_TOP_SPEED_PX_SEC = 500;

    /**
     * The minimum area where the grid doesn't scroll while the pointer is
     * pressed.
     */
    private static final int MIN_NO_AUTOSCROLL_AREA_PX = 50;

    /**
     * Handler for MouseDown and TouchStart events for selection checkboxes.
     *
     * @since 7.5
     */
    private final class CheckBoxEventHandler
            implements MouseDownHandler, TouchStartHandler, ClickHandler,
            GridEnabledHandler, GridSelectionAllowedHandler, KeyUpHandler {
        private final CheckBox checkBox;

        /**
         * @param checkBox
         *            checkbox widget for this handler
         */
        private CheckBoxEventHandler(CheckBox checkBox) {
            this.checkBox = checkBox;
        }

        @Override
        public void onMouseDown(MouseDownEvent event) {
            if (checkBox.isEnabled()) {
                if (event.getNativeButton() == NativeEvent.BUTTON_LEFT) {
                    startDragSelect(event.getNativeEvent(),
                            checkBox.getElement());
                }
            }
        }

        @Override
        public void onTouchStart(TouchStartEvent event) {
            if (checkBox.isEnabled()) {
                startDragSelect(event.getNativeEvent(), checkBox.getElement());
            }
        }

        @Override
        public void onClick(ClickEvent event) {
            // Clicking is already handled with MultiSelectionRenderer
            event.preventDefault();
            event.stopPropagation();
        }

        @Override
        public void onKeyUp(KeyUpEvent event) {
            if (event.getNativeKeyCode() != KeyCodes.KEY_SPACE
                    || !checkBox.isEnabled()) {
                return;
            }
            int logicalRow = getLogicalRowIndex(grid, checkBox.getElement());
            setSelected(logicalRow, !isSelected(logicalRow));
            event.preventDefault();
            event.stopPropagation();
        }

        @Override
        public void onEnabled(boolean enabled) {
            updateEnable();
        }

        @Override
        public void onSelectionAllowed(GridSelectionAllowedEvent event) {
            updateEnable();
        }

        private void updateEnable() {
            checkBox.setEnabled(grid.isEnabled()
                    && grid.getSelectionModel().isSelectionAllowed());
        }
    }

    /**
     * This class's main objective is to listen when to stop autoscrolling, and
     * make sure everything stops accordingly.
     */
    private class TouchEventHandler implements NativePreviewHandler {
        @Override
        public void onPreviewNativeEvent(final NativePreviewEvent event) {
            switch (event.getTypeInt()) {
            case Event.ONTOUCHSTART: {
                if (event.getNativeEvent().getTouches().length() == 1) {
                    /*
                     * Something has dropped a touchend/touchcancel and the
                     * scroller is most probably running amok. Let's cancel it
                     * and pretend that everything's going as expected
                     *
                     * Because this is a preview, this code is run before the
                     * event handler in MultiSelectionRenderer.onBrowserEvent.
                     * Therefore, we can simply kill everything and let that
                     * method restart things as they should.
                     */
                    autoScrollHandler.stop();

                    /*
                     * Related TODO: investigate why iOS seems to ignore a
                     * touchend/touchcancel when frames are dropped, and/or if
                     * something can be done about that.
                     */
                }
                break;
            }

            case Event.ONTOUCHMOVE:
                event.cancel();
                break;

            case Event.ONTOUCHEND:
            case Event.ONTOUCHCANCEL:
                /*
                 * Remember: targetElement is always where touchstart started,
                 * not where the finger is pointing currently.
                 */
                final Element targetElement = Element
                        .as(event.getNativeEvent().getEventTarget());
                if (isInFirstColumn(targetElement)) {
                    removeNativeHandler();
                    event.cancel();
                }
                break;
            }
        }

        private boolean isInFirstColumn(final Element element) {
            if (element == null) {
                return false;
            }
            final Element tbody = getTbodyElement();

            if (tbody == null || !tbody.isOrHasChild(element)) {
                return false;
            }

            /*
             * The null-parent in the while clause is in the case where element
             * is an immediate tr child in the tbody. Should never happen in
             * internal code, but hey...
             */
            Element cursor = element;
            while (cursor.getParentElement() != null
                    && cursor.getParentElement().getParentElement() != tbody) {
                cursor = cursor.getParentElement();
            }

            final Element tr = cursor.getParentElement();
            return tr.getFirstChildElement().equals(cursor);
        }
    }

    /**
     * This class's responsibility is to
     * <ul>
     * <li>scroll the table while a pointer is kept in a scrolling zone and
     * <li>select rows whenever a pointer is "activated" on a selection cell
     * </ul>
     * <p>
     * <em>Techical note:</em> This class is an AnimationCallback because we
     * need a timer: when the finger is kept in place while the grid scrolls, we
     * still need to be able to make new selections. So, instead of relying on
     * events (which won't be fired, since the pointer isn't necessarily
     * moving), we do this check on each frame while the pointer is "active"
     * (mouse is pressed, finger is on screen).
     */
    private class AutoScrollerAndSelector implements AnimationCallback {

        /**
         * If the acceleration gradient area is smaller than this, autoscrolling
         * will be disabled (it becomes too quick to accelerate to be usable).
         */
        private static final int GRADIENT_MIN_THRESHOLD_PX = 10;

        /**
         * The speed at which the gradient area recovers, once scrolling in that
         * direction has started.
         */
        private static final int SCROLL_AREA_REBOUND_PX_PER_SEC = 1;
        private static final double SCROLL_AREA_REBOUND_PX_PER_MS = SCROLL_AREA_REBOUND_PX_PER_SEC
                / 1000.0d;

        /**
         * The lowest y-coordinate on the {@link Event#getClientY() client} from
         * where we need to start scrolling towards the top.
         */
        private int topBound = -1;

        /**
         * The highest y-coordinate on the {@link Event#getClientY() client}
         * from where we need to scrolling towards the bottom.
         */
        private int bottomBound = -1;

        /**
         * <code>true</code> if the pointer is selecting, <code>false</code> if
         * the pointer is deselecting.
         */
        private final boolean selectionPaint;

        /**
         * The area where the selection acceleration takes place. If &lt;
         * {@link #GRADIENT_MIN_THRESHOLD_PX}, autoscrolling is disabled
         */
        private final int gradientArea;

        /**
         * The number of pixels per seconds we currently are scrolling (negative
         * is towards the top, positive is towards the bottom).
         */
        private double scrollSpeed = 0;

        private double prevTimestamp = 0;

        /**
         * This field stores fractions of pixels to scroll, to make sure that
         * we're able to scroll less than one px per frame.
         */
        private double pixelsToScroll = 0.0d;

        /** Should this animator be running. */
        private boolean running = false;

        /** The handle in which this instance is running. */
        private AnimationHandle handle;

        /** The pointer's pageX coordinate of the first click. */
        private int initialPageX = -1;

        /** The pointer's pageY coordinate. */
        private int pageY;

        /** The logical index of the row that was most recently modified. */
        private int lastModifiedLogicalRow = -1;

        /** @see #doScrollAreaChecks(int) */
        private int finalTopBound;

        /** @see #doScrollAreaChecks(int) */
        private int finalBottomBound;

        private boolean scrollAreaShouldRebound = false;

        private final int bodyAbsoluteTop;
        private final int bodyAbsoluteBottom;

        public AutoScrollerAndSelector(final int topBound,
                final int bottomBound, final int gradientArea,
                final boolean selectionPaint) {
            finalTopBound = topBound;
            finalBottomBound = bottomBound;
            this.gradientArea = gradientArea;
            this.selectionPaint = selectionPaint;

            bodyAbsoluteTop = getBodyClientTop();
            bodyAbsoluteBottom = getBodyClientBottom();
        }

        @Override
        public void execute(final double timestamp) {
            final double timeDiff = timestamp - prevTimestamp;
            prevTimestamp = timestamp;

            reboundScrollArea(timeDiff);

            pixelsToScroll += scrollSpeed * (timeDiff / 1000.0d);
            final int intPixelsToScroll = (int) pixelsToScroll;
            pixelsToScroll -= intPixelsToScroll;

            if (intPixelsToScroll != 0) {
                grid.setScrollTop(grid.getScrollTop() + intPixelsToScroll);
            }

            int constrainedPageY = Math.max(bodyAbsoluteTop,
                    Math.min(bodyAbsoluteBottom, pageY));
            int logicalRow = getLogicalRowIndex(grid, WidgetUtil
                    .getElementFromPoint(initialPageX, constrainedPageY));

            int incrementOrDecrement = (logicalRow > lastModifiedLogicalRow) ? 1
                    : -1;

            /*
             * Both pageY and initialPageX have their initialized (and
             * unupdated) values while the cursor hasn't moved since the first
             * invocation. This will lead to logicalRow being -1, until the
             * pointer has been moved.
             */
            while (logicalRow != -1 && lastModifiedLogicalRow != logicalRow) {
                lastModifiedLogicalRow += incrementOrDecrement;
                setSelected(lastModifiedLogicalRow, selectionPaint);
            }

            reschedule();
        }

        /**
         * If the scroll are has been offset by the pointer starting out there,
         * move it back a bit
         */
        private void reboundScrollArea(double timeDiff) {
            if (!scrollAreaShouldRebound) {
                return;
            }

            int reboundPx = (int) Math
                    .ceil(SCROLL_AREA_REBOUND_PX_PER_MS * timeDiff);
            if (topBound < finalTopBound) {
                topBound += reboundPx;
                topBound = Math.min(topBound, finalTopBound);
                updateScrollSpeed(pageY);
            } else if (bottomBound > finalBottomBound) {
                bottomBound -= reboundPx;
                bottomBound = Math.max(bottomBound, finalBottomBound);
                updateScrollSpeed(pageY);
            }
        }

        private void updateScrollSpeed(final int pointerPageY) {

            final double ratio;
            if (pointerPageY < topBound) {
                final double distance = pointerPageY - topBound;
                ratio = Math.max(-1, distance / gradientArea);
            } else if (pointerPageY > bottomBound) {
                final double distance = pointerPageY - bottomBound;
                ratio = Math.min(1, distance / gradientArea);
            } else {
                ratio = 0;
            }

            scrollSpeed = ratio * SCROLL_TOP_SPEED_PX_SEC;
        }

        public void start(int logicalRowIndex) {
            running = true;
            setSelected(logicalRowIndex, selectionPaint);
            lastModifiedLogicalRow = logicalRowIndex;
            reschedule();
        }

        public void stop() {
            running = false;

            if (handle != null) {
                handle.cancel();
                handle = null;
            }
        }

        private void reschedule() {
            if (running && gradientArea >= GRADIENT_MIN_THRESHOLD_PX) {
                handle = AnimationScheduler.get().requestAnimationFrame(this,
                        grid.getElement());
            }
        }

        public void updatePointerCoords(int pageX, int pageY) {
            doScrollAreaChecks(pageY);
            updateScrollSpeed(pageY);
            this.pageY = pageY;

            if (initialPageX == -1) {
                initialPageX = pageX;
            }
        }

        /**
         * This method checks whether the first pointer event started in an area
         * that would start scrolling immediately, and does some actions
         * accordingly.
         * <p>
         * If it is, that scroll area will be offset "beyond" the pointer (above
         * if pointer is towards the top, otherwise below).
         * <p>
         * <span style="font-size:smaller">*) This behavior will change in
         * future patches (henrik paul 2.7.2014)</span>
         */
        private void doScrollAreaChecks(int pageY) {
            /*
             * The first run makes sure that neither scroll position is
             * underneath the finger, but offset to either direction from
             * underneath the pointer.
             */
            if (topBound == -1) {
                topBound = Math.min(finalTopBound, pageY);
                bottomBound = Math.max(finalBottomBound, pageY);
            } else {
                /*
                 * Subsequent runs make sure that the scroll area grows (but
                 * doesn't shrink) with the finger, but no further than the
                 * final bound.
                 */
                int oldTopBound = topBound;
                if (topBound < finalTopBound) {
                    topBound = Math.max(topBound,
                            Math.min(finalTopBound, pageY));
                }

                int oldBottomBound = bottomBound;
                if (bottomBound > finalBottomBound) {
                    bottomBound = Math.min(bottomBound,
                            Math.max(finalBottomBound, pageY));
                }

                final boolean topDidNotMove = oldTopBound == topBound;
                final boolean bottomDidNotMove = oldBottomBound == bottomBound;
                final boolean wasVerticalMovement = pageY != this.pageY;
                scrollAreaShouldRebound = (topDidNotMove && bottomDidNotMove
                        && wasVerticalMovement);
            }
        }
    }

    /**
     * This class makes sure that pointer movemenets are registered and
     * delegated to the autoscroller so that it can:
     * <ul>
     * <li>modify the speed in which we autoscroll.
     * <li>"paint" a new row with the selection.
     * </ul>
     * Essentially, when a pointer is pressed on the selection column, a native
     * preview handler is registered (so that selection gestures can happen
     * outside of the selection column). The handler itself makes sure that it's
     * detached when the pointer is "lifted".
     */
    private class AutoScrollHandler {
        private AutoScrollerAndSelector autoScroller;

        /** The registration info for {@link #scrollPreviewHandler} */
        private HandlerRegistration handlerRegistration;

        private final NativePreviewHandler scrollPreviewHandler = event -> {
            if (autoScroller == null) {
                stop();
                return;
            }

            final NativeEvent nativeEvent = event.getNativeEvent();
            int pageY = 0;
            int pageX = 0;
            switch (event.getTypeInt()) {
            case Event.ONMOUSEMOVE:
            case Event.ONTOUCHMOVE:
                pageY = WidgetUtil.getTouchOrMouseClientY(nativeEvent);
                pageX = WidgetUtil.getTouchOrMouseClientX(nativeEvent);
                autoScroller.updatePointerCoords(pageX, pageY);
                break;
            case Event.ONMOUSEUP:
            case Event.ONTOUCHEND:
            case Event.ONTOUCHCANCEL:
                stop();
                break;
            }
        };

        /**
         * The top bound, as calculated from the {@link Event#getClientY()
         * client} coordinates.
         */
        private int topBound = -1;

        /**
         * The bottom bound, as calculated from the {@link Event#getClientY()
         * client} coordinates.
         */
        private int bottomBound = -1;

        /** The size of the autoscroll acceleration area. */
        private int gradientArea;

        public void start(int logicalRowIndex) {
            /*
             * bounds are updated whenever the autoscroll cycle starts, to make
             * sure that the widget hasn't changed in size, moved around, or
             * whatnot.
             */
            updateScrollBounds();

            assert handlerRegistration == null : "handlerRegistration was not null";
            assert autoScroller == null : "autoScroller was not null";
            handlerRegistration = Event
                    .addNativePreviewHandler(scrollPreviewHandler);

            autoScroller = new AutoScrollerAndSelector(topBound, bottomBound,
                    gradientArea, !isSelected(logicalRowIndex));
            autoScroller.start(logicalRowIndex);
        }

        private void updateScrollBounds() {
            final int topBorder = getBodyClientTop();
            final int bottomBorder = getBodyClientBottom();

            topBound = topBorder + SCROLL_AREA_GRADIENT_PX;
            bottomBound = bottomBorder - SCROLL_AREA_GRADIENT_PX;
            gradientArea = SCROLL_AREA_GRADIENT_PX;

            // modify bounds if they're too tightly packed
            if (bottomBound - topBound < MIN_NO_AUTOSCROLL_AREA_PX) {
                int adjustment = MIN_NO_AUTOSCROLL_AREA_PX
                        - (bottomBound - topBound);
                topBound -= adjustment / 2;
                bottomBound += adjustment / 2;
                gradientArea -= adjustment / 2;
            }
        }

        public void stop() {
            if (handlerRegistration != null) {
                handlerRegistration.removeHandler();
                handlerRegistration = null;
            }

            if (autoScroller != null) {
                autoScroller.stop();
                autoScroller = null;
            }

            removeNativeHandler();
        }
    }

    private final Grid<T> grid;
    private HandlerRegistration nativePreviewHandlerRegistration;

    private final AutoScrollHandler autoScrollHandler = new AutoScrollHandler();

    public MultiSelectionRenderer(final Grid<T> grid) {
        this.grid = grid;
    }

    @Override
    public void destroy() {
        if (nativePreviewHandlerRegistration != null) {
            removeNativeHandler();
        }
    }

    @Override
    public CheckBox createWidget() {
        final CheckBox checkBox = GWT.create(CheckBox.class);
        checkBox.setStylePrimaryName(
                grid.getStylePrimaryName() + SELECTION_CHECKBOX_CLASSNAME);

        CheckBoxEventHandler handler = new CheckBoxEventHandler(checkBox);

        if (grid.isAssistiveDeviceOnlyText()) {
            // label of checkbox should only be visible for assistive devices
            checkBox.addStyleName("v-assistive-device-only-label");
        }

        // Sink events
        checkBox.sinkBitlessEvent(BrowserEvents.MOUSEDOWN);
        checkBox.sinkBitlessEvent(BrowserEvents.TOUCHSTART);
        checkBox.sinkBitlessEvent(BrowserEvents.CLICK);
        checkBox.sinkBitlessEvent(BrowserEvents.KEYUP);

        // Add handlers
        checkBox.addMouseDownHandler(handler);
        checkBox.addTouchStartHandler(handler);
        checkBox.addClickHandler(handler);
        checkBox.addKeyUpHandler(handler);
        grid.addEnabledHandler(handler);
        grid.addSelectionAllowedHandler(handler);

        return checkBox;
    }

    @Override
    public void render(final RendererCellReference cell, final Boolean data,
            CheckBox checkBox) {
        checkBox.setValue(data, false);
<<<<<<< HEAD

        if (grid.isAssistiveDeviceOnlyText()) {
            // this should be a temp fix.
            checkBox.setText("Selects row number " + getDOMRowIndex(cell) + ".");
        }

        checkBox.setEnabled(grid.isEnabled() && !grid.isEditorActive());
=======
        // this should be a temp fix.
        checkBox.setText("Selects row number " + getDOMRowIndex(cell) + ".");
        boolean editorOpen = grid.isEditorActive();
        boolean editorBuffered = grid.isEditorBuffered();
        checkBox.setEnabled(
                grid.isEnabled() && !(editorOpen && editorBuffered));
>>>>>>> 5a24c486
    }

    private int getDOMRowIndex(RendererCellReference cell) {
        // getRowIndex starts with zero, that's why we add an additional 1.
        // getDOMRowIndex should include getHeaderRows as well, this number
        // should be equals to aria-rowindex.
        return cell.getGrid().getHeaderRowCount() + cell.getRowIndex() + 1;
    }

    @Override
    public Collection<String> getConsumedEvents() {
        final HashSet<String> events = new HashSet<>();

        /*
         * this column's first interest is only to attach a NativePreventHandler
         * that does all the magic. These events are the beginning of that
         * cycle.
         */
        events.add(BrowserEvents.MOUSEDOWN);
        events.add(BrowserEvents.TOUCHSTART);

        return events;
    }

    @Override
    public boolean onBrowserEvent(final CellReference<?> cell,
            final NativeEvent event) {
        if (BrowserEvents.TOUCHSTART.equals(event.getType())
                || (BrowserEvents.MOUSEDOWN.equals(event.getType())
                        && event.getButton() == NativeEvent.BUTTON_LEFT)) {
            startDragSelect(event, Element.as(event.getEventTarget()));
            return true;
        }
        return false;
    }

    private void startDragSelect(NativeEvent event, final Element target) {
        injectNativeHandler();
        int logicalRowIndex = getLogicalRowIndex(grid, target);
        autoScrollHandler.start(logicalRowIndex);
        event.preventDefault();
        event.stopPropagation();
    }

    private void injectNativeHandler() {
        removeNativeHandler();
        nativePreviewHandlerRegistration = Event
                .addNativePreviewHandler(new TouchEventHandler());
    }

    private void removeNativeHandler() {
        if (nativePreviewHandlerRegistration != null) {
            nativePreviewHandlerRegistration.removeHandler();
            nativePreviewHandlerRegistration = null;
        }
    }

    private int getLogicalRowIndex(Grid<T> grid, final Element target) {
        if (target == null) {
            return -1;
        }

        /*
         * We can't simply go backwards until we find a <tr> first element,
         * because of the table-in-table scenario. We need to, unfortunately, go
         * up from our known root.
         */
        final Element tbody = getTbodyElement();
        Element tr = tbody.getFirstChildElement();
        while (tr != null) {
            if (tr.isOrHasChild(target)) {
                final Element td = tr.getFirstChildElement();
                assert td != null : "Cell has disappeared";

                final Element checkbox = td.getFirstChildElement();
                assert checkbox != null : "Checkbox has disappeared";

                return ((AbstractRowContainer) grid.getEscalator().getBody())
                        .getLogicalRowIndex((TableRowElement) tr);
            }
            tr = tr.getNextSiblingElement();
        }
        return -1;
    }

    private TableElement getTableElement() {
        final Element root = grid.getElement();
        final Element tablewrapper = Element.as(root.getChild(2));
        if (tablewrapper != null) {
            return TableElement.as(tablewrapper.getFirstChildElement());
        } else {
            return null;
        }
    }

    private TableSectionElement getTbodyElement() {
        TableElement table = getTableElement();
        if (table != null) {
            return table.getTBodies().getItem(0);
        } else {
            return null;
        }
    }

    private TableSectionElement getTheadElement() {
        TableElement table = getTableElement();
        if (table != null) {
            return table.getTHead();
        } else {
            return null;
        }
    }

    private TableSectionElement getTfootElement() {
        TableElement table = getTableElement();
        if (table != null) {
            return table.getTFoot();
        } else {
            return null;
        }
    }

    /** Get the "top" of an element in relation to "client" coordinates. */
    private int getClientTop(final Element e) {
        return e.getAbsoluteTop();
    }

    private int getBodyClientBottom() {
        return getClientTop(getTfootElement()) - 1;
    }

    private int getBodyClientTop() {
        // Off by one pixel miscalculation. possibly border related.
        return getClientTop(grid.getElement())
                + getTheadElement().getOffsetHeight() + 1;
    }

    protected boolean isSelected(final int logicalRow) {
        return grid.isSelected(grid.getDataSource().getRow(logicalRow));
    }

    protected void setSelected(final int logicalRow, final boolean select) {
        T row = grid.getDataSource().getRow(logicalRow);
        if (select) {
            grid.select(row);
        } else {
            grid.deselect(row);
        }
    }
}<|MERGE_RESOLUTION|>--- conflicted
+++ resolved
@@ -644,22 +644,16 @@
     public void render(final RendererCellReference cell, final Boolean data,
             CheckBox checkBox) {
         checkBox.setValue(data, false);
-<<<<<<< HEAD
 
         if (grid.isAssistiveDeviceOnlyText()) {
             // this should be a temp fix.
             checkBox.setText("Selects row number " + getDOMRowIndex(cell) + ".");
         }
 
-        checkBox.setEnabled(grid.isEnabled() && !grid.isEditorActive());
-=======
-        // this should be a temp fix.
-        checkBox.setText("Selects row number " + getDOMRowIndex(cell) + ".");
         boolean editorOpen = grid.isEditorActive();
         boolean editorBuffered = grid.isEditorBuffered();
         checkBox.setEnabled(
                 grid.isEnabled() && !(editorOpen && editorBuffered));
->>>>>>> 5a24c486
     }
 
     private int getDOMRowIndex(RendererCellReference cell) {
