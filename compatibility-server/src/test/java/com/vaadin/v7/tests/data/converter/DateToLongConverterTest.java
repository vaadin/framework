package com.vaadin.v7.tests.data.converter;

import static org.junit.Assert.assertEquals;

import java.util.Date;

import org.junit.Test;

import com.vaadin.v7.data.util.converter.DateToLongConverter;

public class DateToLongConverterTest {

    DateToLongConverter converter = new DateToLongConverter();

    @Test
    public void testNullConversion() {
        assertEquals(null, converter.convertToModel(null, Long.class, null));
    }

    @Test
    public void testValueConversion() {
        Date d = new Date(100, 0, 1);
<<<<<<< HEAD
        Assert.assertEquals(
                Long.valueOf(946677600000L
=======
        assertEquals(
                Long.valueOf(946677600000l
>>>>>>> bf690d31
                        + (d.getTimezoneOffset() + 120) * 60 * 1000L),
                converter.convertToModel(d, Long.class, null));
    }
}<|MERGE_RESOLUTION|>--- conflicted
+++ resolved
@@ -20,13 +20,8 @@
     @Test
     public void testValueConversion() {
         Date d = new Date(100, 0, 1);
-<<<<<<< HEAD
-        Assert.assertEquals(
+        assertEquals(
                 Long.valueOf(946677600000L
-=======
-        assertEquals(
-                Long.valueOf(946677600000l
->>>>>>> bf690d31
                         + (d.getTimezoneOffset() + 120) * 60 * 1000L),
                 converter.convertToModel(d, Long.class, null));
     }
