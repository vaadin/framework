--- conflicted
+++ resolved
@@ -1,4 +1,3 @@
-<<<<<<< HEAD
 /* 
 @VaadinApache2LicenseForJavaFiles@
  */
@@ -139,147 +138,4 @@
         }
     }
 
-}
-=======
-/* 
-@VaadinApache2LicenseForJavaFiles@
- */
-
-package com.vaadin.data.util;
-
-import java.io.BufferedReader;
-import java.io.BufferedWriter;
-import java.io.File;
-import java.io.FileInputStream;
-import java.io.FileNotFoundException;
-import java.io.FileOutputStream;
-import java.io.IOException;
-import java.io.InputStreamReader;
-import java.io.OutputStreamWriter;
-import java.nio.charset.Charset;
-
-/**
- * Property implementation for wrapping a text file.
- * 
- * Supports reading and writing of a File from/to String.
- * 
- * {@link ValueChangeListener}s are supported, but only fire when
- * setValue(Object) is explicitly called. {@link ReadOnlyStatusChangeListener}s
- * are supported but only fire when setReadOnly(boolean) is explicitly called.
- * 
- */
-@SuppressWarnings("serial")
-public class TextFileProperty extends AbstractProperty {
-
-    private File file;
-    private Charset charset = null;
-
-    /**
-     * Wrap given file with property interface.
-     * 
-     * Setting the file to null works, but getValue() will return null.
-     * 
-     * @param file
-     *            File to be wrapped.
-     */
-    public TextFileProperty(File file) {
-        this.file = file;
-    }
-
-    /**
-     * Wrap the given file with the property interface and specify character
-     * set.
-     * 
-     * Setting the file to null works, but getValue() will return null.
-     * 
-     * @param file
-     *            File to be wrapped.
-     * @param charset
-     *            Charset to be used for reading and writing the file.
-     */
-    public TextFileProperty(File file, Charset charset) {
-        this.file = file;
-        this.charset = charset;
-    }
-
-    /*
-     * (non-Javadoc)
-     * 
-     * @see com.vaadin.data.Property#getType()
-     */
-    public Class<?> getType() {
-        return String.class;
-    }
-
-    /*
-     * (non-Javadoc)
-     * 
-     * @see com.vaadin.data.Property#getValue()
-     */
-    public Object getValue() {
-        if (file == null) {
-            return null;
-        }
-        try {
-            FileInputStream fis = new FileInputStream(file);
-            InputStreamReader isr = charset == null ? new InputStreamReader(fis)
-                    : new InputStreamReader(fis, charset);
-            BufferedReader r = new BufferedReader(isr);
-            StringBuilder b = new StringBuilder();
-            char buf[] = new char[8 * 1024];
-            int len;
-            while ((len = r.read(buf)) != -1) {
-                b.append(buf, 0, len);
-            }
-            r.close();
-            isr.close();
-            fis.close();
-            return b.toString();
-        } catch (FileNotFoundException e) {
-            return null;
-        } catch (IOException e) {
-            throw new RuntimeException(e);
-        }
-    }
-
-    /*
-     * (non-Javadoc)
-     * 
-     * @see com.vaadin.data.Property#isReadOnly()
-     */
-    @Override
-    public boolean isReadOnly() {
-        return file == null || super.isReadOnly() || !file.canWrite();
-    }
-
-    /*
-     * (non-Javadoc)
-     * 
-     * @see com.vaadin.data.Property#setValue(java.lang.Object)
-     */
-    public void setValue(Object newValue) throws ReadOnlyException {
-        if (isReadOnly()) {
-            throw new ReadOnlyException();
-        }
-        if (file == null) {
-            return;
-        }
-
-        try {
-            FileOutputStream fos = new FileOutputStream(file);
-            OutputStreamWriter osw = charset == null ? new OutputStreamWriter(
-                    fos) : new OutputStreamWriter(fos, charset);
-            BufferedWriter w = new BufferedWriter(osw);
-            w.append(newValue.toString());
-            w.flush();
-            w.close();
-            osw.close();
-            fos.close();
-            fireValueChange();
-        } catch (IOException e) {
-            throw new RuntimeException(e);
-        }
-    }
-
-}
->>>>>>> 116cd1f2
+}