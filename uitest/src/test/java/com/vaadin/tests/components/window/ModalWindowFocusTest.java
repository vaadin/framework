/*
 * Copyright 2000-2016 Vaadin Ltd.
 *
 * Licensed under the Apache License, Version 2.0 (the "License"); you may not
 * use this file except in compliance with the License. You may obtain a copy of
 * the License at
 *
 * http://www.apache.org/licenses/LICENSE-2.0
 *
 * Unless required by applicable law or agreed to in writing, software
 * distributed under the License is distributed on an "AS IS" BASIS, WITHOUT
 * WARRANTIES OR CONDITIONS OF ANY KIND, either express or implied. See the
 * License for the specific language governing permissions and limitations under
 * the License.
 */
package com.vaadin.tests.components.window;

import static org.junit.Assert.assertEquals;
import static org.junit.Assert.assertTrue;

import java.io.IOException;

import org.junit.Test;
import org.openqa.selenium.Keys;
import org.openqa.selenium.WebElement;
import org.openqa.selenium.interactions.Actions;

import com.vaadin.testbench.By;
import com.vaadin.testbench.elements.TextFieldElement;
import com.vaadin.tests.tb3.MultiBrowserTest;

/**
 * Tests that a modal window is focused on creation and that on closing a window
 * focus is given to underlying modal window
 *
 * @author Vaadin Ltd
 */
public class ModalWindowFocusTest extends MultiBrowserTest {

    @Override
    public void setup() throws Exception {
        super.setup();
        openTestURL();
    }

    /**
     * First scenario: press first button -> two windows appear, press Esc two
     * times -> all windows should be closed
     */
    @Test
    public void testModalWindowFocusTwoWindows() throws IOException {

        waitForElementPresent(By.id("firstButton"));
        WebElement button = findElement(By.id("firstButton"));
        button.click();

        waitForElementPresent(By.id("windowButton"));
        assertTrue("Second window should be opened",
                findElements(By.id("windowButton")).size() == 1);

        pressKeyAndWait(Keys.ESCAPE);
        pressKeyAndWait(Keys.ESCAPE);
        assertTrue("All windows should be closed",
                findElements(By.className("v-window")).size() == 0);

    }

    /**
     * Second scenario: press first button -> two windows appear, press button
     * in the 2nd window -> 3rd window appears on top, press Esc three times ->
     * all windows should be closed
     */
    @Test
    public void testModalWindowFocusPressButtonInWindow() throws IOException {

        waitForElementPresent(By.id("firstButton"));
        WebElement button = findElement(By.id("firstButton"));
        button.click();

        waitForElementPresent(By.id("windowButton"));
        WebElement buttonInWindow = findElement(By.id("windowButton"));
        buttonInWindow.click();

        waitForElementPresent(By.id("window3"));
        assertTrue("Third window should be opened",
                findElements(By.id("window3")).size() == 1);

        pressKeyAndWait(Keys.ESCAPE);
        pressKeyAndWait(Keys.ESCAPE);
        pressKeyAndWait(Keys.ESCAPE);
        assertTrue("All windows should be closed",
                findElements(By.className("v-window")).size() == 0);

    }

<<<<<<< HEAD
    /**
     * Third scenario: press second button -> a modal unclosable and
     * unresizeable window with two text fields opens -> second text field is
     * automatically focused -> press tab -> the focus rolls around to the top
     * of the modal window -> the first text field is focused and shows a text
     */
    @Test
    public void testModalWindowWithoutButtonsFocusHandling() {
        waitForElementPresent(By.id("modalWindowButton"));
        WebElement button = findElement(By.id("modalWindowButton"));
        button.click();
        waitForElementPresent(By.id("focusfield"));
        pressKeyAndWait(Keys.TAB);
        TextFieldElement tfe = $(TextFieldElement.class).id("focusfield");
        assertTrue("First TextField should have received focus",
                "this has been focused".equals(tfe.getValue()));
    }

    private void pressKeyAndWait(Keys key) {
        new Actions(driver).sendKeys(key).build().perform();
=======
    @Test
    public void verifyAriaModalAndRoleAttributes() {
        waitForElementPresent(By.id("firstButton"));
        WebElement button = findElement(By.id("firstButton"));
        button.click();

        waitForElementPresent(By.className("v-window"));
        WebElement windowElement = findElement(By.className("v-window"));
        String ariaModal = windowElement.getAttribute("aria-modal");
        assertEquals("true", ariaModal);
        String role = windowElement.getAttribute("role");
        assertEquals("dialog", role);

    }

    private void pressEscAndWait() {
        new Actions(driver).sendKeys(Keys.ESCAPE).build().perform();
>>>>>>> fc9bf9fc
        sleep(100);
    }

}<|MERGE_RESOLUTION|>--- conflicted
+++ resolved
@@ -93,7 +93,6 @@
 
     }
 
-<<<<<<< HEAD
     /**
      * Third scenario: press second button -> a modal unclosable and
      * unresizeable window with two text fields opens -> second text field is
@@ -114,7 +113,9 @@
 
     private void pressKeyAndWait(Keys key) {
         new Actions(driver).sendKeys(key).build().perform();
-=======
+        sleep(100);
+    }
+
     @Test
     public void verifyAriaModalAndRoleAttributes() {
         waitForElementPresent(By.id("firstButton"));
@@ -130,10 +131,4 @@
 
     }
 
-    private void pressEscAndWait() {
-        new Actions(driver).sendKeys(Keys.ESCAPE).build().perform();
->>>>>>> fc9bf9fc
-        sleep(100);
-    }
-
 }