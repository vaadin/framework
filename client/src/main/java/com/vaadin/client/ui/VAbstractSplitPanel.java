--- conflicted
+++ resolved
@@ -136,18 +136,9 @@
 
         makeScrollable();
 
-<<<<<<< HEAD
-        addDomHandler(new TouchCancelHandler() {
-            @Override
-            public void onTouchCancel(TouchCancelEvent event) {
-                // TODO When does this actually happen??
-                getLogger().info("TOUCH CANCEL");
-            }
-=======
         addDomHandler(event -> {
             // TODO When does this actually happen??
-            VConsole.log("TOUCH CANCEL");
->>>>>>> e65efdfb
+            getLogger().info("TOUCH CANCEL");
         }, TouchCancelEvent.getType());
         addDomHandler(event -> {
             Node target = event.getTouches().get(0).getTarget().cast();
