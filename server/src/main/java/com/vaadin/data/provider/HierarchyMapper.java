--- conflicted
+++ resolved
@@ -147,8 +147,15 @@
      */
     public Range expand(T item, Integer position) {
         if (doExpand(item) && position != null) {
-            return Range.withLength(position + 1,
+            Range rows = Range.withLength(position + 1,
                     (int) getHierarchy(item, false).count());
+
+            // Move reference forward if an item was expanded before it
+            if (rows.getStart() <= referenceItemIndex) {
+                shiftReferenceItem(rows.length());
+            }
+
+            return rows;
         }
 
         return Range.emptyRange();
@@ -181,22 +188,8 @@
     private boolean doExpand(T item) {
         boolean expanded = false;
         if (!isExpanded(item) && hasChildren(item)) {
-<<<<<<< HEAD
-            Object id = getDataProvider().getId(item);
-            expandedItemIds.add(id);
-            if (position.isPresent()) {
-                rows = Range.withLength(position.get() + 1,
-                        (int) getHierarchy(item, false).count());
-
-                // Move reference forward if an item was expanded before it
-                if (rows.getStart() <= referenceItemIndex) {
-                    shiftReferenceItem(rows.length());
-                }
-            }
-=======
             expandedItemIds.add(getDataProvider().getId(item));
             expanded = true;
->>>>>>> 5a48f878
         }
         return expanded;
     }
@@ -214,13 +207,11 @@
     public Range collapse(T item, Integer position) {
         Range removedRows = Range.emptyRange();
         if (isExpanded(item)) {
-<<<<<<< HEAD
             Object id = getDataProvider().getId(item);
-            if (position.isPresent()) {
-                long childCount = getHierarchy(item, false).count();
-                removedRows = Range.withLength(position.get() + 1,
-                        (int) childCount);
-
+
+            if (position != null) {
+                removedRows = Range.withLength(position + 1,
+                        (int) getHierarchy(item, false).count());
                 if (removedRows.contains(referenceItemIndex)) {
                     // Remove reference if ancestor was collapsed
                     resetReferenceItem();
@@ -233,15 +224,9 @@
 
             // Remove unneeded items from the cache
             removeDescendantsFromCache(id);
-=======
-            if (position != null) {
-                removedRows = Range.withLength(position + 1,
-                        (int) getHierarchy(item, false).count());
-            }
-            expandedItemIds.remove(getDataProvider().getId(item));
->>>>>>> 5a48f878
         }
         return removedRows;
+
     }
 
     /**
@@ -428,7 +413,8 @@
 
             // Fetch items after the reference
             items.addAll(fetchItemsAfter(referenceItem,
-                    range.getEnd() - referenceItemIndex - 1).stream()
+                    range.getEnd() - referenceItemIndex - 1)
+                            .stream()
                             .skip(Math.max(0,
                                     range.getStart() - referenceItemIndex - 1))
                             .collect(Collectors.toList()));
@@ -786,9 +772,8 @@
      * @return the stream of all children under the parent
      */
     private Stream<T> getChildrenStream(T parent, boolean includeParent) {
-        return combineParentAndChildStreams(parent,
-                getDirectChildren(parent).stream()
-                        .flatMap(this::getChildrenStream), includeParent);
+        return combineParentAndChildStreams(parent, getDirectChildren(parent)
+                .stream().flatMap(this::getChildrenStream), includeParent);
     }
 
     private int doGetChildCount(T parent) {
