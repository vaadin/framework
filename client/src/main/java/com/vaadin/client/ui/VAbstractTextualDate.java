--- conflicted
+++ resolved
@@ -180,11 +180,7 @@
         String formatString = getFormatString();
         if (currentDate != null) {
             dateText = getDateTimeService().formatDate(currentDate,
-<<<<<<< HEAD
-                    getFormatString(), timeZoneJSON);
-=======
-                    formatString);
->>>>>>> 60ff3d6c
+                    formatString, timeZoneJSON);
         } else {
             dateText = "";
         }
