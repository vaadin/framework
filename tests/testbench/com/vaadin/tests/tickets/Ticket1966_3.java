<<<<<<< HEAD
package com.vaadin.tests.tickets;

import com.vaadin.Application;
import com.vaadin.terminal.ThemeResource;
import com.vaadin.terminal.UserError;
import com.vaadin.ui.Alignment;
import com.vaadin.ui.GridLayout;
import com.vaadin.ui.Panel;
import com.vaadin.ui.Root.LegacyWindow;
import com.vaadin.ui.TextField;
import com.vaadin.ui.VerticalLayout;

public class Ticket1966_3 extends Application.LegacyApplication {

    @Override
    public void init() {
        LegacyWindow w = new LegacyWindow(getClass().getSimpleName());
        setMainWindow(w);
        // setTheme("tests-tickets");
        GridLayout layout = new GridLayout(10, 10);
        w.setContent(layout);
        createUI(layout);
    }

    private void createUI(GridLayout layout) {
        VerticalLayout ol = new VerticalLayout();
        Panel p = new Panel(ol);
        p.setWidth("300px");
        p.setHeight("300px");
        p.getContent().setSizeFull();

        TextField tf = new TextField("Long caption, longer than 100 pixels");
        tf.setWidth("100px");

        ol.addComponent(tf);
        ol.setComponentAlignment(tf, Alignment.TOP_RIGHT);

        tf = new TextField("Short caption");
        tf.setWidth("100px");

        tf.setComponentError(new UserError("error message"));
        ol.addComponent(tf);
        ol.setComponentAlignment(tf, Alignment.TOP_RIGHT);

        tf = new TextField("Short caption");
        tf.setComponentError(new UserError("error message"));
        tf.setIcon(new ThemeResource("icons/16/calendar.png"));
        tf.setWidth("100px");

        tf.setComponentError(new UserError("error message"));
        ol.addComponent(tf);
        ol.setComponentAlignment(tf, Alignment.TOP_RIGHT);

        tf = new TextField();
        tf.setValue("No caption");
        tf.setWidth("100px");

        ol.addComponent(tf);
        ol.setComponentAlignment(tf, Alignment.TOP_RIGHT);

        layout.addComponent(p);
    }
}
=======
package com.vaadin.tests.tickets;

import com.vaadin.Application;
import com.vaadin.terminal.ThemeResource;
import com.vaadin.terminal.UserError;
import com.vaadin.ui.Alignment;
import com.vaadin.ui.GridLayout;
import com.vaadin.ui.Panel;
import com.vaadin.ui.TextField;
import com.vaadin.ui.VerticalLayout;
import com.vaadin.ui.Window;

public class Ticket1966_3 extends Application {

    @Override
    public void init() {
        Window w = new Window(getClass().getSimpleName());
        setMainWindow(w);
        // setTheme("tests-tickets");
        GridLayout layout = new GridLayout(10, 10);
        w.setContent(layout);
        createUI(layout);
    }

    private void createUI(GridLayout layout) {
        VerticalLayout ol = new VerticalLayout();
        Panel p = new Panel(ol);
        p.setWidth("300px");
        p.setHeight("300px");
        p.getContent().setSizeFull();

        TextField tf = new TextField("Long caption, longer than 100 pixels");
        tf.setWidth("100px");

        ol.addComponent(tf);
        ol.setComponentAlignment(tf, Alignment.TOP_RIGHT);

        tf = new TextField("Short caption");
        tf.setWidth("100px");

        tf.setComponentError(new UserError("error message"));
        ol.addComponent(tf);
        ol.setComponentAlignment(tf, Alignment.TOP_RIGHT);

        tf = new TextField("Short caption");
        tf.setComponentError(new UserError("error message"));
        tf.setIcon(new ThemeResource("icons/16/calendar.png"));
        tf.setWidth("100px");

        tf.setComponentError(new UserError("error message"));
        ol.addComponent(tf);
        ol.setComponentAlignment(tf, Alignment.TOP_RIGHT);

        tf = new TextField();
        tf.setValue("No caption");
        tf.setWidth("100px");

        ol.addComponent(tf);
        ol.setComponentAlignment(tf, Alignment.TOP_RIGHT);

        layout.addComponent(p);
    }
}
>>>>>>> 116cd1f2
<|MERGE_RESOLUTION|>--- conflicted
+++ resolved
@@ -1,4 +1,3 @@
-<<<<<<< HEAD
 package com.vaadin.tests.tickets;
 
 import com.vaadin.Application;
@@ -61,69 +60,4 @@
 
         layout.addComponent(p);
     }
-}
-=======
-package com.vaadin.tests.tickets;
-
-import com.vaadin.Application;
-import com.vaadin.terminal.ThemeResource;
-import com.vaadin.terminal.UserError;
-import com.vaadin.ui.Alignment;
-import com.vaadin.ui.GridLayout;
-import com.vaadin.ui.Panel;
-import com.vaadin.ui.TextField;
-import com.vaadin.ui.VerticalLayout;
-import com.vaadin.ui.Window;
-
-public class Ticket1966_3 extends Application {
-
-    @Override
-    public void init() {
-        Window w = new Window(getClass().getSimpleName());
-        setMainWindow(w);
-        // setTheme("tests-tickets");
-        GridLayout layout = new GridLayout(10, 10);
-        w.setContent(layout);
-        createUI(layout);
-    }
-
-    private void createUI(GridLayout layout) {
-        VerticalLayout ol = new VerticalLayout();
-        Panel p = new Panel(ol);
-        p.setWidth("300px");
-        p.setHeight("300px");
-        p.getContent().setSizeFull();
-
-        TextField tf = new TextField("Long caption, longer than 100 pixels");
-        tf.setWidth("100px");
-
-        ol.addComponent(tf);
-        ol.setComponentAlignment(tf, Alignment.TOP_RIGHT);
-
-        tf = new TextField("Short caption");
-        tf.setWidth("100px");
-
-        tf.setComponentError(new UserError("error message"));
-        ol.addComponent(tf);
-        ol.setComponentAlignment(tf, Alignment.TOP_RIGHT);
-
-        tf = new TextField("Short caption");
-        tf.setComponentError(new UserError("error message"));
-        tf.setIcon(new ThemeResource("icons/16/calendar.png"));
-        tf.setWidth("100px");
-
-        tf.setComponentError(new UserError("error message"));
-        ol.addComponent(tf);
-        ol.setComponentAlignment(tf, Alignment.TOP_RIGHT);
-
-        tf = new TextField();
-        tf.setValue("No caption");
-        tf.setWidth("100px");
-
-        ol.addComponent(tf);
-        ol.setComponentAlignment(tf, Alignment.TOP_RIGHT);
-
-        layout.addComponent(p);
-    }
-}
->>>>>>> 116cd1f2
+}