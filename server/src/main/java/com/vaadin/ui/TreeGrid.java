--- conflicted
+++ resolved
@@ -22,15 +22,12 @@
 import java.util.Optional;
 import java.util.stream.Stream;
 
-<<<<<<< HEAD
 import org.jsoup.nodes.Attributes;
 import org.jsoup.nodes.Element;
 import org.jsoup.select.Elements;
 
 import com.vaadin.data.HierarchyData;
-=======
 import com.vaadin.data.ValueProvider;
->>>>>>> a3e4931d
 import com.vaadin.data.provider.DataProvider;
 import com.vaadin.data.provider.HierarchicalDataCommunicator;
 import com.vaadin.data.provider.HierarchicalDataProvider;
@@ -38,17 +35,12 @@
 import com.vaadin.data.provider.InMemoryHierarchicalDataProvider;
 import com.vaadin.shared.ui.treegrid.NodeCollapseRpc;
 import com.vaadin.shared.ui.treegrid.TreeGridState;
-<<<<<<< HEAD
 import com.vaadin.ui.declarative.DesignAttributeHandler;
 import com.vaadin.ui.declarative.DesignContext;
 import com.vaadin.ui.declarative.DesignFormatter;
-=======
 import com.vaadin.ui.renderers.AbstractRenderer;
 import com.vaadin.ui.renderers.Renderer;
 
-import elemental.json.Json;
-import elemental.json.JsonObject;
->>>>>>> a3e4931d
 
 /**
  * A grid component for displaying hierarchical tabular data.
@@ -203,12 +195,9 @@
      * <p>
      * Setting a hierarchy column by calling this method also sets the column to
      * be visible and not hidable.
-<<<<<<< HEAD
-=======
      * <p>
      * <strong>Note:</strong> Changing the Renderer of the hierarchy column is
      * not supported.
->>>>>>> a3e4931d
      *
      * @see Column#setId(String)
      *
@@ -235,25 +224,9 @@
         return (TreeGridState) super.getState(markAsDirty);
     }
 
-<<<<<<< HEAD
     @Override
     public HierarchicalDataCommunicator<T> getDataCommunicator() {
         return (HierarchicalDataCommunicator<T>) super.getDataCommunicator();
-=======
-    /**
-     * Toggle the expansion of an item in this grid. If the item is already
-     * expanded, it will be collapsed.
-     * <p>
-     * Toggling expansion on a leaf item in the hierarchy will have no effect.
-     *
-     * @param item
-     *            the item to toggle expansion for
-     */
-    public void toggleCollapse(T item) {
-        getDataProvider().setCollapsed(item,
-                !getDataProvider().isCollapsed(item));
-        getDataCommunicator().reset();
->>>>>>> a3e4931d
     }
 
     @Override
