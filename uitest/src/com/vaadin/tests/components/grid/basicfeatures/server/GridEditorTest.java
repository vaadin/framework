/*
 * Copyright 2000-2014 Vaadin Ltd.
 * 
 * Licensed under the Apache License, Version 2.0 (the "License"); you may not
 * use this file except in compliance with the License. You may obtain a copy of
 * the License at
 * 
 * http://www.apache.org/licenses/LICENSE-2.0
 * 
 * Unless required by applicable law or agreed to in writing, software
 * distributed under the License is distributed on an "AS IS" BASIS, WITHOUT
 * WARRANTIES OR CONDITIONS OF ANY KIND, either express or implied. See the
 * License for the specific language governing permissions and limitations under
 * the License.
 */
package com.vaadin.tests.components.grid.basicfeatures.server;

import static org.junit.Assert.assertEquals;
import static org.junit.Assert.assertFalse;
import static org.junit.Assert.assertNotNull;
import static org.junit.Assert.assertNull;
import static org.junit.Assert.assertTrue;

import java.util.List;

import org.junit.Before;
import org.junit.Test;
import org.openqa.selenium.By;
import org.openqa.selenium.Keys;
import org.openqa.selenium.WebElement;
import org.openqa.selenium.interactions.Actions;

import com.vaadin.testbench.TestBenchElement;
import com.vaadin.testbench.elements.GridElement.GridCellElement;
import com.vaadin.testbench.elements.GridElement.GridEditorElement;
import com.vaadin.tests.components.grid.basicfeatures.GridBasicFeatures;
import com.vaadin.tests.components.grid.basicfeatures.GridBasicFeaturesTest;

public abstract class GridEditorTest extends GridBasicFeaturesTest {

    protected static final By BY_EDITOR_CANCEL = By
            .className("v-grid-editor-cancel");
    protected static final By BY_EDITOR_SAVE = By
            .className("v-grid-editor-save");
    protected static final String[] EDIT_ITEM_5 = new String[] { "Component",
            "Editor", "Edit item 5" };
    protected static final String[] EDIT_ITEM_100 = new String[] { "Component",
            "Editor", "Edit item 100" };
    protected static final String[] TOGGLE_EDIT_ENABLED = new String[] {
            "Component", "Editor", "Enabled" };

    @Before
    public void setUp() {
        setDebug(true);
        openTestURL();
        selectMenuPath(TOGGLE_EDIT_ENABLED);
    }

    @Test
    public void testProgrammaticOpeningClosing() {
        selectMenuPath(EDIT_ITEM_5);
        assertEditorOpen();

        selectMenuPath("Component", "Editor", "Cancel edit");
        assertEditorClosed();
    }

    @Test
    public void testProgrammaticOpeningWhenDisabled() {
        selectMenuPath(TOGGLE_EDIT_ENABLED);
        selectMenuPath(EDIT_ITEM_5);
        assertEditorClosed();
        boolean thrown = logContainsText("Exception occured, java.lang.IllegalStateException");
        assertTrue("IllegalStateException thrown", thrown);
    }

    @Test
    public void testDisablingWhileOpen() {
        selectMenuPath(EDIT_ITEM_5);
        selectMenuPath(TOGGLE_EDIT_ENABLED);
        assertEditorOpen();
        boolean thrown = logContainsText("Exception occured, java.lang.IllegalStateException");
        assertTrue("IllegalStateException thrown", thrown);
    }

    @Test
    public void testProgrammaticOpeningWithScroll() {
        selectMenuPath(EDIT_ITEM_100);
        assertEditorOpen();
    }

    @Test
    public void testKeyboardOpeningClosing() {

        getGridElement().getCell(4, 0).click();
        assertEditorClosed();

        new Actions(getDriver()).sendKeys(Keys.ENTER).perform();
        assertEditorOpen();

        new Actions(getDriver()).sendKeys(Keys.ESCAPE).perform();
        assertEditorClosed();

        // Disable Editor
        selectMenuPath(TOGGLE_EDIT_ENABLED);
        getGridElement().getCell(5, 0).click();
        new Actions(getDriver()).sendKeys(Keys.ENTER).perform();
        assertEditorClosed();
    }

    @Test
    public void testComponentBinding() {
        selectMenuPath(EDIT_ITEM_100);

        List<WebElement> widgets = getEditorWidgets();
        assertEquals("Number of widgets", GridBasicFeatures.EDITABLE_COLUMNS,
                widgets.size());

        assertEquals("(100, 0)", widgets.get(0).getAttribute("value"));
        assertEquals("(100, 1)", widgets.get(1).getAttribute("value"));
        assertEquals("(100, 2)", widgets.get(2).getAttribute("value"));
        assertEquals("<b>100</b>", widgets.get(8).getAttribute("value"));
    }

    protected void assertEditorOpen() {
        assertEquals("Unexpected number of widgets",
                GridBasicFeatures.EDITABLE_COLUMNS, getEditorWidgets().size());
    }

    protected void assertEditorClosed() {
        assertNull("Editor is supposed to be closed", getEditor());
    }

    protected List<WebElement> getEditorWidgets() {
        assertNotNull("Editor is supposed to be open", getEditor());
        return getEditor().findElements(By.className("v-textfield"));

    }

    @Test
    public void testFocusOnMouseOpen() {

        GridCellElement cell = getGridElement().getCell(4, 2);

        cell.doubleClick();

        WebElement focused = getFocusedElement();

        assertEquals("", "input", focused.getTagName());
        assertEquals("", cell.getText(), focused.getAttribute("value"));
    }

    @Test
    public void testFocusOnKeyboardOpen() {

        GridCellElement cell = getGridElement().getCell(4, 2);

        cell.click();
        new Actions(getDriver()).sendKeys(Keys.ENTER).perform();

        WebElement focused = getFocusedElement();

        assertEquals("", "input", focused.getTagName());
        assertEquals("", cell.getText(), focused.getAttribute("value"));
    }

    @Test
    public void testFocusOnProgrammaticOpenOnItemClick() {
        selectMenuPath("Component", "State", "EditorOpeningItemClickListener");

        GridCellElement cell = getGridElement().getCell(4, 2);

        cell.click();

        WebElement focused = getFocusedElement();

        assertEquals("", "input", focused.getTagName());
        assertEquals("", cell.getText(), focused.getAttribute("value"));
    }

    @Test
    public void testNoFocusOnProgrammaticOpen() {

        selectMenuPath(EDIT_ITEM_5);

        WebElement focused = getFocusedElement();

        assertEquals("Focus should remain in the menu", "menu",
                focused.getAttribute("id"));
    }

    @Test
    public void testUneditableColumn() {
        selectMenuPath(EDIT_ITEM_5);
        assertEditorOpen();

        GridEditorElement editor = getGridElement().getEditor();
        assertFalse("Uneditable column should not have an editor widget",
                editor.isEditable(3));

        String classNames = editor
                .findElements(By.className("v-grid-editor-cells")).get(1)
                .findElements(By.xpath("./div")).get(3).getAttribute("class");

        assertTrue("Noneditable cell should contain not-editable classname",
                classNames.contains("not-editable"));

        assertTrue("Noneditable cell should contain v-grid-cell classname",
                classNames.contains("v-grid-cell"));
    }

    @Test
    public void testNoOpenFromHeaderOrFooter() {
        selectMenuPath("Component", "Footer", "Visible");

        getGridElement().getHeaderCell(0, 0).doubleClick();
        assertEditorClosed();

        new Actions(getDriver()).sendKeys(Keys.ENTER).perform();
        assertEditorClosed();

        getGridElement().getFooterCell(0, 0).doubleClick();
        assertEditorClosed();

        new Actions(getDriver()).sendKeys(Keys.ENTER).perform();
        assertEditorClosed();
    }

    public void testEditorMoveOnResize() {
        selectMenuPath("Component", "Size", "Height", "500px");
        getGridElement().getCell(22, 0).doubleClick();
        assertEditorOpen();

        GridEditorElement editor = getGridElement().getEditor();
        TestBenchElement tableWrapper = getGridElement().getTableWrapper();

        int tableWrapperBottom = tableWrapper.getLocation().getY()
                + tableWrapper.getSize().getHeight();
        int editorBottom = editor.getLocation().getY()
                + editor.getSize().getHeight();

        assertTrue("Editor should not be initially outside grid",
                tableWrapperBottom - editorBottom <= 2);

        selectMenuPath("Component", "Size", "Height", "300px");
        assertEditorOpen();

        tableWrapperBottom = tableWrapper.getLocation().getY()
                + tableWrapper.getSize().getHeight();
        editorBottom = editor.getLocation().getY()
                + editor.getSize().getHeight();

        assertTrue("Editor should not be outside grid after resize",
                tableWrapperBottom - editorBottom <= 2);
    }

    public void testEditorDoesNotMoveOnResizeIfNotNeeded() {
        selectMenuPath("Component", "Size", "Height", "500px");

        selectMenuPath(EDIT_ITEM_5);
        assertEditorOpen();

        GridEditorElement editor = getGridElement().getEditor();

        int editorPos = editor.getLocation().getY();

        selectMenuPath("Component", "Size", "Height", "300px");
        assertEditorOpen();

        assertTrue("Editor should not have moved due to resize",
                editorPos == editor.getLocation().getY());
    }

    @Test
    public void testEditorClosedOnSort() {
        selectMenuPath(EDIT_ITEM_5);

        selectMenuPath("Component", "State", "Sort by column", "Column 0, ASC");

        assertEditorClosed();
    }

    @Test
    public void testEditorClosedOnFilter() {
        selectMenuPath(EDIT_ITEM_5);

        selectMenuPath("Component", "Filter", "Column 1 starts with \"(23\"");

<<<<<<< HEAD
        assertEditorClosed();
=======
        assertNoErrorNotifications();
>>>>>>> e7fda93b
    }

    protected WebElement getSaveButton() {
        return getDriver().findElement(BY_EDITOR_SAVE);
    }

    protected WebElement getCancelButton() {
        return getDriver().findElement(BY_EDITOR_CANCEL);
    }
}<|MERGE_RESOLUTION|>--- conflicted
+++ resolved
@@ -207,6 +207,8 @@
 
         assertTrue("Noneditable cell should contain v-grid-cell classname",
                 classNames.contains("v-grid-cell"));
+
+        assertNoErrorNotifications();
     }
 
     @Test
@@ -286,11 +288,7 @@
 
         selectMenuPath("Component", "Filter", "Column 1 starts with \"(23\"");
 
-<<<<<<< HEAD
-        assertEditorClosed();
-=======
-        assertNoErrorNotifications();
->>>>>>> e7fda93b
+        assertEditorClosed();
     }
 
     protected WebElement getSaveButton() {
