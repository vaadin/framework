<<<<<<< HEAD
package com.vaadin.tests.components.window;

import javax.servlet.http.HttpServletRequest;
import javax.servlet.http.HttpServletResponse;

import com.vaadin.event.ShortcutAction.KeyCode;
import com.vaadin.terminal.gwt.server.HttpServletRequestListener;
import com.vaadin.tests.components.AbstractTestCase;
import com.vaadin.tests.util.Log;
import com.vaadin.ui.Button;
import com.vaadin.ui.Button.ClickEvent;
import com.vaadin.ui.Button.ClickListener;
import com.vaadin.ui.Component;
import com.vaadin.ui.Label;
import com.vaadin.ui.Root;
import com.vaadin.ui.Window;

public class AttachShouldBeCalledForSubWindows extends AbstractTestCase
        implements HttpServletRequestListener {
    private static final long serialVersionUID = 1L;

    private Log log = new Log(20);

    boolean addSubWindowBeforeMainWindow = true;

    @Override
    public void init() {

        Root.LegacyWindow mainWindow = new Root.LegacyWindow() {
            @Override
            public void attach() {
                log(this);
                super.attach();
            }

            @Override
            public void addWindow(Window w) {
                log.log("Adding sub window");
                super.addWindow(w);
                log.log("Sub window added");

            }
        };
        mainWindow.setCaption("Main window");
        mainWindow.addComponent(log);
        mainWindow.getContent().setSizeFull();
        Label label = new Label("This is the main app") {
            @Override
            public void attach() {
                log(this);
                super.attach();
            }
        };

        mainWindow.addComponent(label);
        Window loginWindow = createSubWindow();
        if (addSubWindowBeforeMainWindow) {
            mainWindow.addWindow(loginWindow);
        }

        log.log("Setting main window");
        setMainWindow(mainWindow); // At this point
        log.log("Main window set");

        if (!addSubWindowBeforeMainWindow) {
            mainWindow.addWindow(loginWindow);
        }
    }

    private Window createSubWindow() {
        Window w = new Window("Sub window") {
            @Override
            public void attach() {
                log(this);
                super.attach();
            }
        };
        Button okButton = new Button("OK") {
            @Override
            public void attach() {
                super.attach();
                log(this);
            }
        };
        okButton.addListener(new ClickListener() {

            public void buttonClick(ClickEvent event) {
                log.log("Button clicked");

            }
        });
        okButton.setClickShortcut(KeyCode.ENTER);
        w.addComponent(okButton);
        w.center();
        return w;
    }

    public void log(Component c) {
        Class<?> cls = c.getClass();
        if (cls.isAnonymousClass()) {
            cls = cls.getSuperclass();
        }
        log.log(cls.getName() + " '" + c.getCaption()
                + "' attached to application");
    }

    @Override
    protected String getDescription() {
        return "By default attaches a sub window with a button to the main window and then set the main window to the application. Use ?attachMainFirst to reverse the order. In both cases attach events should be sent for the components in the sub window";
    }

    @Override
    protected Integer getTicketNumber() {
        return 8170;
    }

    public void onRequestStart(HttpServletRequest request,
            HttpServletResponse response) {
        if (request.getParameter("attachMainFirst") != null) {
            addSubWindowBeforeMainWindow = false;
        }

    }

    public void onRequestEnd(HttpServletRequest request,
            HttpServletResponse response) {
        // TODO Auto-generated method stub

    }
}
=======
package com.vaadin.tests.components.window;

import javax.servlet.http.HttpServletRequest;
import javax.servlet.http.HttpServletResponse;

import com.vaadin.event.ShortcutAction.KeyCode;
import com.vaadin.terminal.gwt.server.HttpServletRequestListener;
import com.vaadin.tests.components.AbstractTestCase;
import com.vaadin.tests.util.Log;
import com.vaadin.ui.Button;
import com.vaadin.ui.Button.ClickEvent;
import com.vaadin.ui.Button.ClickListener;
import com.vaadin.ui.Component;
import com.vaadin.ui.Label;
import com.vaadin.ui.Window;

public class AttachShouldBeCalledForSubWindows extends AbstractTestCase
        implements HttpServletRequestListener {
    private static final long serialVersionUID = 1L;

    private Log log = new Log(20);

    boolean addSubWindowBeforeMainWindow = true;

    @Override
    public void init() {

        Window mainWindow = new Window() {
            @Override
            public void attach() {
                log(this);
                super.attach();
            }

            @Override
            public void addWindow(Window w) {
                log.log("Adding sub window");
                super.addWindow(w);
                log.log("Sub window added");

            }
        };
        mainWindow.setCaption("Main window");
        mainWindow.addComponent(log);
        mainWindow.getContent().setSizeFull();
        Label label = new Label("This is the main app") {
            @Override
            public void attach() {
                log(this);
                super.attach();
            }
        };

        mainWindow.addComponent(label);
        Window loginWindow = createSubWindow();
        if (addSubWindowBeforeMainWindow) {
            mainWindow.addWindow(loginWindow);
        }

        log.log("Setting main window");
        setMainWindow(mainWindow); // At this point
        log.log("Main window set");

        if (!addSubWindowBeforeMainWindow) {
            mainWindow.addWindow(loginWindow);
        }
    }

    private Window createSubWindow() {
        Window w = new Window("Sub window") {
            @Override
            public void attach() {
                log(this);
                super.attach();
            }
        };
        Button okButton = new Button("OK") {
            @Override
            public void attach() {
                super.attach();
                log(this);
            }
        };
        okButton.addListener(new ClickListener() {

            public void buttonClick(ClickEvent event) {
                log.log("Button clicked");

            }
        });
        okButton.setClickShortcut(KeyCode.ENTER);
        w.addComponent(okButton);
        w.center();
        return w;
    }

    public void log(Component c) {
        Class<?> cls = c.getClass();
        if (cls.isAnonymousClass()) {
            cls = cls.getSuperclass();
        }
        log.log(cls.getName() + " '" + c.getCaption()
                + "' attached to application");
    }

    @Override
    protected String getDescription() {
        return "By default attaches a sub window with a button to the main window and then set the main window to the application. Use ?attachMainFirst to reverse the order. In both cases attach events should be sent for the components in the sub window";
    }

    @Override
    protected Integer getTicketNumber() {
        return 8170;
    }

    public void onRequestStart(HttpServletRequest request,
            HttpServletResponse response) {
        if (request.getParameter("attachMainFirst") != null) {
            addSubWindowBeforeMainWindow = false;
        }

    }

    public void onRequestEnd(HttpServletRequest request,
            HttpServletResponse response) {
        // TODO Auto-generated method stub

    }
}
>>>>>>> 116cd1f2
<|MERGE_RESOLUTION|>--- conflicted
+++ resolved
@@ -1,4 +1,3 @@
-<<<<<<< HEAD
 package com.vaadin.tests.components.window;
 
 import javax.servlet.http.HttpServletRequest;
@@ -128,135 +127,4 @@
         // TODO Auto-generated method stub
 
     }
-}
-=======
-package com.vaadin.tests.components.window;
-
-import javax.servlet.http.HttpServletRequest;
-import javax.servlet.http.HttpServletResponse;
-
-import com.vaadin.event.ShortcutAction.KeyCode;
-import com.vaadin.terminal.gwt.server.HttpServletRequestListener;
-import com.vaadin.tests.components.AbstractTestCase;
-import com.vaadin.tests.util.Log;
-import com.vaadin.ui.Button;
-import com.vaadin.ui.Button.ClickEvent;
-import com.vaadin.ui.Button.ClickListener;
-import com.vaadin.ui.Component;
-import com.vaadin.ui.Label;
-import com.vaadin.ui.Window;
-
-public class AttachShouldBeCalledForSubWindows extends AbstractTestCase
-        implements HttpServletRequestListener {
-    private static final long serialVersionUID = 1L;
-
-    private Log log = new Log(20);
-
-    boolean addSubWindowBeforeMainWindow = true;
-
-    @Override
-    public void init() {
-
-        Window mainWindow = new Window() {
-            @Override
-            public void attach() {
-                log(this);
-                super.attach();
-            }
-
-            @Override
-            public void addWindow(Window w) {
-                log.log("Adding sub window");
-                super.addWindow(w);
-                log.log("Sub window added");
-
-            }
-        };
-        mainWindow.setCaption("Main window");
-        mainWindow.addComponent(log);
-        mainWindow.getContent().setSizeFull();
-        Label label = new Label("This is the main app") {
-            @Override
-            public void attach() {
-                log(this);
-                super.attach();
-            }
-        };
-
-        mainWindow.addComponent(label);
-        Window loginWindow = createSubWindow();
-        if (addSubWindowBeforeMainWindow) {
-            mainWindow.addWindow(loginWindow);
-        }
-
-        log.log("Setting main window");
-        setMainWindow(mainWindow); // At this point
-        log.log("Main window set");
-
-        if (!addSubWindowBeforeMainWindow) {
-            mainWindow.addWindow(loginWindow);
-        }
-    }
-
-    private Window createSubWindow() {
-        Window w = new Window("Sub window") {
-            @Override
-            public void attach() {
-                log(this);
-                super.attach();
-            }
-        };
-        Button okButton = new Button("OK") {
-            @Override
-            public void attach() {
-                super.attach();
-                log(this);
-            }
-        };
-        okButton.addListener(new ClickListener() {
-
-            public void buttonClick(ClickEvent event) {
-                log.log("Button clicked");
-
-            }
-        });
-        okButton.setClickShortcut(KeyCode.ENTER);
-        w.addComponent(okButton);
-        w.center();
-        return w;
-    }
-
-    public void log(Component c) {
-        Class<?> cls = c.getClass();
-        if (cls.isAnonymousClass()) {
-            cls = cls.getSuperclass();
-        }
-        log.log(cls.getName() + " '" + c.getCaption()
-                + "' attached to application");
-    }
-
-    @Override
-    protected String getDescription() {
-        return "By default attaches a sub window with a button to the main window and then set the main window to the application. Use ?attachMainFirst to reverse the order. In both cases attach events should be sent for the components in the sub window";
-    }
-
-    @Override
-    protected Integer getTicketNumber() {
-        return 8170;
-    }
-
-    public void onRequestStart(HttpServletRequest request,
-            HttpServletResponse response) {
-        if (request.getParameter("attachMainFirst") != null) {
-            addSubWindowBeforeMainWindow = false;
-        }
-
-    }
-
-    public void onRequestEnd(HttpServletRequest request,
-            HttpServletResponse response) {
-        // TODO Auto-generated method stub
-
-    }
-}
->>>>>>> 116cd1f2
+}