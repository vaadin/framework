--- conflicted
+++ resolved
@@ -1,11 +1,7 @@
 <?xml version="1.0" encoding="UTF-8"?>
 <!DOCTYPE ivy-module [
 <!-- Keep the version number in sync with build.xml -->
-<<<<<<< HEAD
-    <!ENTITY atmosphere.runtime.version "2.2.4.vaadin6">
-=======
     <!ENTITY atmosphere.runtime.version "2.2.4.vaadin7">
->>>>>>> d0d08754
 
     <!ENTITY atmosphere.js.version "2.2.6.vaadin4">
 ]>
