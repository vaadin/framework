--- conflicted
+++ resolved
@@ -129,28 +129,9 @@
      *            a comparator to use, or <code>null</code> to clear any
      *            previously set sort order
      */
-<<<<<<< HEAD
-    @SuppressWarnings("serial")
-    public ListDataProvider<T> sortingBy(Comparator<T> sortOrder) {
-        ListDataProvider<T> parent = this;
-        return new ListDataProvider<T>(backend, sortOrder) {
-
-            @Override
-            public Registration addDataProviderListener(
-                    DataProviderListener<T> listener) {
-                return parent.addDataProviderListener(listener);
-            }
-
-            @Override
-            public void refreshAll() {
-                parent.refreshAll();
-            }
-        };
-=======
     public void setSortComparator(SerializableComparator<T> sortOrder) {
         this.sortOrder = sortOrder;
         refreshAll();
->>>>>>> a0b80c1d
     }
 
     /**
