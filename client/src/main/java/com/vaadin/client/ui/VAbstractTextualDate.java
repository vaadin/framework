/*
 * Copyright 2000-2016 Vaadin Ltd.
 *
 * Licensed under the Apache License, Version 2.0 (the "License"); you may not
 * use this file except in compliance with the License. You may obtain a copy of
 * the License at
 *
 * http://www.apache.org/licenses/LICENSE-2.0
 *
 * Unless required by applicable law or agreed to in writing, software
 * distributed under the License is distributed on an "AS IS" BASIS, WITHOUT
 * WARRANTIES OR CONDITIONS OF ANY KIND, either express or implied. See the
 * License for the specific language governing permissions and limitations under
 * the License.
 */

package com.vaadin.client.ui;

import java.util.Date;
import java.util.logging.Level;
import java.util.logging.Logger;

import com.google.gwt.aria.client.Roles;
import com.google.gwt.core.client.Scheduler;
import com.google.gwt.dom.client.Element;
import com.google.gwt.event.dom.client.ChangeEvent;
import com.google.gwt.event.dom.client.ChangeHandler;
import com.google.gwt.event.dom.client.DomEvent;
import com.google.gwt.event.dom.client.KeyCodes;
import com.google.gwt.event.dom.client.KeyDownEvent;
import com.google.gwt.event.dom.client.KeyDownHandler;
import com.google.gwt.i18n.client.DateTimeFormat;
import com.google.gwt.i18n.client.TimeZone;
import com.google.gwt.user.client.ui.TextBox;
import com.vaadin.client.BrowserInfo;
import com.vaadin.client.Focusable;
import com.vaadin.client.LocaleNotLoadedException;
import com.vaadin.client.LocaleService;
import com.vaadin.client.ui.aria.AriaHelper;
import com.vaadin.client.ui.aria.HandlesAriaCaption;
import com.vaadin.client.ui.aria.HandlesAriaInvalid;
import com.vaadin.client.ui.aria.HandlesAriaRequired;
import com.vaadin.shared.EventId;

/**
 * Abstract textual date field base implementation. Provides a text box as an
 * editor for a date. The class is parameterized by the date resolution
 * enumeration type.
 *
 * @author Vaadin Ltd
 *
 * @param <R>
 *            the resolution type which this field is based on (day, month, ...)
 * @since 8.0
 */
public abstract class VAbstractTextualDate<R extends Enum<R>>
        extends VDateField<R>
        implements ChangeHandler, Focusable,
        SubPartAware, HandlesAriaCaption, HandlesAriaInvalid,
        HandlesAriaRequired, KeyDownHandler {

    private static final String PARSE_ERROR_CLASSNAME = "-parseerror";
    private static final String ISO_DATE_TIME_PATTERN = "yyyy-MM-dd'T'HH:mm:ss";
    private static final String ISO_DATE_PATTERN = "yyyy-MM-dd";

    /** For internal use only. May be removed or replaced in the future. */
    public final TextBox text;

    /** For internal use only. May be removed or replaced in the future. */
    public boolean lenient;

    private static final String TEXTFIELD_ID = "field";

    /** For internal use only. May be removed or replaced in the future. */
    private String formatStr;

    /** For internal use only. May be removed or replaced in the future. */
    private TimeZone timeZone;

    /**
     * Specifies whether the group of components has focus or not.
     */
    private boolean groupFocus;

    public VAbstractTextualDate(R resoluton) {
        super(resoluton);
        text = new TextBox();
        text.addChangeHandler(this);
        text.addFocusHandler(
                event -> fireBlurFocusEvent(event, true));
        text.addBlurHandler(
                event -> fireBlurFocusEvent(event, false));
        if (BrowserInfo.get().isIE()) {
            addDomHandler(this, KeyDownEvent.getType());
        }
        add(text);
        publishJSHelpers(getElement());
    }

    /**
     * Updates style names for the widget (and its children).
     */
    protected void updateStyleNames() {
        if (text != null) {
            text.setStyleName(VTextField.CLASSNAME);
            text.addStyleName(getStylePrimaryName() + "-textfield");
        }
    }

    /**
     * Gets the date format string for the current locale.
     *
     * @return the format string
     */
    public String getFormatString() {
        if (formatStr == null) {
            setFormatString(createFormatString());
        }
        return formatStr;
    }

    /**
     * Create a format string suitable for the widget in its current state.
     *
     * @return a date format string to use when formatting and parsing the text
     *         in the input field
     * @since 8.1
     */
    protected String createFormatString() {
        if (isYear(getCurrentResolution())) {
            return "yyyy"; // force full year
        }
        try {
            String frmString = LocaleService.getDateFormat(currentLocale);
            return cleanFormat(frmString);
        } catch (LocaleNotLoadedException e) {
            // TODO should die instead? Can the component survive
            // without format string?
            getLogger().log(Level.SEVERE,
                    e.getMessage() == null ? "" : e.getMessage(), e);
            return null;
        }
    }

    /**
     * Sets the date format string to use for the text field.
     *
     * @param formatString
     *            the format string to use, or {@code null} to force re-creating
     *            the format string from the locale the next time it is needed
     * @since 8.1
     */
    public void setFormatString(String formatString) {
        this.formatStr = formatString;
    }

    @Override
    public void bindAriaCaption(
            com.google.gwt.user.client.Element captionElement) {
        AriaHelper.bindCaption(text, captionElement);
    }

    @Override
    public void setAriaRequired(boolean required) {
        AriaHelper.handleInputRequired(text, required);
    }

    @Override
    public void setAriaInvalid(boolean invalid) {
        AriaHelper.handleInputInvalid(text, invalid);
    }

    /**
     * Updates the text field according to the current date (provided by
     * {@link #getDate()}). Takes care of updating text, enabling and disabling
     * the field, setting/removing readonly status and updating readonly styles.
     * <p>
     * For internal use only. May be removed or replaced in the future.
     * <p>
     * TODO: Split part of this into a method that only updates the text as this
     * is what usually is needed except for updateFromUIDL.
     */
    public void buildDate() {
        removeStyleName(getStylePrimaryName() + PARSE_ERROR_CLASSNAME);
        // Create the initial text for the textfield
        String dateText;
        Date currentDate = getDate();
        // Always call this to ensure the format ends up in the element
        String formatString = getFormatString();
        if (currentDate != null) {
            dateText = getDateTimeService().formatDate(currentDate,
                    formatString, timeZone);
        } else {
            dateText = "";
        }

        setText(dateText);
        text.setEnabled(enabled);
        text.setReadOnly(readonly);

        if (readonly) {
            text.addStyleName("v-readonly");
            Roles.getTextboxRole().setAriaReadonlyProperty(text.getElement(),
                    true);
        } else {
            text.removeStyleName("v-readonly");
            Roles.getTextboxRole()
                    .removeAriaReadonlyProperty(text.getElement());
        }
    }

    /**
     * Sets the time zone for the field.
     *
     * @param timeZone
     *            the new time zone to use
     * @since 8.2
     */
    public void setTimeZone(TimeZone timeZone) {
        this.timeZone = timeZone;
    }

    @Override
    public void setEnabled(boolean enabled) {
        super.setEnabled(enabled);
        text.setEnabled(enabled);
    }

    @Override
    @SuppressWarnings("deprecation")
    public void onChange(ChangeEvent event) {
        if (!text.getText().isEmpty()) {
            try {
                String enteredDate = text.getText();

                setDate(getDateTimeService().parseDate(enteredDate,
                        getFormatString(), lenient));

                if (lenient) {
                    // If date value was leniently parsed, normalize text
                    // presentation.
                    // FIXME: Add a description/example here of when this is
                    // needed
                    text.setValue(getDateTimeService().formatDate(getDate(),
                            getFormatString(), timeZone), false);
                }

                // remove possibly added invalid value indication
                removeStyleName(getStylePrimaryName() + PARSE_ERROR_CLASSNAME);
            } catch (final Exception e) {
                getLogger().log(Level.INFO,
                        e.getMessage() == null ? "" : e.getMessage(), e);

                addStyleName(getStylePrimaryName() + PARSE_ERROR_CLASSNAME);
                setDate(null);
            }
        } else {
            setDate(null);
            // remove possibly added invalid value indication
            removeStyleName(getStylePrimaryName() + PARSE_ERROR_CLASSNAME);
        }

        // always send the date string
        bufferedDateString = text.getText();
        updateAndSendBufferedValues();
    }

    /**
     * Updates the {@link VDateField#bufferedResolutions bufferedResolutions},
     * then {@link #sendBufferedValues() sends} the values to the server.
     *
     * @since 8.2
     */
    protected final void updateAndSendBufferedValues() {
        updateBufferedResolutions();
        sendBufferedValues();
    }

    /**
     * Updates {@link VDateField#bufferedResolutions bufferedResolutions} before
     * sending a response to the server.
     * <p>
     * The method can be overridden by subclasses to provide a custom logic for
     * date variables to avoid overriding the {@link #onChange(ChangeEvent)}
     * method.
     *
     * <p>
     * Note that this method should not send the buffered values, but use
     * {@link #updateAndSendBufferedValues()} instead
     *
     * @since 8.2
     */
    protected void updateBufferedResolutions() {
        Date currentDate = getDate();
        if (currentDate != null) {
            bufferedResolutions.put(
                    getResolutions().filter(this::isYear).findFirst().get(),
                    currentDate.getYear() + 1900);
        }
    }

    /**
     * Clean date format string to make it suitable for
     * {@link #getFormatString()}.
     *
     * @see #getFormatString()
     *
     * @param format
     *            date format string
     * @return cleaned up string
     */
    protected String cleanFormat(String format) {
        // Remove unsupported patterns
        // TODO support for 'G', era designator (used at least in Japan)
        format = format.replaceAll("[GzZwWkK]", "");

        // Remove extra delimiters ('/' and '.')
        while (format.startsWith("/") || format.startsWith(".")
                || format.startsWith("-")) {
            format = format.substring(1);
        }
        while (format.endsWith("/") || format.endsWith(".")
                || format.endsWith("-")) {
            format = format.substring(0, format.length() - 1);
        }

        // Remove duplicate delimiters
        format = format.replaceAll("//", "/");
        format = format.replaceAll("\\.\\.", ".");
        format = format.replaceAll("--", "-");

        return format.trim();
    }

    @Override
    public void focus() {
        text.setFocus(true);
    }

    /**
     * Sets the placeholder for this textual date input.
     *
     * @param placeholder
     *            the placeholder to set, or {@code null} to clear
     */
    public void setPlaceholder(String placeholder) {
        if (placeholder != null) {
            text.getElement().setAttribute("placeholder", placeholder);
        } else {
            text.getElement().removeAttribute("placeholder");
        }
    }

    /**
     * Gets the set placeholder this textual date input, or an empty string if
     * none is set.
     *
     * @return the placeholder or an empty string if none set
     */
    public String getPlaceHolder() {
        return text.getElement().getAttribute("placeholder");
    }

    protected String getText() {
        return text.getText();
    }

    protected void setText(String text) {
        this.text.setText(text);
    }

    @Override
    public com.google.gwt.user.client.Element getSubPartElement(
            String subPart) {
        if (subPart.equals(TEXTFIELD_ID)) {
            return text.getElement();
        }

        return null;
    }

    @Override
    public String getSubPartName(
            com.google.gwt.user.client.Element subElement) {
        if (text.getElement().isOrHasChild(subElement)) {
            return TEXTFIELD_ID;
        }

        return null;
    }

    @Override
    public void onKeyDown(KeyDownEvent event) {
        if (BrowserInfo.get().isIE()
                && event.getNativeKeyCode() == KeyCodes.KEY_ENTER) {
            // IE does not send change events when pressing enter in a text
            // input so we handle it using a key listener instead
            onChange(null);
        }
    }

    private void fireBlurFocusEvent(DomEvent<?> event,
            boolean focus) {
        String styleName = VTextField.CLASSNAME + "-"
                + VTextField.CLASSNAME_FOCUS;
        if (focus) {
            text.addStyleName(styleName);
        } else {
            text.removeStyleName(styleName);
        }
<<<<<<< HEAD

        Scheduler.get().scheduleFixedDelay(() -> {
            checkGroupFocus(focus);
            return false;
        }, 100);

        // Needed for tooltip event handling
        fireEvent(event);
    }

    /**
     * Checks if the group focus has changed, and sends to the server if needed.
     *
     * @param textFocus
     *            the focus of the {@link #text}
     * @since
     */
    protected void checkGroupFocus(boolean textFocus) {
        boolean newGroupFocus = textFocus | hasChildFocus();
        if (getClient() != null
                && getClient().hasEventListeners(VAbstractTextualDate.this,
                        textFocus ? EventId.FOCUS : EventId.BLUR)
                && groupFocus != newGroupFocus) {

            if (newGroupFocus) {
=======
        if (getClient() != null && connector.hasEventListener(eventId)) {
            // may excessively send events if if focus went to another
            // sub-component
            if (EventId.FOCUS.equals(eventId)) {
>>>>>>> ce3efd94
                rpc.focus();
            } else {
                rpc.blur();
            }
            sendBufferedValues();
            groupFocus = newGroupFocus;
        }
    }

    /**
     * Returns whether any of the child components has focus.
     *
     * @return {@code} if any of the child component has focus, {@code false}
     *         otherwise
     * @since
     */
    protected boolean hasChildFocus() {
        return false;
    }

    /**
     * Publish methods/properties on the element to be used from JavaScript.
     *
     * @since 8.1
     */
    private native void publishJSHelpers(Element root)
    /*-{
        var self = this;
        root.setISOValue = $entry(function (value) {
           self.@VAbstractTextualDate::setISODate(*)(value);
        });
        root.getISOValue = $entry(function () {
           return self.@VAbstractTextualDate::getISODate()();
        });
    }-*/;

    /**
     * Sets the value of the date field as a locale independent ISO date
     * (yyyy-MM-dd'T'HH:mm:ss or yyyy-MM-dd depending on whether this is a date
     * field or a date and time field).
     *
     * @param isoDate
     *            the date to set in ISO8601 format, or null to clear the date
     *            value
     * @since 8.1
     */
    public void setISODate(String isoDate) {
        Date date = null;
        if (isoDate != null) {
            date = getIsoFormatter().parse(isoDate);
        }
        setDate(date);
        updateAndSendBufferedValues();
    }

    /**
     * Gets the value of the date field as a locale independent ISO date
     * (yyyy-MM-dd'T'HH:mm:ss or yyyy-MM-dd depending on whether this is a date
     * field or a date and time field).
     *
     * @return the current date in ISO8601 format, or null if no date is set
     *
     * @since 8.1
     */
    public String getISODate() {
        Date date = getDate();
        if (date == null) {
            return null;
        }
        return getIsoFormatter().format(date);
    }

    private DateTimeFormat getIsoFormatter() {
        if (supportsTime()) {
            return DateTimeFormat.getFormat(ISO_DATE_TIME_PATTERN);
        }
        return DateTimeFormat.getFormat(ISO_DATE_PATTERN);
    }

<<<<<<< HEAD
=======
    private static Logger getLogger() {
        return Logger.getLogger(VAbstractTextualDate.class.getName());
    }
>>>>>>> ce3efd94
}<|MERGE_RESOLUTION|>--- conflicted
+++ resolved
@@ -408,7 +408,6 @@
         } else {
             text.removeStyleName(styleName);
         }
-<<<<<<< HEAD
 
         Scheduler.get().scheduleFixedDelay(() -> {
             checkGroupFocus(focus);
@@ -429,17 +428,11 @@
     protected void checkGroupFocus(boolean textFocus) {
         boolean newGroupFocus = textFocus | hasChildFocus();
         if (getClient() != null
-                && getClient().hasEventListeners(VAbstractTextualDate.this,
+                && connector.hasEventListener(
                         textFocus ? EventId.FOCUS : EventId.BLUR)
                 && groupFocus != newGroupFocus) {
 
             if (newGroupFocus) {
-=======
-        if (getClient() != null && connector.hasEventListener(eventId)) {
-            // may excessively send events if if focus went to another
-            // sub-component
-            if (EventId.FOCUS.equals(eventId)) {
->>>>>>> ce3efd94
                 rpc.focus();
             } else {
                 rpc.blur();
@@ -519,10 +512,8 @@
         return DateTimeFormat.getFormat(ISO_DATE_PATTERN);
     }
 
-<<<<<<< HEAD
-=======
     private static Logger getLogger() {
         return Logger.getLogger(VAbstractTextualDate.class.getName());
     }
->>>>>>> ce3efd94
+
 }