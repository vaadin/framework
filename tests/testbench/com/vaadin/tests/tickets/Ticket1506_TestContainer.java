<<<<<<< HEAD
package com.vaadin.tests.tickets;

import java.util.ArrayList;
import java.util.Collection;
import java.util.HashMap;
import java.util.Map;

import com.vaadin.data.Container;
import com.vaadin.data.Item;
import com.vaadin.data.Property;
import com.vaadin.data.util.ObjectProperty;
import com.vaadin.data.util.PropertysetItem;

/**
 * @author Efecte R&D
 * @version $Revision$, $Date$
 */
public class Ticket1506_TestContainer implements Container {
    private Map<String, PropertysetItem> items = new HashMap<String, PropertysetItem>();
    public static final String ITEM_1_ID = "1";
    public static final String ITEM_2_ID = "2";
    public static final String PROPERTY_1_ID = "property 1";
    public static final String PROPERTY_2_ID = "property 2";

    private void loadItems() {
        final PropertysetItem item1 = new PropertysetItem();
        item1.addItemProperty(PROPERTY_1_ID, new ObjectProperty<String>(
                "value 1", String.class));
        item1.addItemProperty(PROPERTY_2_ID, new ObjectProperty<String>(
                "name 1", String.class));
        items.put(ITEM_1_ID, item1);

        final PropertysetItem item2 = new PropertysetItem();
        item2.addItemProperty(PROPERTY_1_ID, new ObjectProperty<String>(
                "value 2", String.class));
        item2.addItemProperty(PROPERTY_2_ID, new ObjectProperty<String>(
                "name 2", String.class));
        items.put(ITEM_2_ID, item2);
    }

    public Item getItem(Object itemId) {
        if (items.isEmpty()) {
            loadItems();
        }
        return items.get(itemId);
    }

    public Collection<String> getContainerPropertyIds() {
        if (items.isEmpty()) {
            loadItems();
        }
        ArrayList<String> a = new ArrayList<String>();
        a.add(PROPERTY_1_ID);
        a.add(PROPERTY_2_ID);
        return a;
    }

    public Collection<String> getItemIds() {
        if (items.isEmpty()) {
            loadItems();
        }
        ArrayList<String> a = new ArrayList<String>();
        a.add(ITEM_1_ID);
        a.add(ITEM_2_ID);
        return a;
    }

    public Property<?> getContainerProperty(Object itemId, Object propertyId) {
        if (items.isEmpty()) {
            loadItems();
        }
        Item item = items.get(itemId);
        if (item != null) {
            return item.getItemProperty(propertyId);
        }
        return null;
    }

    public Class<String> getType(Object propertyId) {
        if (items.isEmpty()) {
            loadItems();
        }
        return String.class;
    }

    public int size() {
        if (items.isEmpty()) {
            loadItems();
        }
        return items.size();
    }

    public boolean containsId(Object itemId) {
        if (items.isEmpty()) {
            loadItems();
        }
        return items.containsKey(itemId);
    }

    public Item addItem(Object itemId) throws UnsupportedOperationException {
        throw new UnsupportedOperationException("Not implemented");
    }

    public Object addItem() throws UnsupportedOperationException {
        throw new UnsupportedOperationException("Not implemented");
    }

    public boolean removeItem(Object itemId)
            throws UnsupportedOperationException {
        throw new UnsupportedOperationException("Not implemented");
    }

    public boolean addContainerProperty(Object propertyId, Class<?> type,
            Object defaultValue) throws UnsupportedOperationException {
        throw new UnsupportedOperationException("Not implemented");
    }

    public boolean removeContainerProperty(Object propertyId)
            throws UnsupportedOperationException {
        throw new UnsupportedOperationException("Not implemented");
    }

    public boolean removeAllItems() throws UnsupportedOperationException {
        throw new UnsupportedOperationException("Not implemented");
    }
}
=======
package com.vaadin.tests.tickets;

import java.util.ArrayList;
import java.util.Collection;
import java.util.HashMap;
import java.util.Map;

import com.vaadin.data.Container;
import com.vaadin.data.Item;
import com.vaadin.data.Property;
import com.vaadin.data.util.ObjectProperty;
import com.vaadin.data.util.PropertysetItem;

/**
 * @author Efecte R&D
 * @version $Revision$, $Date$
 */
public class Ticket1506_TestContainer implements Container {
    private Map<String, PropertysetItem> items = new HashMap<String, PropertysetItem>();
    public static final String ITEM_1_ID = "1";
    public static final String ITEM_2_ID = "2";
    public static final String PROPERTY_1_ID = "property 1";
    public static final String PROPERTY_2_ID = "property 2";

    private void loadItems() {
        final PropertysetItem item1 = new PropertysetItem();
        item1.addItemProperty(PROPERTY_1_ID, new ObjectProperty<String>(
                "value 1", String.class));
        item1.addItemProperty(PROPERTY_2_ID, new ObjectProperty<String>(
                "name 1", String.class));
        items.put(ITEM_1_ID, item1);

        final PropertysetItem item2 = new PropertysetItem();
        item2.addItemProperty(PROPERTY_1_ID, new ObjectProperty<String>(
                "value 2", String.class));
        item2.addItemProperty(PROPERTY_2_ID, new ObjectProperty<String>(
                "name 2", String.class));
        items.put(ITEM_2_ID, item2);
    }

    public Item getItem(Object itemId) {
        if (items.isEmpty()) {
            loadItems();
        }
        return items.get(itemId);
    }

    public Collection<String> getContainerPropertyIds() {
        if (items.isEmpty()) {
            loadItems();
        }
        ArrayList<String> a = new ArrayList<String>();
        a.add(PROPERTY_1_ID);
        a.add(PROPERTY_2_ID);
        return a;
    }

    public Collection<String> getItemIds() {
        if (items.isEmpty()) {
            loadItems();
        }
        ArrayList<String> a = new ArrayList<String>();
        a.add(ITEM_1_ID);
        a.add(ITEM_2_ID);
        return a;
    }

    public Property getContainerProperty(Object itemId, Object propertyId) {
        if (items.isEmpty()) {
            loadItems();
        }
        Item item = items.get(itemId);
        if (item != null) {
            return item.getItemProperty(propertyId);
        }
        return null;
    }

    public Class<String> getType(Object propertyId) {
        if (items.isEmpty()) {
            loadItems();
        }
        return String.class;
    }

    public int size() {
        if (items.isEmpty()) {
            loadItems();
        }
        return items.size();
    }

    public boolean containsId(Object itemId) {
        if (items.isEmpty()) {
            loadItems();
        }
        return items.containsKey(itemId);
    }

    public Item addItem(Object itemId) throws UnsupportedOperationException {
        throw new UnsupportedOperationException("Not implemented");
    }

    public Object addItem() throws UnsupportedOperationException {
        throw new UnsupportedOperationException("Not implemented");
    }

    public boolean removeItem(Object itemId)
            throws UnsupportedOperationException {
        throw new UnsupportedOperationException("Not implemented");
    }

    public boolean addContainerProperty(Object propertyId, Class<?> type,
            Object defaultValue) throws UnsupportedOperationException {
        throw new UnsupportedOperationException("Not implemented");
    }

    public boolean removeContainerProperty(Object propertyId)
            throws UnsupportedOperationException {
        throw new UnsupportedOperationException("Not implemented");
    }

    public boolean removeAllItems() throws UnsupportedOperationException {
        throw new UnsupportedOperationException("Not implemented");
    }
}
>>>>>>> 116cd1f2
<|MERGE_RESOLUTION|>--- conflicted
+++ resolved
@@ -1,4 +1,3 @@
-<<<<<<< HEAD
 package com.vaadin.tests.tickets;
 
 import java.util.ArrayList;
@@ -124,132 +123,4 @@
     public boolean removeAllItems() throws UnsupportedOperationException {
         throw new UnsupportedOperationException("Not implemented");
     }
-}
-=======
-package com.vaadin.tests.tickets;
-
-import java.util.ArrayList;
-import java.util.Collection;
-import java.util.HashMap;
-import java.util.Map;
-
-import com.vaadin.data.Container;
-import com.vaadin.data.Item;
-import com.vaadin.data.Property;
-import com.vaadin.data.util.ObjectProperty;
-import com.vaadin.data.util.PropertysetItem;
-
-/**
- * @author Efecte R&D
- * @version $Revision$, $Date$
- */
-public class Ticket1506_TestContainer implements Container {
-    private Map<String, PropertysetItem> items = new HashMap<String, PropertysetItem>();
-    public static final String ITEM_1_ID = "1";
-    public static final String ITEM_2_ID = "2";
-    public static final String PROPERTY_1_ID = "property 1";
-    public static final String PROPERTY_2_ID = "property 2";
-
-    private void loadItems() {
-        final PropertysetItem item1 = new PropertysetItem();
-        item1.addItemProperty(PROPERTY_1_ID, new ObjectProperty<String>(
-                "value 1", String.class));
-        item1.addItemProperty(PROPERTY_2_ID, new ObjectProperty<String>(
-                "name 1", String.class));
-        items.put(ITEM_1_ID, item1);
-
-        final PropertysetItem item2 = new PropertysetItem();
-        item2.addItemProperty(PROPERTY_1_ID, new ObjectProperty<String>(
-                "value 2", String.class));
-        item2.addItemProperty(PROPERTY_2_ID, new ObjectProperty<String>(
-                "name 2", String.class));
-        items.put(ITEM_2_ID, item2);
-    }
-
-    public Item getItem(Object itemId) {
-        if (items.isEmpty()) {
-            loadItems();
-        }
-        return items.get(itemId);
-    }
-
-    public Collection<String> getContainerPropertyIds() {
-        if (items.isEmpty()) {
-            loadItems();
-        }
-        ArrayList<String> a = new ArrayList<String>();
-        a.add(PROPERTY_1_ID);
-        a.add(PROPERTY_2_ID);
-        return a;
-    }
-
-    public Collection<String> getItemIds() {
-        if (items.isEmpty()) {
-            loadItems();
-        }
-        ArrayList<String> a = new ArrayList<String>();
-        a.add(ITEM_1_ID);
-        a.add(ITEM_2_ID);
-        return a;
-    }
-
-    public Property getContainerProperty(Object itemId, Object propertyId) {
-        if (items.isEmpty()) {
-            loadItems();
-        }
-        Item item = items.get(itemId);
-        if (item != null) {
-            return item.getItemProperty(propertyId);
-        }
-        return null;
-    }
-
-    public Class<String> getType(Object propertyId) {
-        if (items.isEmpty()) {
-            loadItems();
-        }
-        return String.class;
-    }
-
-    public int size() {
-        if (items.isEmpty()) {
-            loadItems();
-        }
-        return items.size();
-    }
-
-    public boolean containsId(Object itemId) {
-        if (items.isEmpty()) {
-            loadItems();
-        }
-        return items.containsKey(itemId);
-    }
-
-    public Item addItem(Object itemId) throws UnsupportedOperationException {
-        throw new UnsupportedOperationException("Not implemented");
-    }
-
-    public Object addItem() throws UnsupportedOperationException {
-        throw new UnsupportedOperationException("Not implemented");
-    }
-
-    public boolean removeItem(Object itemId)
-            throws UnsupportedOperationException {
-        throw new UnsupportedOperationException("Not implemented");
-    }
-
-    public boolean addContainerProperty(Object propertyId, Class<?> type,
-            Object defaultValue) throws UnsupportedOperationException {
-        throw new UnsupportedOperationException("Not implemented");
-    }
-
-    public boolean removeContainerProperty(Object propertyId)
-            throws UnsupportedOperationException {
-        throw new UnsupportedOperationException("Not implemented");
-    }
-
-    public boolean removeAllItems() throws UnsupportedOperationException {
-        throw new UnsupportedOperationException("Not implemented");
-    }
-}
->>>>>>> 116cd1f2
+}