/*
 * Copyright 2000-2016 Vaadin Ltd.
 *
 * Licensed under the Apache License, Version 2.0 (the "License"); you may not
 * use this file except in compliance with the License. You may obtain a copy of
 * the License at
 *
 * http://www.apache.org/licenses/LICENSE-2.0
 *
 * Unless required by applicable law or agreed to in writing, software
 * distributed under the License is distributed on an "AS IS" BASIS, WITHOUT
 * WARRANTIES OR CONDITIONS OF ANY KIND, either express or implied. See the
 * License for the specific language governing permissions and limitations under
 * the License.
 */
package com.vaadin.ui;

import java.time.LocalDate;

import com.vaadin.shared.ui.datefield.LocalDateFieldState;

/**
 * A date entry component, which displays the actual date selector as a popup.
 *
 * @see AbstractLocalDateField
 * @see InlineDateField
 * @author Vaadin Ltd.
 * @since 8.0
 */
public class DateField extends AbstractLocalDateField {

    /**
     * Constructs an empty <code>DateField</code> with no caption.
     */
    public DateField() {
        super();
    }

    /**
     * Constructs a new <code>DateField</code> with the given caption and
     * initial text contents.
     *
     * @param caption
     *            the caption <code>String</code> for the editor.
     * @param value
     *            the LocalDate value.
     */
    public DateField(String caption, LocalDate value) {
        super(caption, value);
    }

    /**
     * Constructs an empty <code>DateField</code> with caption.
     *
     * @param caption
     *            the caption of the datefield.
     */
    public DateField(String caption) {
        super(caption);
    }

    /**
     * Constructs a new {@code DateField} with a value change listener.
     * <p>
     * The listener is called when the value of this {@code DateField} is
     * changed either by the user or programmatically.
     *
     * @param valueChangeListener
     *            the value change listener, not {@code null}
     */
    public DateField(ValueChangeListener<LocalDate> valueChangeListener) {
        super();
        addValueChangeListener(valueChangeListener);
    }

    /**
     * Constructs a new {@code DateField} with the given caption and a value
     * change listener.
     * <p>
     * The listener is called when the value of this {@code DateField} is
     * changed either by the user or programmatically.
     *
     * @param caption
     *            the caption for the field
     * @param valueChangeListener
     *            the value change listener, not {@code null}
     */
<<<<<<< HEAD
    public DateField(String caption, ValueChangeListener valueChangeListener) {
=======
    public DateField(String caption,
            ValueChangeListener<LocalDate> valueChangeListener) {
>>>>>>> 07098d1f
        this(valueChangeListener);
        setCaption(caption);
    }

    /**
     * Constructs a new {@code DateField} with the given caption, initial
     * text contents and a value change listener.
     * <p>
     * The listener is called when the value of this {@code DateField} is
     * changed either by the user or programmatically.
     *
     * @param caption
     *            the caption for the field
     * @param value
     *            the value for the field, not {@code null}
     * @param valueChangeListener
     *            the value change listener, not {@code null}
     */
    public DateField(String caption, LocalDate value,
            ValueChangeListener<LocalDate> valueChangeListener) {
        this(caption, value);
        addValueChangeListener(valueChangeListener);
    }

    /**
     * Returns the current placeholder text.
     *
     * @see #setPlaceholder(String)
     * @return the placeholder text
     */
    public String getPlaceholder() {
        return getState(false).placeholder;
    }

    /**
     * Sets the placeholder text. The placeholder is text that is displayed when
     * the field would otherwise be empty, to prompt the user for input.
     *
     * @param placeholder
     *            the placeholder text to set
     */
    public void setPlaceholder(String placeholder) {
        getState().placeholder = placeholder;
    }

    @Override
    protected LocalDateFieldState getState() {
        return (LocalDateFieldState) super.getState();
    }

    @Override
    protected LocalDateFieldState getState(boolean markAsDirty) {
        return (LocalDateFieldState) super.getState(markAsDirty);
    }

    /**
     * Checks whether the text field is enabled (default) or not.
     *
     * @see #setTextFieldEnabled(boolean)
     *
     * @return <b>true</b> if the text field is enabled, <b>false</b> otherwise.
     */
    public boolean isTextFieldEnabled() {
        return getState(false).textFieldEnabled;
    }

    /**
     * Enables or disables the text field. By default the text field is enabled.
     * Disabling it causes only the button for date selection to be active, thus
     * preventing the user from entering invalid dates.
     *
     * See <a href="http://dev.vaadin.com/ticket/6790">issue 6790</a>.
     *
     * @param state
     *            <b>true</b> to enable text field, <b>false</b> to disable it.
     */
    public void setTextFieldEnabled(boolean state) {
        getState().textFieldEnabled = state;
    }

    /**
     * Set a description that explains the usage of the Widget for users of
     * assistive devices.
     *
     * @param description
     *            String with the description
     */
    public void setAssistiveText(String description) {
        getState().descriptionForAssistiveDevices = description;
    }

    /**
     * Get the description that explains the usage of the Widget for users of
     * assistive devices.
     *
     * @return String with the description
     */
    public String getAssistiveText() {
        return getState(false).descriptionForAssistiveDevices;
    }
}<|MERGE_RESOLUTION|>--- conflicted
+++ resolved
@@ -85,12 +85,8 @@
      * @param valueChangeListener
      *            the value change listener, not {@code null}
      */
-<<<<<<< HEAD
-    public DateField(String caption, ValueChangeListener valueChangeListener) {
-=======
     public DateField(String caption,
             ValueChangeListener<LocalDate> valueChangeListener) {
->>>>>>> 07098d1f
         this(valueChangeListener);
         setCaption(caption);
     }
