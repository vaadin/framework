--- conflicted
+++ resolved
@@ -28,16 +28,8 @@
             <url>https://maven.vaadin.com/vaadin-addons</url>
         </repository>
         <repository>
-<<<<<<< HEAD
-            <id>vaadin-snapshots</id>
-            <url>https://oss.sonatype.org/content/repositories/vaadin-snapshots</url>
-            <releases>
-                <enabled>false</enabled>
-            </releases>
-=======
             <id>vaadin-prereleases</id>
             <url>http://maven.vaadin.com/vaadin-prereleases</url>
->>>>>>> 08fc6504
             <snapshots>
                 <enabled>true</enabled>
             </snapshots>
