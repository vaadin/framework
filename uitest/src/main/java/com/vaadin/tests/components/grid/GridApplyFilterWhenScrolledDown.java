--- conflicted
+++ resolved
@@ -16,12 +16,8 @@
     protected void setup(VaadinRequest request) {
         Grid<String> grid = new Grid<>();
 
-<<<<<<< HEAD
-        grid.addColumn(SerializableFunction.identity()).setId("Name")
+        grid.addColumn(ValueProvider.identity()).setId("Name")
                 .setCaption("Name");
-=======
-        grid.addColumn("Name", ValueProvider.identity());
->>>>>>> 56c44b99
 
         List<String> data = new ArrayList<>();
         for (int i = 0; i < 1000; i++) {
