/*
 * Copyright 2000-2018 Vaadin Ltd.
 *
 * Licensed under the Apache License, Version 2.0 (the "License"); you may not
 * use this file except in compliance with the License. You may obtain a copy of
 * the License at
 *
 * http://www.apache.org/licenses/LICENSE-2.0
 *
 * Unless required by applicable law or agreed to in writing, software
 * distributed under the License is distributed on an "AS IS" BASIS, WITHOUT
 * WARRANTIES OR CONDITIONS OF ANY KIND, either express or implied. See the
 * License for the specific language governing permissions and limitations under
 * the License.
 */
package com.vaadin.data;

import java.io.Serializable;
import java.lang.reflect.Field;
import java.lang.reflect.InvocationTargetException;
import java.lang.reflect.Type;
import java.util.ArrayList;
import java.util.Arrays;
import java.util.Collection;
import java.util.Collections;
import java.util.HashMap;
import java.util.IdentityHashMap;
import java.util.LinkedHashSet;
import java.util.List;
import java.util.Locale;
import java.util.Map;
import java.util.Objects;
import java.util.Optional;
import java.util.Set;
import java.util.function.BiFunction;
import java.util.logging.Level;
import java.util.logging.Logger;
import java.util.stream.Collectors;
import java.util.stream.Stream;

import com.googlecode.gentyref.GenericTypeReflector;
import com.vaadin.annotations.PropertyId;
import com.vaadin.data.HasValue.ValueChangeEvent;
import com.vaadin.data.HasValue.ValueChangeListener;
import com.vaadin.data.converter.StringToIntegerConverter;
import com.vaadin.data.validator.BeanValidator;
import com.vaadin.event.EventRouter;
import com.vaadin.server.AbstractErrorMessage.ContentMode;
import com.vaadin.server.ErrorMessage;
import com.vaadin.server.SerializableFunction;
import com.vaadin.server.SerializablePredicate;
import com.vaadin.server.SerializableSupplier;
import com.vaadin.server.Setter;
import com.vaadin.server.UserError;
import com.vaadin.shared.Registration;
import com.vaadin.shared.ui.ErrorLevel;
import com.vaadin.ui.AbstractComponent;
import com.vaadin.ui.Component;
import com.vaadin.ui.Label;
import com.vaadin.ui.UI;
import com.vaadin.util.ReflectTools;

/**
 * Connects one or more {@code Field} components to properties of a backing data
 * type such as a bean type. With a binder, input components can be grouped
 * together into forms to easily create and update business objects with little
 * explicit logic needed to move data between the UI and the data layers of the
 * application.
 * <p>
 * A binder is a collection of <i>bindings</i>, each representing the mapping of
 * a single field, through converters and validators, to a backing property.
 * <p>
 * A binder instance can be bound to a single bean instance at a time, but can
 * be rebound as needed. This allows usage patterns like a <i>master-details</i>
 * view, where a select component is used to pick the bean to edit.
 * <p>
 * Bean level validators can be added using the
 * {@link #withValidator(Validator)} method and will be run on the bound bean
 * once it has been updated from the values of the bound fields. Bean level
 * validators are also run as part of {@link #writeBean(Object)} and
 * {@link #writeBeanIfValid(Object)} if all field level validators pass.
 * <p>
 * Note: For bean level validators, the bean must be updated before the
 * validators are run. If a bean level validator fails in
 * {@link #writeBean(Object)} or {@link #writeBeanIfValid(Object)}, the bean
 * will be reverted to the previous state before returning from the method. You
 * should ensure that the getters/setters in the bean do not have side effects.
 * <p>
 * Unless otherwise specified, {@code Binder} method arguments cannot be null.
 *
 * @author Vaadin Ltd.
 *
 * @param <BEAN>
 *            the bean type
 *
 * @see BindingBuilder
 * @see Binding
 * @see HasValue
 *
 * @since 8.0
 */
public class Binder<BEAN> implements Serializable {

    /**
     * Represents the binding between a field and a data property.
     *
     * @param <BEAN>
     *            the bean type
     * @param <TARGET>
     *            the target data type of the binding, matches the field type
     *            unless a converter has been set
     *
     * @see Binder#forField(HasValue)
     */
    public interface Binding<BEAN, TARGET> extends Serializable {

        /**
         * Gets the field the binding uses.
         *
         * @return the field for the binding
         */
        public HasValue<?> getField();

        /**
         * Validates the field value and returns a {@code ValidationStatus}
         * instance representing the outcome of the validation. This method is a
         * short-hand for calling {@link #validate(boolean)} with
         * {@code fireEvent} {@code true}.
         *
         * @see #validate(boolean)
         * @see Binder#validate()
         * @see Validator#apply(Object, ValueContext)
         *
         * @return the validation result.
         */
        public default BindingValidationStatus<TARGET> validate() {
            return validate(true);
        }

        /**
         * Validates the field value and returns a {@code ValidationStatus}
         * instance representing the outcome of the validation.
         *
         * @see #validate()
         *
         * @param fireEvent
         *            {@code true} to fire status event; {@code false} to not
         * @return the validation result.
         *
         * @since 8.2
         */
        public BindingValidationStatus<TARGET> validate(boolean fireEvent);

        /**
         * Gets the validation status handler for this Binding.
         *
         * @return the validation status handler for this binding
         *
         * @since 8.2
         */
        public BindingValidationStatusHandler getValidationStatusHandler();

        /**
         * Unbinds the binding from its respective {@code Binder} Removes any
         * {@code ValueChangeListener} {@code Registration} from associated
         * {@code HasValue}.
         *
         * @since 8.2
         */
        public void unbind();

        /**
         * Reads the value from given item and stores it to the bound field.
         *
         * @param bean
         *            the bean to read from
         *
         * @since 8.2
         */
        public void read(BEAN bean);

        /**
         * Sets the read-only status on for this Binding. Setting a Binding
         * read-only will mark the field read-only and not write any values from
         * the fields to the bean.
         * <p>
         * This helper method is the preferred way to control the read-only
         * state of the bound field.
         *
         * @param readOnly
         *            {@code true} to set binding read-only; {@code false} to
         *            enable writes
         * @since 8.4
         * @throws IllegalStateException
         *             if trying to make binding read-write and the setter is
         *             {@code null}
         */
        public void setReadOnly(boolean readOnly);

        /**
         * Gets the current read-only status for this Binding.
         *
         * @see #setReadOnly(boolean)
         *
         * @return {@code true} if read-only; {@code false} if not
         * @since 8.4
         */
        public boolean isReadOnly();

        /**
         * Sets the binding as enabled depending on the value returned by isEnabledSupplier.
         *
         * @param isEnabledSupplier supplies if the binding is enabled or not
         * @since
         */
        public void setEnabled(SerializableSupplier<Boolean> isEnabledSupplier);

        /**
         * Returns if the binding is enabled.
         *
         * @return {@code true} if yes; {@code false} if not
         * @since
         */
        public boolean isEnabled();

        /**
         * Gets the getter associated with this Binding.
         *
         * @return the getter
         * @since 8.4
         */
        public ValueProvider<BEAN, TARGET> getGetter();

        /**
         * Gets the setter associated with this Binding.
         *
         * @return the setter
         * @since 8.4
         */
        public Setter<BEAN, TARGET> getSetter();
    }

    /**
     * Creates a binding between a field and a data property.
     *
     * @param <BEAN>
     *            the bean type
     * @param <TARGET>
     *            the target data type of the binding, matches the field type
     *            until a converter has been set
     *
     * @see Binder#forField(HasValue)
     */
    public interface BindingBuilder<BEAN, TARGET> extends Serializable {

        /**
         * Gets the field the binding is being built for.
         *
         * @return the field this binding is being built for
         */
        public HasValue<?> getField();

        /**
         * Completes this binding using the given getter and setter functions
         * representing a backing bean property. The functions are used to
         * update the field value from the property and to store the field value
         * to the property, respectively.
         * <p>
         * When a bean is bound with {@link Binder#setBean(BEAN)}, the field
         * value is set to the return value of the given getter. The property
         * value is then updated via the given setter whenever the field value
         * changes. The setter may be null; in that case the property value is
         * never updated and the binding is said to be <i>read-only</i>.
         * <p>
         * If the Binder is already bound to some bean, the newly bound field is
         * associated with the corresponding bean property as described above.
         * <p>
         * The getter and setter can be arbitrary functions, for instance
         * implementing user-defined conversion or validation. However, in the
         * most basic use case you can simply pass a pair of method references
         * to this method as follows:
         *
         * <pre>
         * class Person {
         *     public String getName() { ... }
         *     public void setName(String name) { ... }
         * }
         *
         * TextField nameField = new TextField();
         * binder.forField(nameField).bind(Person::getName, Person::setName);
         * </pre>
         *
         * <p>
         * <strong>Note:</strong> when a {@code null} setter is given the field
         * will be marked as read-only by invoking
         * {@link HasValue#setReadOnly(boolean)}.
         *
         * @param getter
         *            the function to get the value of the property to the
         *            field, not null
         * @param setter
         *            the function to write the field value to the property or
         *            null if read-only
         * @return the newly created binding
         * @throws IllegalStateException
         *             if {@code bind} has already been called on this binding
         */
        public Binding<BEAN, TARGET> bind(ValueProvider<BEAN, TARGET> getter,
                Setter<BEAN, TARGET> setter);

        /**
         * Completes this binding by connecting the field to the property with
         * the given name. The getter and setter of the property are looked up
         * using a {@link PropertySet}.
         * <p>
         * For a <code>Binder</code> created using the
         * {@link Binder#Binder(Class)} constructor, introspection will be used
         * to find a Java Bean property. If a JSR-303 bean validation
         * implementation is present on the classpath, a {@link BeanValidator}
         * is also added to the binding.
         * <p>
         * The property must have an accessible getter method. It need not have
         * an accessible setter; in that case the property value is never
         * updated and the binding is said to be <i>read-only</i>.
         *
         * <p>
         * <strong>Note:</strong> when the binding is <i>read-only</i> the field
         * will be marked as read-only by invoking
         * {@link HasValue#setReadOnly(boolean)}.
         *
         * @param propertyName
         *            the name of the property to bind, not null
         * @return the newly created binding
         *
         * @throws IllegalArgumentException
         *             if the property name is invalid
         * @throws IllegalArgumentException
         *             if the property has no accessible getter
         * @throws IllegalStateException
         *             if the binder is not configured with an appropriate
         *             {@link PropertySet}
         *
         * @see Binder.BindingBuilder#bind(ValueProvider, Setter)
         */
        public Binding<BEAN, TARGET> bind(String propertyName);

        /**
         * Adds a validator to this binding. Validators are applied, in
         * registration order, when the field value is written to the backing
         * property. If any validator returns a failure, the property value is
         * not updated.
         *
         * @see #withValidator(SerializablePredicate, String)
         * @see #withValidator(SerializablePredicate, ErrorMessageProvider)
         *
         * @param validator
         *            the validator to add, not null
         * @return this binding, for chaining
         * @throws IllegalStateException
         *             if {@code bind} has already been called
         */
        public BindingBuilder<BEAN, TARGET> withValidator(
                Validator<? super TARGET> validator);

        /**
         * A convenience method to add a validator to this binding using the
         * {@link Validator#from(SerializablePredicate, String)} factory method.
         * <p>
         * Validators are applied, in registration order, when the field value
         * is written to the backing property. If any validator returns a
         * failure, the property value is not updated.
         *
         * @see #withValidator(Validator)
         * @see #withValidator(SerializablePredicate, String, ErrorLevel)
         * @see #withValidator(SerializablePredicate, ErrorMessageProvider)
         * @see Validator#from(SerializablePredicate, String)
         *
         * @param predicate
         *            the predicate performing validation, not null
         * @param message
         *            the error message to report in case validation failure
         * @return this binding, for chaining
         * @throws IllegalStateException
         *             if {@code bind} has already been called
         */
        public default BindingBuilder<BEAN, TARGET> withValidator(
                SerializablePredicate<? super TARGET> predicate,
                String message) {
            return withValidator(Validator.from(predicate, message));
        }

        /**
         * A convenience method to add a validator to this binding using the
         * {@link Validator#from(SerializablePredicate, String, ErrorLevel)}
         * factory method.
         * <p>
         * Validators are applied, in registration order, when the field value
         * is written to the backing property. If any validator returns a
         * failure, the property value is not updated.
         *
         * @see #withValidator(Validator)
         * @see #withValidator(SerializablePredicate, String)
         * @see #withValidator(SerializablePredicate, ErrorMessageProvider,
         *      ErrorLevel)
         * @see Validator#from(SerializablePredicate, String)
         *
         * @param predicate
         *            the predicate performing validation, not null
         * @param message
         *            the error message to report in case validation failure
         * @param errorLevel
         *            the error level for failures from this validator, not null
         * @return this binding, for chaining
         * @throws IllegalStateException
         *             if {@code bind} has already been called
         *
         * @since 8.2
         */
        public default BindingBuilder<BEAN, TARGET> withValidator(
                SerializablePredicate<? super TARGET> predicate, String message,
                ErrorLevel errorLevel) {
            return withValidator(
                    Validator.from(predicate, message, errorLevel));
        }

        /**
         * A convenience method to add a validator to this binding using the
         * {@link Validator#from(SerializablePredicate, ErrorMessageProvider)}
         * factory method.
         * <p>
         * Validators are applied, in registration order, when the field value
         * is written to the backing property. If any validator returns a
         * failure, the property value is not updated.
         *
         * @see #withValidator(Validator)
         * @see #withValidator(SerializablePredicate, String)
         * @see #withValidator(SerializablePredicate, ErrorMessageProvider,
         *      ErrorLevel)
         * @see Validator#from(SerializablePredicate, ErrorMessageProvider)
         *
         * @param predicate
         *            the predicate performing validation, not null
         * @param errorMessageProvider
         *            the provider to generate error messages, not null
         * @return this binding, for chaining
         * @throws IllegalStateException
         *             if {@code bind} has already been called
         */
        public default BindingBuilder<BEAN, TARGET> withValidator(
                SerializablePredicate<? super TARGET> predicate,
                ErrorMessageProvider errorMessageProvider) {
            return withValidator(
                    Validator.from(predicate, errorMessageProvider));
        }

        /**
         * A convenience method to add a validator to this binding using the
         * {@link Validator#from(SerializablePredicate, ErrorMessageProvider, ErrorLevel)}
         * factory method.
         * <p>
         * Validators are applied, in registration order, when the field value
         * is written to the backing property. If any validator returns a
         * failure, the property value is not updated.
         *
         * @see #withValidator(Validator)
         * @see #withValidator(SerializablePredicate, String, ErrorLevel)
         * @see #withValidator(SerializablePredicate, ErrorMessageProvider)
         * @see Validator#from(SerializablePredicate, ErrorMessageProvider,
         *      ErrorLevel)
         *
         * @param predicate
         *            the predicate performing validation, not null
         * @param errorMessageProvider
         *            the provider to generate error messages, not null
         * @param errorLevel
         *            the error level for failures from this validator, not null
         * @return this binding, for chaining
         * @throws IllegalStateException
         *             if {@code bind} has already been called
         *
         * @since 8.2
         */
        public default BindingBuilder<BEAN, TARGET> withValidator(
                SerializablePredicate<? super TARGET> predicate,
                ErrorMessageProvider errorMessageProvider,
                ErrorLevel errorLevel) {
            return withValidator(Validator.from(predicate, errorMessageProvider,
                    errorLevel));
        }

        /**
         * Maps the binding to another data type using the given
         * {@link Converter}.
         * <p>
         * A converter is capable of converting between a presentation type,
         * which must match the current target data type of the binding, and a
         * model type, which can be any data type and becomes the new target
         * type of the binding. When invoking
         * {@link #bind(ValueProvider, Setter)}, the target type of the binding
         * must match the getter/setter types.
         * <p>
         * For instance, a {@code TextField} can be bound to an integer-typed
         * property using an appropriate converter such as a
         * {@link StringToIntegerConverter}.
         *
         * @param <NEWTARGET>
         *            the type to convert to
         * @param converter
         *            the converter to use, not null
         * @return a new binding with the appropriate type
         * @throws IllegalStateException
         *             if {@code bind} has already been called
         */
        public <NEWTARGET> BindingBuilder<BEAN, NEWTARGET> withConverter(
                Converter<TARGET, NEWTARGET> converter);

        /**
         * Maps the binding to another data type using the mapping functions and
         * a possible exception as the error message.
         * <p>
         * The mapping functions are used to convert between a presentation
         * type, which must match the current target data type of the binding,
         * and a model type, which can be any data type and becomes the new
         * target type of the binding. When invoking
         * {@link #bind(ValueProvider, Setter)}, the target type of the binding
         * must match the getter/setter types.
         * <p>
         * For instance, a {@code TextField} can be bound to an integer-typed
         * property using appropriate functions such as:
         * <code>withConverter(Integer::valueOf, String::valueOf);</code>
         *
         * @param <NEWTARGET>
         *            the type to convert to
         * @param toModel
         *            the function which can convert from the old target type to
         *            the new target type
         * @param toPresentation
         *            the function which can convert from the new target type to
         *            the old target type
         * @return a new binding with the appropriate type
         * @throws IllegalStateException
         *             if {@code bind} has already been called
         */
        public default <NEWTARGET> BindingBuilder<BEAN, NEWTARGET> withConverter(
                SerializableFunction<TARGET, NEWTARGET> toModel,
                SerializableFunction<NEWTARGET, TARGET> toPresentation) {
            return withConverter(Converter.from(toModel, toPresentation,
                    exception -> exception.getMessage()));
        }

        /**
         * Maps the binding to another data type using the mapping functions and
         * the given error error message if a value cannot be converted to the
         * new target type.
         * <p>
         * The mapping functions are used to convert between a presentation
         * type, which must match the current target data type of the binding,
         * and a model type, which can be any data type and becomes the new
         * target type of the binding. When invoking
         * {@link #bind(ValueProvider, Setter)}, the target type of the binding
         * must match the getter/setter types.
         * <p>
         * For instance, a {@code TextField} can be bound to an integer-typed
         * property using appropriate functions such as:
         * <code>withConverter(Integer::valueOf, String::valueOf);</code>
         *
         * @param <NEWTARGET>
         *            the type to convert to
         * @param toModel
         *            the function which can convert from the old target type to
         *            the new target type
         * @param toPresentation
         *            the function which can convert from the new target type to
         *            the old target type
         * @param errorMessage
         *            the error message to use if conversion using
         *            <code>toModel</code> fails
         * @return a new binding with the appropriate type
         * @throws IllegalStateException
         *             if {@code bind} has already been called
         */
        public default <NEWTARGET> BindingBuilder<BEAN, NEWTARGET> withConverter(
                SerializableFunction<TARGET, NEWTARGET> toModel,
                SerializableFunction<NEWTARGET, TARGET> toPresentation,
                String errorMessage) {
            return withConverter(Converter.from(toModel, toPresentation,
                    exception -> errorMessage));
        }

        /**
         * Maps binding value {@code null} to given null representation and back
         * to {@code null} when converting back to model value.
         *
         * @param nullRepresentation
         *            the value to use instead of {@code null}
         * @return a new binding with null representation handling.
         */
        public default BindingBuilder<BEAN, TARGET> withNullRepresentation(
                TARGET nullRepresentation) {
            return withConverter(
                    fieldValue -> Objects.equals(fieldValue, nullRepresentation)
                            ? null
                            : fieldValue,
                    modelValue -> Objects.isNull(modelValue)
                            ? nullRepresentation
                            : modelValue);
        }

        /**
         * Sets the given {@code label} to show an error message if validation
         * fails.
         * <p>
         * The validation state of each field is updated whenever the user
         * modifies the value of that field. The validation state is by default
         * shown using {@link AbstractComponent#setComponentError} which is used
         * by the layout that the field is shown in. Most built-in layouts will
         * show this as a red exclamation mark icon next to the component, so
         * that hovering or tapping the icon shows a tooltip with the message
         * text.
         * <p>
         * This method allows to customize the way a binder displays error
         * messages to get more flexibility than what
         * {@link AbstractComponent#setComponentError} provides (it replaces the
         * default behavior).
         * <p>
         * This is just a shorthand for
         * {@link #withValidationStatusHandler(BindingValidationStatusHandler)}
         * method where the handler instance hides the {@code label} if there is
         * no error and shows it with validation error message if validation
         * fails. It means that it cannot be called after
         * {@link #withValidationStatusHandler(BindingValidationStatusHandler)}
         * method call or
         * {@link #withValidationStatusHandler(BindingValidationStatusHandler)}
         * after this method call.
         *
         * @see #withValidationStatusHandler(BindingValidationStatusHandler)
         * @see AbstractComponent#setComponentError(ErrorMessage)
         * @param label
         *            label to show validation status for the field
         * @return this binding, for chaining
         */
        public default BindingBuilder<BEAN, TARGET> withStatusLabel(
                Label label) {
            return withValidationStatusHandler(status -> {
                label.setValue(status.getMessage().orElse(""));
                // Only show the label when validation has failed
                label.setVisible(status.isError());
            });
        }

        /**
         * Sets a {@link BindingValidationStatusHandler} to track validation
         * status changes.
         * <p>
         * The validation state of each field is updated whenever the user
         * modifies the value of that field. The validation state is by default
         * shown using {@link AbstractComponent#setComponentError} which is used
         * by the layout that the field is shown in. Most built-in layouts will
         * show this as a red exclamation mark icon next to the component, so
         * that hovering or tapping the icon shows a tooltip with the message
         * text.
         * <p>
         * This method allows to customize the way a binder displays error
         * messages to get more flexibility than what
         * {@link AbstractComponent#setComponentError} provides (it replaces the
         * default behavior).
         * <p>
         * The method may be called only once. It means there is no chain unlike
         * {@link #withValidator(Validator)} or
         * {@link #withConverter(Converter)}. Also it means that the shorthand
         * method {@link #withStatusLabel(Label)} also may not be called after
         * this method.
         *
         * @see #withStatusLabel(Label)
         * @see AbstractComponent#setComponentError(ErrorMessage)
         * @param handler
         *            status change handler
         * @return this binding, for chaining
         */
        public BindingBuilder<BEAN, TARGET> withValidationStatusHandler(
                BindingValidationStatusHandler handler);

        /**
         * Sets the field to be required. This means two things:
         * <ol>
         * <li>the required indicator will be displayed for this field</li>
         * <li>the field value is validated for not being empty, i.e. that the
         * field's value is not equal to what {@link HasValue#getEmptyValue()}
         * returns</li>
         * </ol>
         * <p>
         * For localizing the error message, use
         * {@link #asRequired(ErrorMessageProvider)}.
         *
         * @see #asRequired(ErrorMessageProvider)
         * @see HasValue#setRequiredIndicatorVisible(boolean)
         * @see HasValue#isEmpty()
         * @param errorMessage
         *            the error message to show for the invalid value
         * @return this binding, for chaining
         */
        public default BindingBuilder<BEAN, TARGET> asRequired(
                String errorMessage) {
            return asRequired(context -> errorMessage);
        }

        /**
         * Sets the field to be required. This means two things:
         * <ol>
         * <li>the required indicator will be displayed for this field</li>
         * <li>the field value is validated for not being empty, i.e. that the
         * field's value is not equal to what {@link HasValue#getEmptyValue()}
         * returns</li>
         * </ol>
         * <p>
         * For setting an error message, use {@link #asRequired(String)}.
         * <p>
         * For localizing the error message, use
         * {@link #asRequired(ErrorMessageProvider)}.
         *
         * @see #asRequired(String)
         * @see #asRequired(ErrorMessageProvider)
         * @see HasValue#setRequiredIndicatorVisible(boolean)
         * @see HasValue#isEmpty()
         * @return this binding, for chaining
         * @since 8.2
         */
        public default BindingBuilder<BEAN, TARGET> asRequired() {
            return asRequired(context -> "");
        }

        /**
         * Sets the field to be required. This means two things:
         * <ol>
         * <li>the required indicator will be displayed for this field</li>
         * <li>the field value is validated for not being empty, i.e. that the
         * field's value is not equal to what {@link HasValue#getEmptyValue()}
         * returns</li>
         * </ol>
         *
         * @see HasValue#setRequiredIndicatorVisible(boolean)
         * @see HasValue#isEmpty()
         * @param errorMessageProvider
         *            the provider for localized validation error message
         * @return this binding, for chaining
         */
        public BindingBuilder<BEAN, TARGET> asRequired(
                ErrorMessageProvider errorMessageProvider);

        /**
         * Sets the field to be required and delegates the required check to a
         * custom validator. This means two things:
         * <ol>
         * <li>the required indicator will be displayed for this field</li>
         * <li>the field value is validated by {@code requiredValidator}</li>
         * </ol>
         *
         * @see HasValue#setRequiredIndicatorVisible(boolean)
         * @param requiredValidator
         *            validator responsible for the required check
         * @return this binding, for chaining
         * @since 8.4
         */
        public BindingBuilder<BEAN, TARGET> asRequired(
                Validator<TARGET> requiredValidator);
    }

    /**
     * An internal implementation of {@code BindingBuilder}.
     *
     * @param <BEAN>
     *            the bean type, must match the Binder bean type
     * @param <FIELDVALUE>
     *            the value type of the field
     * @param <TARGET>
     *            the target data type of the binding, matches the field type
     *            until a converter has been set
     */
    protected static class BindingBuilderImpl<BEAN, FIELDVALUE, TARGET>
            implements BindingBuilder<BEAN, TARGET> {

        private Binder<BEAN> binder;

        private final HasValue<FIELDVALUE> field;
        private BindingValidationStatusHandler statusHandler;
        private boolean isStatusHandlerChanged;

        private boolean bound;

        /**
         * Contains all converters and validators chained together in the
         * correct order.
         */
        private Converter<FIELDVALUE, ?> converterValidatorChain;

        /**
         * Creates a new binding builder associated with the given field.
         * Initializes the builder with the given converter chain and status
         * change handler.
         *
         * @param binder
         *            the binder this instance is connected to, not null
         * @param field
         *            the field to bind, not null
         * @param converterValidatorChain
         *            the converter/validator chain to use, not null
         * @param statusHandler
         *            the handler to track validation status, not null
         */
        protected BindingBuilderImpl(Binder<BEAN> binder,
                HasValue<FIELDVALUE> field,
                Converter<FIELDVALUE, TARGET> converterValidatorChain,
                BindingValidationStatusHandler statusHandler) {
            this.field = field;
            this.binder = binder;
            this.converterValidatorChain = converterValidatorChain;
            this.statusHandler = statusHandler;
        }

        @Override
        public Binding<BEAN, TARGET> bind(ValueProvider<BEAN, TARGET> getter,
                Setter<BEAN, TARGET> setter) {
            checkUnbound();
            Objects.requireNonNull(getter, "getter cannot be null");

            BindingImpl<BEAN, FIELDVALUE, TARGET> binding = new BindingImpl<>(
                    this, getter, setter);

            getBinder().bindings.add(binding);
            if (getBinder().getBean() != null) {
                binding.initFieldValue(getBinder().getBean());
            }
            if (setter == null) {
                binding.getField().setReadOnly(true);
            }
            getBinder().fireStatusChangeEvent(false);

            bound = true;
            getBinder().incompleteBindings.remove(getField());

            return binding;
        }

        @Override
        @SuppressWarnings({ "unchecked", "rawtypes" })
        public Binding<BEAN, TARGET> bind(String propertyName) {
            Objects.requireNonNull(propertyName,
                    "Property name cannot be null");
            checkUnbound();

            PropertyDefinition<BEAN, ?> definition = getBinder().propertySet
                    .getProperty(propertyName)
                    .orElseThrow(() -> new IllegalArgumentException(
                            "Could not resolve property name " + propertyName
                                    + " from " + getBinder().propertySet));

            ValueProvider<BEAN, ?> getter = definition.getGetter();
            Setter<BEAN, ?> setter = definition.getSetter().orElse(null);
            if (setter == null) {
                getLogger().fine(() -> propertyName
                        + " does not have an accessible setter");
            }

            BindingBuilder<BEAN, ?> finalBinding = withConverter(
                    createConverter(definition.getType()), false);

            finalBinding = getBinder().configureBinding(finalBinding,
                    definition);

            try {
                Binding binding = ((BindingBuilder) finalBinding).bind(getter,
                        setter);
                getBinder().boundProperties.put(propertyName, binding);
                return binding;
            } finally {
                getBinder().incompleteMemberFieldBindings.remove(getField());
            }
        }

        @SuppressWarnings("unchecked")
        private Converter<TARGET, Object> createConverter(Class<?> getterType) {
            return Converter.from(fieldValue -> getterType.cast(fieldValue),
                    propertyValue -> (TARGET) propertyValue, exception -> {
                        throw new RuntimeException(exception);
                    });
        }

        @Override
        public BindingBuilder<BEAN, TARGET> withValidator(
                Validator<? super TARGET> validator) {
            checkUnbound();
            Objects.requireNonNull(validator, "validator cannot be null");

            converterValidatorChain = ((Converter<FIELDVALUE, TARGET>) converterValidatorChain)
                    .chain(new ValidatorAsConverter<>(validator));
            return this;
        }

        @Override
        public <NEWTARGET> BindingBuilder<BEAN, NEWTARGET> withConverter(
                Converter<TARGET, NEWTARGET> converter) {
            return withConverter(converter, true);
        }

        @Override
        public BindingBuilder<BEAN, TARGET> withValidationStatusHandler(
                BindingValidationStatusHandler handler) {
            checkUnbound();
            Objects.requireNonNull(handler, "handler cannot be null");
            if (isStatusHandlerChanged) {
                throw new IllegalStateException("A "
                        + BindingValidationStatusHandler.class.getSimpleName()
                        + " has already been set");
            }
            isStatusHandlerChanged = true;
            statusHandler = handler;
            return this;
        }

        @Override
        public BindingBuilder<BEAN, TARGET> asRequired(
                ErrorMessageProvider errorMessageProvider) {
            return asRequired(Validator.from(
                    value -> !Objects.equals(value, field.getEmptyValue()),
                    errorMessageProvider));
        }

        @Override
        public BindingBuilder<BEAN, TARGET> asRequired(
                Validator<TARGET> customRequiredValidator) {
            checkUnbound();
            field.setRequiredIndicatorVisible(true);
            return withValidator(customRequiredValidator);
        }

        /**
         * Implements {@link #withConverter(Converter)} method with additional
         * possibility to disable (reset) default null representation converter.
         * <p>
         * The method {@link #withConverter(Converter)} calls this method with
         * {@code true} provided as the second argument value.
         *
         * @see #withConverter(Converter)
         *
         * @param converter
         *            the converter to use, not null
         * @param resetNullRepresentation
         *            if {@code true} then default null representation will be
         *            deactivated (if not yet), otherwise it won't be removed
         * @return a new binding with the appropriate type
         * @param <NEWTARGET>
         *            the type to convert to
         * @throws IllegalStateException
         *             if {@code bind} has already been called
         */
        protected <NEWTARGET> BindingBuilder<BEAN, NEWTARGET> withConverter(
                Converter<TARGET, NEWTARGET> converter,
                boolean resetNullRepresentation) {
            checkUnbound();
            Objects.requireNonNull(converter, "converter cannot be null");

            if (resetNullRepresentation) {
                getBinder().initialConverters.get(field).setIdentity();
            }

            converterValidatorChain = ((Converter<FIELDVALUE, TARGET>) converterValidatorChain)
                    .chain(converter);

            return (BindingBuilder<BEAN, NEWTARGET>) this;
        }

        /**
         * Returns the {@code Binder} connected to this {@code Binding}
         * instance.
         *
         * @return the binder
         */
        protected Binder<BEAN> getBinder() {
            return binder;
        }

        /**
         * Throws if this binding is already completed and cannot be modified
         * anymore.
         *
         * @throws IllegalStateException
         *             if this binding is already bound
         */
        protected void checkUnbound() {
            if (bound) {
                throw new IllegalStateException(
                        "cannot modify binding: already bound to a property");
            }
        }

        @Override
        public HasValue<FIELDVALUE> getField() {
            return field;
        }
    }

    /**
     * An internal implementation of {@code Binding}.
     *
     * @param <BEAN>
     *            the bean type, must match the Binder bean type
     * @param <FIELDVALUE>
     *            the value type of the field
     * @param <TARGET>
     *            the target data type of the binding, matches the field type
     *            unless a converter has been set
     */
    protected static class BindingImpl<BEAN, FIELDVALUE, TARGET>
            implements Binding<BEAN, TARGET> {

        private static final SerializableSupplier<Boolean> ENABLED_TRUE_SUPPLIER = () -> true;

        private Binder<BEAN> binder;

        private HasValue<FIELDVALUE> field;
        private final BindingValidationStatusHandler statusHandler;

        private final ValueProvider<BEAN, TARGET> getter;
        private final Setter<BEAN, TARGET> setter;

        private boolean readOnly;

<<<<<<< HEAD
        private SerializableSupplier<Boolean> isEnabledSupplier = ENABLED_TRUE_SUPPLIER;

        // Not final since we temporarily remove listener while changing values
        private Registration onValueChange;
=======
        private final Registration onValueChange;
        private boolean valueInit = false;
>>>>>>> 3e82a2b5

        /**
         * Contains all converters and validators chained together in the
         * correct order.
         */
        private final Converter<FIELDVALUE, TARGET> converterValidatorChain;

        public BindingImpl(BindingBuilderImpl<BEAN, FIELDVALUE, TARGET> builder,
                ValueProvider<BEAN, TARGET> getter,
                Setter<BEAN, TARGET> setter) {
            this.binder = builder.getBinder();
            this.field = builder.field;
            this.statusHandler = builder.statusHandler;
            converterValidatorChain = ((Converter<FIELDVALUE, TARGET>) builder.converterValidatorChain);

            onValueChange = getField()
                    .addValueChangeListener(this::handleFieldValueChange);

            this.getter = getter;
            this.setter = setter;
            readOnly = setter == null;
        }

        @Override
        public HasValue<FIELDVALUE> getField() {
            return field;
        }

        /**
         * Finds an appropriate locale to be used in conversion and validation.
         *
         * @return the found locale, not null
         */
        protected Locale findLocale() {
            Locale l = null;
            if (getField() instanceof Component) {
                l = ((Component) getField()).getLocale();
            }
            if (l == null && UI.getCurrent() != null) {
                l = UI.getCurrent().getLocale();
            }
            if (l == null) {
                l = Locale.getDefault();
            }
            return l;
        }

        @Override
        public BindingValidationStatus<TARGET> validate(boolean fireEvent) {
            Objects.requireNonNull(binder,
                    "This Binding is no longer attached to a Binder");
            BindingValidationStatus<TARGET> status = doValidation();
            if (fireEvent) {
                getBinder().getValidationStatusHandler()
                        .statusChange(new BinderValidationStatus<>(getBinder(),
                                Arrays.asList(status),
                                Collections.emptyList()));
                getBinder().fireStatusChangeEvent(status.isError());
            }
            return status;
        }

        /**
         * Removes this binding from its binder and unregisters the
         * {@code ValueChangeListener} from any bound {@code HasValue}.
         *
         * @since 8.2
         */
        @Override
        public void unbind() {
            if (onValueChange != null) {
                onValueChange.remove();
            }
            binder.removeBindingInternal(this);
            binder = null;
            field = null;
        }

        /**
         * Returns the field value run through all converters and validators,
         * but doesn't pass the {@link BindingValidationStatus} to any status
         * handler.
         *
         * @return the result of the conversion
         */
        private Result<TARGET> doConversion() {
            FIELDVALUE fieldValue = field.getValue();
            return converterValidatorChain.convertToModel(fieldValue,
                    createValueContext());
        }

        private BindingValidationStatus<TARGET> toValidationStatus(
                Result<TARGET> result) {
            return new BindingValidationStatus<>(result, this);
        }

        /**
         * Returns the field value run through all converters and validators,
         * but doesn't pass the {@link BindingValidationStatus} to any status
         * handler.
         *
         * @return the validation status
         */
        private BindingValidationStatus<TARGET> doValidation() {
            return toValidationStatus(doConversion());
        }

        /**
         * Creates a value context from the current state of the binding and its
         * field.
         *
         * @return the value context
         */
        protected ValueContext createValueContext() {
            if (field instanceof Component) {
                return new ValueContext((Component) field, field);
            }
            return new ValueContext(null, field, findLocale());
        }

        /**
         * Sets the field value by invoking the getter function on the given
         * bean. The default listener attached to the field will be removed for
         * the duration of this update.
         *
         * @param bean
         *            the bean to fetch the property value from
         */
        private void initFieldValue(BEAN bean) {
            assert bean != null;
            assert onValueChange != null;
            valueInit = true;
            try {
                getField().setValue(convertDataToFieldType(bean));
            } finally {
                valueInit = false;
            }
        }

        private FIELDVALUE convertDataToFieldType(BEAN bean) {
            TARGET target = getter.apply(bean);
            ValueContext valueContext = createValueContext();
            return converterValidatorChain.convertToPresentation(target,
                    valueContext);
        }

        /**
         * Handles the value change triggered by the bound field.
         *
         * @param event
         */
        private void handleFieldValueChange(
                ValueChangeEvent<FIELDVALUE> event) {
<<<<<<< HEAD
            if (isEnabled()) {
=======
            // Don't handle change events when setting initial value
            if (valueInit) {
                return;
            }

            if (binder != null) {
>>>>>>> 3e82a2b5
                // Inform binder of changes; if setBean: writeIfValid
                getBinder().handleFieldValueChange(this, event);
                getBinder().fireValueChangeEvent(event);
            }
        }

        /**
         * Write the field value by invoking the setter function on the given
         * bean, if the value passes all registered validators.
         *
         * @param bean
         *            the bean to set the property value to
         */
        private BindingValidationStatus<TARGET> writeFieldValue(BEAN bean) {
            assert bean != null;

            Result<TARGET> result = doConversion();
            if (!isReadOnly()) {
                result.ifOk(value -> setter.accept(bean, value));
            }
            return toValidationStatus(result);
        }

        /**
         * Returns the {@code Binder} connected to this {@code Binding}
         * instance.
         *
         * @return the binder
         */
        protected Binder<BEAN> getBinder() {
            return binder;
        }

        @Override
        public BindingValidationStatusHandler getValidationStatusHandler() {
            return statusHandler;
        }

        @Override
        public void read(BEAN bean) {
            getField().setValue(convertDataToFieldType(bean));
        }

        @Override
        public void setReadOnly(boolean readOnly) {
            if (setter == null && !readOnly) {
                throw new IllegalStateException(
                        "Binding with a null setter has to be read-only");
            }
            this.readOnly = readOnly;
            getField().setReadOnly(readOnly);
        }

        @Override
        public boolean isReadOnly() {
            return readOnly;
        }

        @Override
        public void setEnabled(SerializableSupplier<Boolean> isEnabledSupplier) {
            if (isEnabledSupplier == null) {
                throw new IllegalStateException(
                        "Enabled supplier cannot be null.");
            }
            this.isEnabledSupplier = isEnabledSupplier;
        }

        @Override
        public boolean isEnabled() {
            return Boolean.TRUE == isEnabledSupplier.get();
        }

        @Override
        public ValueProvider<BEAN, TARGET> getGetter() {
            return getter;
        }

        @Override
        public Setter<BEAN, TARGET> getSetter() {
            return setter;
        }
    }

    /**
     * Wraps a validator as a converter.
     * <p>
     * The type of the validator must be of the same type as this converter or a
     * super type of it.
     *
     * @param <T>
     *            the type of the converter
     */
    private static class ValidatorAsConverter<T> implements Converter<T, T> {

        private final Validator<? super T> validator;

        /**
         * Creates a new converter wrapping the given validator.
         *
         * @param validator
         *            the validator to wrap
         */
        public ValidatorAsConverter(Validator<? super T> validator) {
            this.validator = validator;
        }

        @Override
        public Result<T> convertToModel(T value, ValueContext context) {
            ValidationResult validationResult = validator.apply(value, context);
            return new ValidationResultWrap<>(value, validationResult);
        }

        @Override
        public T convertToPresentation(T value, ValueContext context) {
            return value;
        }

    }

    /**
     * Converter decorator-strategy pattern to use initially provided "delegate"
     * converter to execute its logic until the {@code setIdentity()} method is
     * called. Once the method is called the class changes its behavior to the
     * same as {@link Converter#identity()} behavior.
     */
    private static class ConverterDelegate<FIELDVALUE>
            implements Converter<FIELDVALUE, FIELDVALUE> {

        private Converter<FIELDVALUE, FIELDVALUE> delegate;

        private ConverterDelegate(Converter<FIELDVALUE, FIELDVALUE> converter) {
            delegate = converter;
        }

        @Override
        public Result<FIELDVALUE> convertToModel(FIELDVALUE value,
                ValueContext context) {
            if (delegate == null) {
                return Result.ok(value);
            } else {
                return delegate.convertToModel(value, context);
            }
        }

        @Override
        public FIELDVALUE convertToPresentation(FIELDVALUE value,
                ValueContext context) {
            if (delegate == null) {
                return value;
            } else {
                return delegate.convertToPresentation(value, context);
            }
        }

        void setIdentity() {
            delegate = null;
        }
    }

    private final PropertySet<BEAN> propertySet;

    /**
     * Property names that have been used for creating a binding.
     */
    private final Map<String, Binding<BEAN, ?>> boundProperties = new HashMap<>();

    private final Map<HasValue<?>, BindingBuilder<BEAN, ?>> incompleteMemberFieldBindings = new IdentityHashMap<>();

    private BEAN bean;

    private final Collection<Binding<BEAN, ?>> bindings = new ArrayList<>();

    private final Map<HasValue<?>, BindingBuilder<BEAN, ?>> incompleteBindings = new IdentityHashMap<>();

    private final List<Validator<? super BEAN>> validators = new ArrayList<>();

    private final Map<HasValue<?>, ConverterDelegate<?>> initialConverters = new IdentityHashMap<>();

    private EventRouter eventRouter;

    private Label statusLabel;

    private BinderValidationStatusHandler<BEAN> statusHandler;

    private Set<Binding<BEAN, ?>> changedBindings = new LinkedHashSet<>();

    /**
     * Creates a binder using a custom {@link PropertySet} implementation for
     * finding and resolving property names for
     * {@link #bindInstanceFields(Object)}, {@link #bind(HasValue, String)} and
     * {@link BindingBuilder#bind(String)}.
     *
     * @param propertySet
     *            the property set implementation to use, not <code>null</code>.
     */
    protected Binder(PropertySet<BEAN> propertySet) {
        Objects.requireNonNull(propertySet, "propertySet cannot be null");
        this.propertySet = propertySet;
    }

    /**
     * Informs the Binder that a value in Binding was changed. This method will
     * trigger validating and writing of the whole bean if using
     * {@link #setBean(Object)}. If using {@link #readBean(Object)} only the
     * field validation is run.
     *
     * @param binding
     *            the binding whose value has been changed
     * @param event
     *            the value change event
     * @since 8.2
     */
    protected void handleFieldValueChange(Binding<BEAN, ?> binding,
            ValueChangeEvent<?> event) {
        if (!getBindingsEnabled().contains(binding)) {
            getLogger().log(Level.WARNING,"Ignoring explicit call to handleFieldValueChange passing a disabled binding: {0}.", binding.getField());
            return;
        }

        changedBindings.add(binding);
        if (getBean() != null) {
            doWriteIfValid(getBean(), changedBindings);
        } else {
            binding.validate();
        }
    }

    /**
     * Creates a new binder that uses reflection based on the provided bean type
     * to resolve bean properties.
     *
     * @param beanType
     *            the bean type to use, not <code>null</code>
     */
    public Binder(Class<BEAN> beanType) {
        this(BeanPropertySet.get(beanType));
    }

    /**
     * Creates a new binder that uses reflection based on the provided bean type
     * to resolve bean properties.
     *
     * @param beanType
     *            the bean type to use, not {@code null}
     * @param scanNestedDefinitions
     *            if {@code true}, scan for nested property definitions as well
     * @since 8.2
     */
    public Binder(Class<BEAN> beanType, boolean scanNestedDefinitions) {
        this(BeanPropertySet.get(beanType, scanNestedDefinitions,
                PropertyFilterDefinition.getDefaultFilter()));
    }

    /**
     * Creates a new binder without support for creating bindings based on
     * property names. Use an alternative constructor, such as
     * {@link Binder#Binder(Class)}, to create a binder that support creating
     * bindings based on instance fields through
     * {@link #bindInstanceFields(Object)}, or based on a property name through
     * {@link #bind(HasValue, String)} or {@link BindingBuilder#bind(String)}.
     */
    public Binder() {
        this(new PropertySet<BEAN>() {
            @Override
            public Stream<PropertyDefinition<BEAN, ?>> getProperties() {
                throw new IllegalStateException(
                        "This Binder instance was created using the default constructor. "
                                + "To be able to use property names and bind to instance fields, create the binder using the Binder(Class<BEAN> beanType) constructor instead.");
            }

            @Override
            public Optional<PropertyDefinition<BEAN, ?>> getProperty(
                    String name) {
                throw new IllegalStateException(
                        "This Binder instance was created using the default constructor. "
                                + "To be able to use property names and bind to instance fields, create the binder using the Binder(Class<BEAN> beanType) constructor instead.");
            }
        });
    }

    /**
     * Creates a binder using a custom {@link PropertySet} implementation for
     * finding and resolving property names for
     * {@link #bindInstanceFields(Object)}, {@link #bind(HasValue, String)} and
     * {@link BindingBuilder#bind(String)}.
     * <p>
     * This functionality is provided as static method instead of as a public
     * constructor in order to make it possible to use a custom property set
     * without creating a subclass while still leaving the public constructors
     * focused on the common use cases.
     *
     * @see Binder#Binder()
     * @see Binder#Binder(Class)
     *
     * @param propertySet
     *            the property set implementation to use, not <code>null</code>.
     * @return a new binder using the provided property set, not
     *         <code>null</code>
     */
    public static <BEAN> Binder<BEAN> withPropertySet(
            PropertySet<BEAN> propertySet) {
        return new Binder<>(propertySet);
    }

    /**
     * Returns the bean that has been bound with {@link #bind}, or null if a
     * bean is not currently bound.
     *
     * @return the currently bound bean if any
     */
    public BEAN getBean() {
        return bean;
    }

    /**
     * Creates a new binding for the given field. The returned builder may be
     * further configured before invoking
     * {@link BindingBuilder#bind(ValueProvider, Setter)} which completes the
     * binding. Until {@code Binding.bind} is called, the binding has no effect.
     * <p>
     * <strong>Note:</strong> Not all {@link HasValue} implementations support
     * passing {@code null} as the value. For these the Binder will
     * automatically change {@code null} to a null representation provided by
     * {@link HasValue#getEmptyValue()}. This conversion is one-way only, if you
     * want to have a two-way mapping back to {@code null}, use
     * {@link BindingBuilder#withNullRepresentation(Object)}.
     *
     * @param <FIELDVALUE>
     *            the value type of the field
     * @param field
     *            the field to be bound, not null
     * @return the new binding
     *
     * @see #bind(HasValue, ValueProvider, Setter)
     */
    public <FIELDVALUE> BindingBuilder<BEAN, FIELDVALUE> forField(
            HasValue<FIELDVALUE> field) {
        Objects.requireNonNull(field, "field cannot be null");
        // clear previous errors for this field and any bean level validation
        clearError(field);
        getStatusLabel().ifPresent(label -> label.setValue(""));

        return createBinding(field, createNullRepresentationAdapter(field),
                this::handleValidationStatus)
                        .withValidator(field.getDefaultValidator());
    }

    /**
     * Creates a new binding for the given field. The returned builder may be
     * further configured before invoking {@link #bindInstanceFields(Object)}.
     * Unlike with the {@link #forField(HasValue)} method, no explicit call to
     * {@link BindingBuilder#bind(String)} is needed to complete this binding in
     * the case that the name of the field matches a field name found in the
     * bean.
     *
     * @param <FIELDVALUE>
     *            the value type of the field
     * @param field
     *            the field to be bound, not null
     * @return the new binding builder
     *
     * @see #forField(HasValue)
     * @see #bindInstanceFields(Object)
     */
    public <FIELDVALUE> BindingBuilder<BEAN, FIELDVALUE> forMemberField(
            HasValue<FIELDVALUE> field) {
        incompleteMemberFieldBindings.put(field, null);
        return forField(field);
    }

    /**
     * Binds a field to a bean property represented by the given getter and
     * setter pair. The functions are used to update the field value from the
     * property and to store the field value to the property, respectively.
     * <p>
     * Use the {@link #forField(HasValue)} overload instead if you want to
     * further configure the new binding.
     * <p>
     * <strong>Note:</strong> Not all {@link HasValue} implementations support
     * passing {@code null} as the value. For these the Binder will
     * automatically change {@code null} to a null representation provided by
     * {@link HasValue#getEmptyValue()}. This conversion is one-way only, if you
     * want to have a two-way mapping back to {@code null}, use
     * {@link #forField(HasValue)} and
     * {@link BindingBuilder#withNullRepresentation(Object)}.
     * <p>
     * When a bean is bound with {@link Binder#setBean(BEAN)}, the field value
     * is set to the return value of the given getter. The property value is
     * then updated via the given setter whenever the field value changes. The
     * setter may be null; in that case the property value is never updated and
     * the binding is said to be <i>read-only</i>.
     * <p>
     * If the Binder is already bound to some bean, the newly bound field is
     * associated with the corresponding bean property as described above.
     * <p>
     * The getter and setter can be arbitrary functions, for instance
     * implementing user-defined conversion or validation. However, in the most
     * basic use case you can simply pass a pair of method references to this
     * method as follows:
     *
     * <pre>
     * class Person {
     *     public String getName() { ... }
     *     public void setName(String name) { ... }
     * }
     *
     * TextField nameField = new TextField();
     * binder.bind(nameField, Person::getName, Person::setName);
     * </pre>
     *
     * <p>
     * <strong>Note:</strong> when a {@code null} setter is given the field will
     * be marked as read-only by invoking {@link HasValue#setReadOnly(boolean)}.
     *
     * @param <FIELDVALUE>
     *            the value type of the field
     * @param field
     *            the field to bind, not null
     * @param getter
     *            the function to get the value of the property to the field,
     *            not null
     * @param setter
     *            the function to write the field value to the property or null
     *            if read-only
     * @return the newly created binding
     */
    public <FIELDVALUE> Binding<BEAN, FIELDVALUE> bind(
            HasValue<FIELDVALUE> field, ValueProvider<BEAN, FIELDVALUE> getter,
            Setter<BEAN, FIELDVALUE> setter) {
        return forField(field).bind(getter, setter);
    }

    /**
     * Binds the given field to the property with the given name. The getter and
     * setter of the property are looked up using a {@link PropertySet}.
     * <p>
     * For a <code>Binder</code> created using the {@link Binder#Binder(Class)}
     * constructor, introspection will be used to find a Java Bean property. If
     * a JSR-303 bean validation implementation is present on the classpath, a
     * {@link BeanValidator} is also added to the binding.
     * <p>
     * The property must have an accessible getter method. It need not have an
     * accessible setter; in that case the property value is never updated and
     * the binding is said to be <i>read-only</i>.
     *
     * @param <FIELDVALUE>
     *            the value type of the field to bind
     * @param field
     *            the field to bind, not null
     * @param propertyName
     *            the name of the property to bind, not null
     * @return the newly created binding
     *
     * @throws IllegalArgumentException
     *             if the property name is invalid
     * @throws IllegalArgumentException
     *             if the property has no accessible getter
     * @throws IllegalStateException
     *             if the binder is not configured with an appropriate
     *             {@link PropertySet}
     *
     * @see #bind(HasValue, ValueProvider, Setter)
     */
    public <FIELDVALUE> Binding<BEAN, FIELDVALUE> bind(
            HasValue<FIELDVALUE> field, String propertyName) {
        return forField(field).bind(propertyName);
    }

    /**
     * Binds the given bean to all the fields added to this Binder. A
     * {@code null} value removes a currently bound bean.
     * <p>
     * When a bean is bound, the field values are updated by invoking their
     * corresponding getter functions. Any changes to field values are reflected
     * back to their corresponding property values of the bean as long as the
     * bean is bound.
     * <p>
     * Any change made in the fields also runs validation for the field
     * {@link Binding} and bean level validation for this binder (bean level
     * validators are added using {@link Binder#withValidator(Validator)}.
     *
     * @see #readBean(Object)
     * @see #writeBean(Object)
     * @see #writeBeanIfValid(Object)
     *
     * @param bean
     *            the bean to edit, or {@code null} to remove a currently bound
     *            bean and clear bound fields
     */
    public void setBean(BEAN bean) {
        checkBindingsCompleted("setBean");
        if (bean == null) {
            if (this.bean != null) {
                doRemoveBean(true);
                clearFields();
            }
        } else {
            doRemoveBean(false);
            this.bean = bean;
            getBindingsEnabled().forEach(b -> b.initFieldValue(bean));
            // if there has been field value change listeners that trigger
            // validation, need to make sure the validation errors are cleared
            getValidationStatusHandler().statusChange(
                    BinderValidationStatus.createUnresolvedStatus(this));
            fireStatusChangeEvent(false);
        }
    }

    /**
     * Removes the currently set bean and clears bound fields. If there is no
     * bound bean, does nothing.
     * <p>
     * This is a shorthand for {@link #setBean(Object)} with {@code null} bean.
     */
    public void removeBean() {
        setBean(null);
    }

    /**
     * Reads the bound property values from the given bean to the corresponding
     * fields.
     * <p>
     * The bean is not otherwise associated with this binder; in particular its
     * property values are not bound to the field value changes. To achieve
     * that, use {@link #setBean(BEAN)}.
     *
     * @see #setBean(Object)
     * @see #writeBeanIfValid(Object)
     * @see #writeBean(Object)
     *
     * @param bean
     *            the bean whose property values to read or {@code null} to
     *            clear bound fields
     */
    public void readBean(BEAN bean) {
        checkBindingsCompleted("readBean");
        if (bean == null) {
            clearFields();
        } else {
            changedBindings.clear();
            getBindingsEnabled().forEach(binding -> binding.initFieldValue(bean));
            getValidationStatusHandler().statusChange(
                    BinderValidationStatus.createUnresolvedStatus(this));
            fireStatusChangeEvent(false);
        }
    }

    /**
     * Writes changes from the bound fields to the given bean if all validators
     * (binding and bean level) pass.
     * <p>
     * If any field binding validator fails, no values are written and a
     * {@code ValidationException} is thrown.
     * <p>
     * If all field level validators pass, the given bean is updated and bean
     * level validators are run on the updated bean. If any bean level validator
     * fails, the bean updates are reverted and a {@code ValidationException} is
     * thrown.
     *
     * @see #writeBeanIfValid(Object)
     * @see #readBean(Object)
     * @see #setBean(Object)
     *
     * @param bean
     *            the object to which to write the field values, not
     *            {@code null}
     * @throws ValidationException
     *             if some of the bound field values fail to validate
     */
    public void writeBean(BEAN bean) throws ValidationException {
        BinderValidationStatus<BEAN> status = doWriteIfValid(bean,
                new ArrayList<>(getBindingsEnabled()));
        if (status.hasErrors()) {
            throw new ValidationException(status.getFieldValidationErrors(),
                    status.getBeanValidationErrors());
        }
    }

    /**
     * Writes changes from the bound fields to the given bean if all validators
     * (binding and bean level) pass.
     * <p>
     * If any field binding validator fails, no values are written and
     * <code>false</code> is returned.
     * <p>
     * If all field level validators pass, the given bean is updated and bean
     * level validators are run on the updated bean. If any bean level validator
     * fails, the bean updates are reverted and <code>false</code> is returned.
     *
     * @see #writeBean(Object)
     * @see #readBean(Object)
     * @see #setBean(Object)
     *
     * @param bean
     *            the object to which to write the field values, not
     *            {@code null}
     * @return {@code true} if there was no validation errors and the bean was
     *         updated, {@code false} otherwise
     */
    public boolean writeBeanIfValid(BEAN bean) {
        return doWriteIfValid(bean, new ArrayList<>(getBindingsEnabled())).isOk();
    }

    /**
     * Writes the field values into the given bean if all field level validators
     * pass. Runs bean level validators on the bean after writing.
     * <p>
     * <strong>Note:</strong> The collection of bindings is cleared on
     * successful save.
     *
     * @param bean
     *            the bean to write field values into
     * @param bindings
     *            the set of bindings to write to the bean
     * @return a list of field validation errors if such occur, otherwise a list
     *         of bean validation errors.
     */
    @SuppressWarnings({ "unchecked" })
    private BinderValidationStatus<BEAN> doWriteIfValid(BEAN bean,
            Collection<Binding<BEAN, ?>> bindings) {
        Objects.requireNonNull(bean, "bean cannot be null");
        List<ValidationResult> binderResults = Collections.emptyList();

        // First run fields level validation, if no validation errors then
        // update bean
        List<BindingValidationStatus<?>> bindingResults = bindings.stream()
                .map(b -> b.validate(false)).collect(Collectors.toList());

        if (bindingResults.stream()
                .noneMatch(BindingValidationStatus::isError)) {
            // Store old bean values so we can restore them if validators fail
            Map<Binding<BEAN, ?>, Object> oldValues = getBeanState(bean,
                    bindings);

            bindings.forEach(binding -> ((BindingImpl<BEAN, ?, ?>) binding)
                    .writeFieldValue(bean));
            // Now run bean level validation against the updated bean
            binderResults = validateBean(bean);
            if (binderResults.stream().anyMatch(ValidationResult::isError)) {
                // Bean validator failed, revert values
                restoreBeanState(bean, oldValues);
            } else if (bean.equals(getBean())) {
                /*
                 * Changes have been successfully saved. The set is only cleared
                 * when the changes are stored in the currently set bean.
                 */
                bindings.clear();
            } else if (getBean() == null) {
                /*
                 * When using readBean and writeBean there is no knowledge of
                 * which bean the changes come from or are stored in. Binder is
                 * no longer "changed" when saved succesfully to any bean.
                 */
                changedBindings.clear();
            }
        }

        // Generate status object and fire events.
        BinderValidationStatus<BEAN> status = new BinderValidationStatus<>(this,
                bindingResults, binderResults);
        getValidationStatusHandler().statusChange(status);
        fireStatusChangeEvent(!status.isOk());
        return status;
    }

    /**
     * Restores the state of the bean from the given values. This method is used
     * together with {@link #getBeanState(Object, Collection)} to provide a way
     * to revert changes in case the bean validation fails after save.
     *
     * @param bean
     *            the bean
     * @param oldValues
     *            the old values
     *
     * @since 8.2
     */
    @SuppressWarnings({ "unchecked", "rawtypes" })
    protected void restoreBeanState(BEAN bean,
            Map<Binding<BEAN, ?>, Object> oldValues) {
        getBindingsEnabled().stream().filter(oldValues::containsKey)
                .forEach(binding -> {
                    Setter setter = binding.setter;
                    if (setter != null) {
                        setter.accept(bean, oldValues.get(binding));
                    }
                });
    }

    /**
     * Stores the state of the given bean. This method is used together with
     * {@link #restoreBeanState(Object, Map)} to provide a way to revert changes
     * in case the bean validation fails after save.
     *
     * @param bean
     *            the bean to store the state of
     * @param bindings
     *            the bindings to store
     *
     * @return map from binding to value
     *
     * @since 8.2
     */
    @SuppressWarnings({ "unchecked", "rawtypes" })
    protected Map<Binding<BEAN, ?>, Object> getBeanState(BEAN bean,
            Collection<Binding<BEAN, ?>> bindings) {
        Map<Binding<BEAN, ?>, Object> oldValues = new HashMap<>();
        getBindingsEnabled().stream().map(binding -> (BindingImpl) binding)
                .filter(binding -> binding.setter != null)
                .forEach(binding -> oldValues.put(binding,
                        binding.getter.apply(bean)));
        return oldValues;
    }

    /**
     * Adds an bean level validator.
     * <p>
     * Bean level validators are applied on the bean instance after the bean is
     * updated. If the validators fail, the bean instance is reverted to its
     * previous state.
     *
     * @see #writeBean(Object)
     * @see #writeBeanIfValid(Object)
     * @see #withValidator(SerializablePredicate, String)
     * @see #withValidator(SerializablePredicate, ErrorMessageProvider)
     *
     * @param validator
     *            the validator to add, not null
     * @return this binder, for chaining
     */
    public Binder<BEAN> withValidator(Validator<? super BEAN> validator) {
        Objects.requireNonNull(validator, "validator cannot be null");
        validators.add(validator);
        return this;
    }

    /**
     * A convenience method to add a validator to this binder using the
     * {@link Validator#from(SerializablePredicate, String)} factory method.
     * <p>
     * Bean level validators are applied on the bean instance after the bean is
     * updated. If the validators fail, the bean instance is reverted to its
     * previous state.
     *
     * @see #writeBean(Object)
     * @see #writeBeanIfValid(Object)
     * @see #withValidator(Validator)
     * @see #withValidator(SerializablePredicate, ErrorMessageProvider)
     *
     * @param predicate
     *            the predicate performing validation, not null
     * @param message
     *            the error message to report in case validation failure
     * @return this binder, for chaining
     */
    public Binder<BEAN> withValidator(SerializablePredicate<BEAN> predicate,
            String message) {
        return withValidator(Validator.from(predicate, message));
    }

    /**
     * A convenience method to add a validator to this binder using the
     * {@link Validator#from(SerializablePredicate, ErrorMessageProvider)}
     * factory method.
     * <p>
     * Bean level validators are applied on the bean instance after the bean is
     * updated. If the validators fail, the bean instance is reverted to its
     * previous state.
     *
     * @see #writeBean(Object)
     * @see #writeBeanIfValid(Object)
     * @see #withValidator(Validator)
     * @see #withValidator(SerializablePredicate, String)
     *
     * @param predicate
     *            the predicate performing validation, not null
     * @param errorMessageProvider
     *            the provider to generate error messages, not null
     * @return this binder, for chaining
     */
    public Binder<BEAN> withValidator(SerializablePredicate<BEAN> predicate,
            ErrorMessageProvider errorMessageProvider) {
        return withValidator(Validator.from(predicate, errorMessageProvider));
    }

    /**
     * Clear all the bound fields for this binder.
     */
    private void clearFields() {
        bindings.forEach(binding -> {
            binding.getField().clear();
            clearError(binding.getField());
        });
        if (hasChanges()) {
            fireStatusChangeEvent(false);
        }
        changedBindings.clear();
    }

    /**
     * Validates the values of all bound fields and returns the validation
     * status.
     * <p>
     * If all field level validators pass, and {@link #setBean(Object)} has been
     * used to bind to a bean, bean level validators are run for that bean. Bean
     * level validators are ignored if there is no bound bean or if any field
     * level validator fails.
     * <p>
     * <strong>Note:</strong> This method will attempt to temporarily apply all
     * current changes to the bean and run full bean validation for it. The
     * changes are reverted after bean validation.
     *
     * @return validation status for the binder
     */
    public BinderValidationStatus<BEAN> validate() {
        return validate(true);
    }

    /**
     * Validates the values of all bound fields and returns the validation
     * status. This method can fire validation status events. Firing the events
     * depends on the given {@code boolean}.
     *
     * @param fireEvent
     *            {@code true} to fire validation status events; {@code false}
     *            to not
     * @return validation status for the binder
     *
     * @since 8.2
     */
    protected BinderValidationStatus<BEAN> validate(boolean fireEvent) {
        if (getBean() == null && !validators.isEmpty()) {
            throw new IllegalStateException("Cannot validate binder: "
                    + "bean level validators have been configured "
                    + "but no bean is currently set");
        }
        List<BindingValidationStatus<?>> bindingStatuses = validateBindings();

        BinderValidationStatus<BEAN> validationStatus;
        if (validators.isEmpty() || bindingStatuses.stream()
                .anyMatch(BindingValidationStatus::isError)) {
            validationStatus = new BinderValidationStatus<>(this,
                    bindingStatuses, Collections.emptyList());
        } else {
            Set<Binding<BEAN, ?>> changedBindingsEnabled = getChangedBindingsEnabled();
            Map<Binding<BEAN, ?>, Object> beanState = getBeanState(getBean(),
                    changedBindingsEnabled);
            changedBindingsEnabled
                    .forEach(binding -> ((BindingImpl<BEAN, ?, ?>) binding)
                            .writeFieldValue(getBean()));
            validationStatus = new BinderValidationStatus<>(this,
                    bindingStatuses, validateBean(getBean()));
            restoreBeanState(getBean(), beanState);
        }
        if (fireEvent) {
            getValidationStatusHandler().statusChange(validationStatus);
            fireStatusChangeEvent(validationStatus.hasErrors());
        }
        return validationStatus;
    }

    /**
     * Runs all currently configured field level validators, as well as all bean
     * level validators if a bean is currently set with
     * {@link #setBean(Object)}, and returns whether any of the validators
     * failed.
     * <p>
     * <b>Note:</b> Calling this method will not trigger status change events,
     * unlike {@link #validate()} and will not modify the UI. To also update
     * error indicators on fields, use {@code validate().isOk()}.
     * <p>
     * <strong>Note:</strong> This method will attempt to temporarily apply all
     * current changes to the bean and run full bean validation for it. The
     * changes are reverted after bean validation.
     *
     * @see #validate()
     *
     * @return whether this binder is in a valid state
     * @throws IllegalStateException
     *             if bean level validators have been configured and no bean is
     *             currently set
     */
    public boolean isValid() {
        return validate(false).isOk();
    }

    /**
     * Validates the bindings and returns the result of the validation as a list
     * of validation statuses.
     * <p>
     * Does not run bean validators.
     *
     * @see #validateBean(Object)
     *
     * @return an immutable list of validation results for bindings
     */
    private List<BindingValidationStatus<?>> validateBindings() {
        return getBindingsEnabled().stream().map(BindingImpl::doValidation)
                .collect(Collectors.toList());
    }

    /**
     * Validates the {@code bean} using validators added using
     * {@link #withValidator(Validator)} and returns the result of the
     * validation as a list of validation results.
     * <p>
     *
     * @see #withValidator(Validator)
     *
     * @param bean
     *            the bean to validate
     * @return a list of validation errors or an empty list if validation
     *         succeeded
     */
    private List<ValidationResult> validateBean(BEAN bean) {
        Objects.requireNonNull(bean, "bean cannot be null");
        List<ValidationResult> results = Collections.unmodifiableList(validators
                .stream()
                .map(validator -> validator.apply(bean, new ValueContext()))
                .collect(Collectors.toList()));
        return results;
    }

    /**
     * Sets the label to show the binder level validation errors not related to
     * any specific field.
     * <p>
     * Only the one validation error message is shown in this label at a time.
     * <p>
     * This is a convenience method for
     * {@link #setValidationStatusHandler(BinderValidationStatusHandler)}, which
     * means that this method cannot be used after the handler has been set.
     * Also the handler cannot be set after this label has been set.
     *
     * @param statusLabel
     *            the status label to set
     * @see #setValidationStatusHandler(BinderValidationStatusHandler)
     * @see BindingBuilder#withStatusLabel(Label)
     */
    public void setStatusLabel(Label statusLabel) {
        if (statusHandler != null) {
            throw new IllegalStateException("Cannot set status label if a "
                    + BinderValidationStatusHandler.class.getSimpleName()
                    + " has already been set.");
        }
        this.statusLabel = statusLabel;
    }

    /**
     * Gets the status label or an empty optional if none has been set.
     *
     * @return the optional status label
     * @see #setStatusLabel(Label)
     */
    public Optional<Label> getStatusLabel() {
        return Optional.ofNullable(statusLabel);
    }

    /**
     * Sets the status handler to track form status changes.
     * <p>
     * Setting this handler will override the default behavior, which is to let
     * fields show their validation status messages and show binder level
     * validation errors or OK status in the label set with
     * {@link #setStatusLabel(Label)}.
     * <p>
     * This handler cannot be set after the status label has been set with
     * {@link #setStatusLabel(Label)}, or {@link #setStatusLabel(Label)} cannot
     * be used after this handler has been set.
     *
     * @param statusHandler
     *            the status handler to set, not <code>null</code>
     * @throws NullPointerException
     *             for <code>null</code> status handler
     * @see #setStatusLabel(Label)
     * @see BindingBuilder#withValidationStatusHandler(BindingValidationStatusHandler)
     */
    public void setValidationStatusHandler(
            BinderValidationStatusHandler<BEAN> statusHandler) {
        Objects.requireNonNull(statusHandler, "Cannot set a null "
                + BinderValidationStatusHandler.class.getSimpleName());
        if (statusLabel != null) {
            throw new IllegalStateException("Cannot set "
                    + BinderValidationStatusHandler.class.getSimpleName()
                    + " if a status label has already been set.");
        }
        this.statusHandler = statusHandler;
    }

    /**
     * Gets the status handler of this form.
     * <p>
     * If none has been set with
     * {@link #setValidationStatusHandler(BinderValidationStatusHandler)}, the
     * default implementation is returned.
     *
     * @return the status handler used, never <code>null</code>
     * @see #setValidationStatusHandler(BinderValidationStatusHandler)
     */
    public BinderValidationStatusHandler<BEAN> getValidationStatusHandler() {
        return Optional.ofNullable(statusHandler)
                .orElse(this::handleBinderValidationStatus);
    }

    /**
     * Adds status change listener to the binder.
     * <p>
     * The {@link Binder} status is changed whenever any of the following
     * happens:
     * <ul>
     * <li>if it's bound and any of its bound field or select has been changed
     * <li>{@link #writeBean(Object)} or {@link #writeBeanIfValid(Object)} is
     * called
     * <li>{@link #readBean(Object)} is called
     * <li>{@link #setBean(Object)} is called
     * <li>{@link #removeBean()} is called
     * <li>{@link BindingBuilder#bind(ValueProvider, Setter)} is called
     * <li>{@link Binder#validate()} or {@link Binding#validate()} is called
     * </ul>
     *
     * @see #readBean(Object)
     * @see #writeBean(Object)
     * @see #writeBeanIfValid(Object)
     * @see #setBean(Object)
     * @see #removeBean()
     * @see #forField(HasValue)
     * @see #validate()
     * @see Binding#validate()
     *
     * @param listener
     *            status change listener to add, not null
     * @return a registration for the listener
     */
    public Registration addStatusChangeListener(StatusChangeListener listener) {
        return getEventRouter().addListener(StatusChangeEvent.class, listener,
                ReflectTools.getMethod(StatusChangeListener.class));
    }

    /**
     * Adds field value change listener to all the fields in the binder.
     * <p>
     * Added listener is notified every time whenever any bound field value is
     * changed. The same functionality can be achieved by adding a
     * {@link ValueChangeListener} to all fields in the {@link Binder}.
     * <p>
     * The listener is added to all fields regardless of whether the method is
     * invoked before or after field is bound.
     *
     * @see ValueChangeEvent
     * @see ValueChangeListener
     *
     * @param listener
     *            a field value change listener
     * @return a registration for the listener
     */
    public Registration addValueChangeListener(
            ValueChangeListener<?> listener) {
        return getEventRouter().addListener(ValueChangeEvent.class, listener,
                ReflectTools.getMethod(ValueChangeListener.class));
    }

    /**
     * Creates a new binding with the given field.
     *
     * @param <FIELDVALUE>
     *            the value type of the field
     * @param <TARGET>
     *            the target data type
     * @param field
     *            the field to bind, not null
     * @param converter
     *            the converter for converting between FIELDVALUE and TARGET
     *            types, not null
     * @param handler
     *            the handler to notify of status changes, not null
     * @return the new incomplete binding
     */
    protected <FIELDVALUE, TARGET> BindingBuilder<BEAN, TARGET> createBinding(
            HasValue<FIELDVALUE> field, Converter<FIELDVALUE, TARGET> converter,
            BindingValidationStatusHandler handler) {
        BindingBuilder<BEAN, TARGET> newBinding = doCreateBinding(field,
                converter, handler);
        if (incompleteMemberFieldBindings.containsKey(field)) {
            incompleteMemberFieldBindings.put(field, newBinding);
        }
        incompleteBindings.put(field, newBinding);
        return newBinding;
    }

    protected <FIELDVALUE, TARGET> BindingBuilder<BEAN, TARGET> doCreateBinding(
            HasValue<FIELDVALUE> field, Converter<FIELDVALUE, TARGET> converter,
            BindingValidationStatusHandler handler) {
        return new BindingBuilderImpl<>(this, field, converter, handler);
    }

    /**
     * Clears the error condition of the given field, if any. The default
     * implementation clears the
     * {@link AbstractComponent#setComponentError(ErrorMessage) component error}
     * of the field if it is a Component, otherwise does nothing.
     *
     * @param field
     *            the field with an invalid value
     */
    protected void clearError(HasValue<?> field) {
        if (field instanceof AbstractComponent) {
            ((AbstractComponent) field).setComponentError(null);
        }
    }

    /**
     * Handles a validation error emitted when trying to write the value of the
     * given field. The default implementation sets the
     * {@link AbstractComponent#setComponentError(ErrorMessage) component error}
     * of the field if it is a Component, otherwise does nothing.
     *
     * @param field
     *            the field with the invalid value
     * @param result
     *            the validation error result
     *
     * @since 8.2
     */
    protected void handleError(HasValue<?> field, ValidationResult result) {
        result.getErrorLevel().ifPresent(level -> {
            if (field instanceof AbstractComponent) {
                ((AbstractComponent) field).setComponentError(new UserError(
                        result.getErrorMessage(), ContentMode.TEXT, level));
            }
        });
    }

    /**
     * Default {@link BindingValidationStatusHandler} functional method
     * implementation.
     *
     * @param status
     *            the validation status
     */
    protected void handleValidationStatus(BindingValidationStatus<?> status) {
        HasValue<?> source = status.getField();
        clearError(source);
        if (status.isError()) {
            Optional<ValidationResult> firstError = status
                    .getValidationResults().stream()
                    .filter(ValidationResult::isError).findFirst();
            if (firstError.isPresent()) {
                // Failed with a Validation error
                handleError(source, firstError.get());
            } else {
                // Conversion error
                status.getResult()
                        .ifPresent(result -> handleError(source, result));
            }
        } else {
            // Show first non-error ValidationResult message.
            status.getValidationResults().stream()
                    .filter(result -> result.getErrorLevel().isPresent())
                    .findFirst()
                    .ifPresent(result -> handleError(source, result));
        }
    }

    /**
     * Returns the bindings for this binder.
     *
     * @return a list of the bindings
     */
    protected Collection<BindingImpl<BEAN, ?, ?>> getBindings() {
        return bindings.stream().map(b -> ((BindingImpl<BEAN, ?, ?>) b))
                .collect(Collectors.toList());
    }

    /**
     * Returns the enabled bindings.
     *
     * @return enabled bindings collection
     * @since
     */
    protected Collection<BindingImpl<BEAN, ?, ?>> getBindingsEnabled() {
        return bindings.stream()
                .filter(b -> b.isEnabled())
                .map(b -> ((BindingImpl<BEAN, ?, ?>) b))
                .collect(Collectors.toList());
    }

    /**
     * The default binder level status handler.
     * <p>
     * Passes all field related results to the Binding status handlers. All
     * other status changes are displayed in the status label, if one has been
     * set with {@link #setStatusLabel(Label)}.
     *
     * @param binderStatus
     *            status of validation results from binding and/or bean level
     *            validators
     */
    protected void handleBinderValidationStatus(
            BinderValidationStatus<BEAN> binderStatus) {
        // let field events go to binding status handlers
        binderStatus.notifyBindingValidationStatusHandlers();

        // show first possible error or OK status in the label if set
        if (getStatusLabel().isPresent()) {
            String statusMessage = binderStatus.getBeanValidationErrors()
                    .stream().findFirst().map(ValidationResult::getErrorMessage)
                    .orElse("");
            getStatusLabel().get().setValue(statusMessage);
        }
    }

    /**
     * Check whether any of the bound fields' have uncommitted changes since
     * last explicit call to {@link #readBean(Object)}, {@link #removeBean()},
     * {@link #writeBean(Object)} or {@link #writeBeanIfValid(Object)}.
     * Unsuccessful write operations will not affect this value.
     * <p>
     * Note that if you use {@link #setBean(Object)} method, Binder tries to
     * commit changes as soon as all validators have passed. Thus, when using
     * this method with it seldom makes sense and almost always returns false.
     *
     * Return values for each case are compiled into the following table:
     *
     * <p>
     *
     * <table>
     * <tr>
     * <td></td>
     * <td>After readBean, setBean or removeBean</td>
     * <td>After valid user changes</td>
     * <td>After invalid user changes</td>
     * <td>After successful writeBean or writeBeanIfValid</td>
     * <td>After unsuccessful writeBean or writeBeanIfValid</td>
     * </tr>
     * <tr>
     * <td>A bean is currently bound</td>
     * <td>{@code false}</td>
     * <td>{@code false}</td>
     * <td>{@code true}</td>
     * <td>{@code false}</td>
     * <td>no change</td>
     * </tr>
     * <tr>
     * <td>No bean is currently bound</td>
     * <td>{@code false}</td>
     * <td>{@code true}</td>
     * <td>{@code true}</td>
     * <td>{@code false}</td>
     * <td>no change</td>
     * </tr>
     * </table>
     *
     * @return whether any bound field's value has changed since last call to
     *         setBean, readBean, writeBean or writeBeanIfValid
     */
    public boolean hasChanges() {
        return !changedBindings.isEmpty();
    }

    /**
     * Returns changed bindings that are currently enabled.
     *
     * @return set of currently enabled changed bindings
	 * @since
     */
    protected Set<Binding<BEAN, ?>> getChangedBindingsEnabled() {
        return changedBindings.stream().filter(b -> b.isEnabled()).collect(Collectors.toSet());
    }

    /**
     * Sets the read only state to the given value for all current bindings.
     * <p>
     * This is just a shorthand for calling {@link Binding#setReadOnly(boolean)}
     * for all current bindings. It means that bindings added after this method
     * call won't be set read-only.
     *
     * @param readOnly
     *            {@code true} to set the bindings to read-only, {@code false}
     *            to set them to read-write
     */
    public void setReadOnly(boolean readOnly) {
        getBindingsEnabled().stream().filter(binding -> binding.getSetter() != null)
                .forEach(binding -> binding.setReadOnly(readOnly));
    }

    /**
     * Returns the event router for this binder.
     *
     * @return the event router, not null
     */
    protected EventRouter getEventRouter() {
        if (eventRouter == null) {
            eventRouter = new EventRouter();
        }
        return eventRouter;
    }

    /**
     * Configures the {@code binding} with the property definition
     * {@code definition} before it's being bound.
     *
     * @param binding
     *            a binding to configure
     * @param definition
     *            a property definition information
     * @return the new configured binding
     */
    protected BindingBuilder<BEAN, ?> configureBinding(
            BindingBuilder<BEAN, ?> binding,
            PropertyDefinition<BEAN, ?> definition) {
        return binding;
    }

    private void doRemoveBean(boolean fireStatusEvent) {
        changedBindings.clear();
        if (bean != null) {
            bean = null;
        }
        getValidationStatusHandler().statusChange(
                BinderValidationStatus.createUnresolvedStatus(this));
        if (fireStatusEvent) {
            fireStatusChangeEvent(false);
        }
    }

    private void fireStatusChangeEvent(boolean hasValidationErrors) {
        getEventRouter()
                .fireEvent(new StatusChangeEvent(this, hasValidationErrors));
    }

    private <FIELDVALUE> Converter<FIELDVALUE, FIELDVALUE> createNullRepresentationAdapter(
            HasValue<FIELDVALUE> field) {
        Converter<FIELDVALUE, FIELDVALUE> nullRepresentationConverter = Converter
                .from(fieldValue -> fieldValue,
                        modelValue -> Objects.isNull(modelValue)
                                ? field.getEmptyValue()
                                : modelValue,
                        exception -> exception.getMessage());
        ConverterDelegate<FIELDVALUE> converter = new ConverterDelegate<>(
                nullRepresentationConverter);
        initialConverters.put(field, converter);
        return converter;
    }

    /**
     * Throws if this binder has incomplete bindings.
     *
     * @param methodName
     *            name of the method where this call is originated from
     * @throws IllegalStateException
     *             if this binder has incomplete bindings
     */
    private void checkBindingsCompleted(String methodName) {
        if (!incompleteMemberFieldBindings.isEmpty()) {
            throw new IllegalStateException(
                    "All bindings created with forMemberField must "
                            + "be completed with bindInstanceFields before calling "
                            + methodName);
        }

        if (!incompleteBindings.isEmpty()) {
            throw new IllegalStateException(
                    "All bindings created with forField must be completed before calling "
                            + methodName);
        }
    }

    /**
     * Binds member fields found in the given object.
     * <p>
     * This method processes all (Java) member fields whose type extends
     * {@link HasValue} and that can be mapped to a property id. Property name
     * mapping is done based on the field name or on a @{@link PropertyId}
     * annotation on the field. All non-null unbound fields for which a property
     * name can be determined are bound to the property name using
     * {@link BindingBuilder#bind(String)}.
     * <p>
     * For example:
     *
     * <pre>
     * public class MyForm extends VerticalLayout {
     * private TextField firstName = new TextField("First name");
     * &#64;PropertyId("last")
     * private TextField lastName = new TextField("Last name");
     *
     * MyForm myForm = new MyForm();
     * ...
     * binder.bindInstanceFields(myForm);
     * </pre>
     *
     * This binds the firstName TextField to a "firstName" property in the item,
     * lastName TextField to a "last" property.
     * <p>
     * It's not always possible to bind a field to a property because their
     * types are incompatible. E.g. custom converter is required to bind
     * {@code HasValue<String>} and {@code Integer} property (that would be a
     * case of "age" property). In such case {@link IllegalStateException} will
     * be thrown unless the field has been configured manually before calling
     * the {@link #bindInstanceFields(Object)} method.
     * <p>
     * It's always possible to do custom binding for any field: the
     * {@link #bindInstanceFields(Object)} method doesn't override existing
     * bindings.
     *
     * @param objectWithMemberFields
     *            The object that contains (Java) member fields to bind
     * @throws IllegalStateException
     *             if there are incompatible HasValue&lt;T&gt; and property
     *             types
     */
    public void bindInstanceFields(Object objectWithMemberFields) {
        Class<?> objectClass = objectWithMemberFields.getClass();

        Integer numberOfBoundFields = getFieldsInDeclareOrder(objectClass)
                .stream()
                .filter(memberField -> HasValue.class
                        .isAssignableFrom(memberField.getType()))
                .filter(memberField -> !isFieldBound(memberField,
                        objectWithMemberFields))
                .map(memberField -> handleProperty(memberField,
                        objectWithMemberFields,
                        (property, type) -> bindProperty(objectWithMemberFields,
                                memberField, property, type)))
                .reduce(0, this::accumulate, Integer::sum);
        if (numberOfBoundFields == 0 && bindings.isEmpty()
                && incompleteBindings.isEmpty()) {
            // Throwing here for incomplete bindings would be wrong as they
            // may be completed after this call. If they are not, setBean and
            // other methods will throw for those cases
            throw new IllegalStateException("There are no instance fields "
                    + "found for automatic binding");
        }

    }

    private boolean isFieldBound(Field memberField,
            Object objectWithMemberFields) {
        try {
            HasValue field = (HasValue) getMemberFieldValue(memberField,
                    objectWithMemberFields);
            return bindings.stream()
                    .anyMatch(binding -> binding.getField() == field);
        } catch (Exception e) {
            return false;
        }
    }

    private int accumulate(int count, boolean value) {
        return value ? count + 1 : count;
    }

    private BindingBuilder<BEAN, ?> getIncompleteMemberFieldBinding(
            Field memberField, Object objectWithMemberFields) {
        return incompleteMemberFieldBindings
                .get(getMemberFieldValue(memberField, objectWithMemberFields));
    }

    private Object getMemberFieldValue(Field memberField,
            Object objectWithMemberFields) {
        memberField.setAccessible(true);
        try {
            return memberField.get(objectWithMemberFields);
        } catch (IllegalArgumentException | IllegalAccessException e) {
            throw new RuntimeException(e);
        } finally {
            memberField.setAccessible(false);
        }
    }

    /**
     * Binds {@code property} with {@code propertyType} to the field in the
     * {@code objectWithMemberFields} instance using {@code memberField} as a
     * reference to a member.
     *
     * @param objectWithMemberFields
     *            the object that contains (Java) member fields to build and
     *            bind
     * @param memberField
     *            reference to a member field to bind
     * @param property
     *            property name to bind
     * @param propertyType
     *            type of the property
     * @return {@code true} if property is successfully bound
     */
    private boolean bindProperty(Object objectWithMemberFields,
            Field memberField, String property, Class<?> propertyType) {
        Type valueType = GenericTypeReflector.getTypeParameter(
                memberField.getGenericType(),
                HasValue.class.getTypeParameters()[0]);
        if (valueType == null) {
            throw new IllegalStateException(String.format(
                    "Unable to detect value type for the member '%s' in the "
                            + "class '%s'.",
                    memberField.getName(),
                    objectWithMemberFields.getClass().getName()));
        }
        if (propertyType.equals(GenericTypeReflector.erase(valueType))) {
            HasValue<?> field;
            // Get the field from the object
            try {
                field = (HasValue<?>) ReflectTools.getJavaFieldValue(
                        objectWithMemberFields, memberField, HasValue.class);
            } catch (IllegalArgumentException | IllegalAccessException
                    | InvocationTargetException e) {
                // If we cannot determine the value, just skip the field
                return false;
            }
            if (field == null) {
                field = makeFieldInstance(
                        (Class<? extends HasValue<?>>) memberField.getType());
                initializeField(objectWithMemberFields, memberField, field);
            }
            forField(field).bind(property);
            return true;
        } else {
            throw new IllegalStateException(String.format(
                    "Property type '%s' doesn't "
                            + "match the field type '%s'. "
                            + "Binding should be configured manually using converter.",
                    propertyType.getName(), valueType.getTypeName()));
        }
    }

    /**
     * Makes an instance of the field type {@code fieldClass}.
     * <p>
     * The resulting field instance is used to bind a property to it using the
     * {@link #bindInstanceFields(Object)} method.
     * <p>
     * The default implementation relies on the default constructor of the
     * class. If there is no suitable default constructor or you want to
     * configure the instantiated class then override this method and provide
     * your own implementation.
     *
     * @see #bindInstanceFields(Object)
     * @param fieldClass
     *            type of the field
     * @return a {@code fieldClass} instance object
     */
    private HasValue<?> makeFieldInstance(
            Class<? extends HasValue<?>> fieldClass) {
        try {
            return ReflectTools.createInstance(fieldClass);
        } catch (IllegalArgumentException e) {
            // Rethrow as the exception type declared for bindInstanceFields
            throw new IllegalStateException(e);
        }
    }

    /**
     * Returns an array containing {@link Field} objects reflecting all the
     * fields of the class or interface represented by this Class object. The
     * elements in the array returned are sorted in declare order from sub class
     * to super class.
     *
     * @param searchClass
     *            class to introspect
     * @return list of all fields in the class considering hierarchy
     */
    private List<Field> getFieldsInDeclareOrder(Class<?> searchClass) {
        List<Field> memberFieldInOrder = new ArrayList<>();

        while (searchClass != null) {
            memberFieldInOrder
                    .addAll(Arrays.asList(searchClass.getDeclaredFields()));
            searchClass = searchClass.getSuperclass();
        }
        return memberFieldInOrder;
    }

    private void initializeField(Object objectWithMemberFields,
            Field memberField, HasValue<?> value) {
        try {
            ReflectTools.setJavaFieldValue(objectWithMemberFields, memberField,
                    value);
        } catch (IllegalArgumentException | IllegalAccessException
                | InvocationTargetException e) {
            throw new IllegalStateException(
                    String.format("Could not assign value to field '%s'",
                            memberField.getName()),
                    e);
        }
    }

    private boolean handleProperty(Field field, Object objectWithMemberFields,
            BiFunction<String, Class<?>, Boolean> propertyHandler) {
        Optional<PropertyDefinition<BEAN, ?>> descriptor = getPropertyDescriptor(
                field);

        if (!descriptor.isPresent()) {
            return false;
        }

        String propertyName = descriptor.get().getName();
        if (boundProperties.containsKey(propertyName)) {
            return false;
        }

        BindingBuilder<BEAN, ?> tentativeBinding = getIncompleteMemberFieldBinding(
                field, objectWithMemberFields);
        if (tentativeBinding != null) {
            tentativeBinding.bind(propertyName);
            return false;
        }

        Boolean isPropertyBound = propertyHandler.apply(propertyName,
                descriptor.get().getType());
        assert boundProperties.containsKey(propertyName);
        return isPropertyBound;
    }

    /**
     * Gets the binding for a property name. Bindings are available by property
     * name if bound using {@link #bind(HasValue, String)},
     * {@link BindingBuilder#bind(String)} or indirectly using
     * {@link #bindInstanceFields(Object)}.
     *
     * @param propertyName
     *            the property name of the binding to get
     * @return the binding corresponding to the property name, or an empty
     *         optional if there is no binding with that property name
     */
    public Optional<Binding<BEAN, ?>> getBinding(String propertyName) {
        return Optional.ofNullable(boundProperties.get(propertyName));
    }

    private Optional<PropertyDefinition<BEAN, ?>> getPropertyDescriptor(
            Field field) {
        PropertyId propertyIdAnnotation = field.getAnnotation(PropertyId.class);
        String propertyId;
        if (propertyIdAnnotation != null) {
            // @PropertyId(propertyId) always overrides property id
            propertyId = propertyIdAnnotation.value();
        } else {
            propertyId = field.getName();
        }
        String minifiedFieldName = minifyFieldName(propertyId);
        return propertySet.getProperties().map(PropertyDefinition::getName)
                .filter(name -> minifyFieldName(name).equals(minifiedFieldName))
                .findFirst().flatMap(propertySet::getProperty);
    }

    private String minifyFieldName(String fieldName) {
        return fieldName.toLowerCase(Locale.ROOT).replace("_", "");
    }

    private <V> void fireValueChangeEvent(ValueChangeEvent<V> event) {
        getEventRouter().fireEvent(event);
    }

    /**
     * Returns the fields this binder has been bound to.
     *
     * @return the fields with bindings
     * @since 8.1
     */
    public Stream<HasValue<?>> getFields() {
        return bindings.stream().map(Binding::getField);
    }

    /**
     * Finds and removes all Bindings for the given field.
     *
     * @param field
     *            the field to remove from bindings
     *
     * @since 8.2
     */
    public void removeBinding(HasValue<?> field) {
        Objects.requireNonNull(field, "Field can not be null");
        Set<BindingImpl<BEAN, ?, ?>> toRemove = getBindings().stream()
                .filter(binding -> field.equals(binding.getField()))
                .collect(Collectors.toSet());
        toRemove.forEach(Binding::unbind);
    }

    /**
     * Removes the given Binding from this Binder.
     *
     * @param binding
     *            the binding to remove
     *
     * @since 8.2
     *
     * @throws IllegalArgumentException
     *             if the given Binding is not in this Binder
     */
    public void removeBinding(Binding<BEAN, ?> binding)
            throws IllegalArgumentException {
        Objects.requireNonNull(binding, "Binding can not be null");
        if (!bindings.contains(binding)) {
            throw new IllegalArgumentException(
                    "Provided Binding is not in this Binder");
        }
        binding.unbind();
    }

    /**
     * Removes (internally) the {@code Binding} from the bound properties map
     * (if present) and from the list of {@code Binding}s. Note that this DOES
     * NOT remove the {@code ValueChangeListener} that the {@code Binding} might
     * have registered with any {@code HasValue}s or decouple the {@code Binder}
     * from within the {@code Binding}. To do that, use
     *
     * {@link Binding#unbind()}
     *
     * This method should just be used for internal cleanup.
     *
     * @param binding
     *            The {@code Binding} to remove from the binding map
     *
     * @since 8.2
     */
    protected void removeBindingInternal(Binding<BEAN, ?> binding) {
        if (bindings.remove(binding)) {
            boundProperties.entrySet()
                    .removeIf(entry -> entry.getValue().equals(binding));
        }
    }

    /**
     * Finds and removes the Binding for the given property name.
     *
     * @param propertyName
     *            the propertyName to remove from bindings
     *
     * @since 8.2
     */
    public void removeBinding(String propertyName) {
        Objects.requireNonNull(propertyName, "Property name can not be null");
        Optional.ofNullable(boundProperties.get(propertyName))
                .ifPresent(Binding::unbind);
    }

    private static final Logger getLogger() {
        return Logger.getLogger(Binder.class.getName());
    }

}<|MERGE_RESOLUTION|>--- conflicted
+++ resolved
@@ -1024,16 +1024,10 @@
         private final Setter<BEAN, TARGET> setter;
 
         private boolean readOnly;
-
-<<<<<<< HEAD
-        private SerializableSupplier<Boolean> isEnabledSupplier = ENABLED_TRUE_SUPPLIER;
-
-        // Not final since we temporarily remove listener while changing values
-        private Registration onValueChange;
-=======
+		private SerializableSupplier<Boolean> isEnabledSupplier = ENABLED_TRUE_SUPPLIER;
+
         private final Registration onValueChange;
         private boolean valueInit = false;
->>>>>>> 3e82a2b5
 
         /**
          * Contains all converters and validators chained together in the
@@ -1187,16 +1181,12 @@
          */
         private void handleFieldValueChange(
                 ValueChangeEvent<FIELDVALUE> event) {
-<<<<<<< HEAD
-            if (isEnabled()) {
-=======
             // Don't handle change events when setting initial value
             if (valueInit) {
                 return;
             }
 
-            if (binder != null) {
->>>>>>> 3e82a2b5
+            if (binder != null && isEnabled()) {
                 // Inform binder of changes; if setBean: writeIfValid
                 getBinder().handleFieldValueChange(this, event);
                 getBinder().fireValueChangeEvent(event);
@@ -1412,8 +1402,8 @@
     protected void handleFieldValueChange(Binding<BEAN, ?> binding,
             ValueChangeEvent<?> event) {
         if (!getBindingsEnabled().contains(binding)) {
-            getLogger().log(Level.WARNING,"Ignoring explicit call to handleFieldValueChange passing a disabled binding: {0}.", binding.getField());
-            return;
+			getLogger().log(Level.WARNING, "Ignoring explicit call to handleFieldValueChange passing a disabled binding: {0}.", binding.getField());
+			return;
         }
 
         changedBindings.add(binding);
