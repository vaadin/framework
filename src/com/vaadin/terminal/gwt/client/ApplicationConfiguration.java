/*
@VaadinApache2LicenseForJavaFiles@
 */
package com.vaadin.terminal.gwt.client;

import java.util.ArrayList;
import java.util.HashMap;
import java.util.LinkedList;
import java.util.List;
import java.util.Map;

import com.google.gwt.core.client.EntryPoint;
import com.google.gwt.core.client.GWT;
import com.google.gwt.core.client.GWT.UncaughtExceptionHandler;
import com.google.gwt.core.client.JavaScriptObject;
import com.google.gwt.core.client.JsArrayString;
import com.google.gwt.core.client.Scheduler;
import com.google.gwt.core.client.Scheduler.ScheduledCommand;
import com.google.gwt.user.client.Command;
import com.google.gwt.user.client.Timer;
<<<<<<< HEAD
import com.vaadin.terminal.gwt.client.ui.UnknownComponentConnector;
=======
import com.google.gwt.user.client.Window;
import com.vaadin.terminal.gwt.client.ui.VUnknownComponent;
>>>>>>> 0a7f33f1

public class ApplicationConfiguration implements EntryPoint {

    /**
     * Helper class for reading configuration options from the bootstap
     * javascript
     * 
     * @since 7.0
     */
    private static class JsoConfiguration extends JavaScriptObject {
        protected JsoConfiguration() {
            // JSO Constructor
        }

        /**
         * Reads a configuration parameter as a string. Please note that the
         * javascript value of the parameter should also be a string, or else an
         * undefined exception may be thrown.
         * 
         * @param name
         *            name of the configuration parameter
         * @return value of the configuration parameter, or <code>null</code> if
         *         not defined
         */
        private native String getConfigString(String name)
        /*-{
            var value = this.getConfig(name);
            if (value === null || value === undefined) {
                return null;
            } else {
                return value +"";
            } 
        }-*/;

        /**
         * Reads a configuration parameter as a boolean object. Please note that
         * the javascript value of the parameter should also be a boolean, or
         * else an undefined exception may be thrown.
         * 
         * @param name
         *            name of the configuration parameter
         * @return boolean value of the configuration paramter, or
         *         <code>null</code> if no value is defined
         */
        private native Boolean getConfigBoolean(String name)
        /*-{
            var value = this.getConfig(name);
            if (value === null || value === undefined) {
                return null;
            } else {
                 // $entry not needed as function is not exported
                return @java.lang.Boolean::valueOf(Z)(value);
            } 
        }-*/;

        /**
         * Reads a configuration parameter as an integer object. Please note
         * that the javascript value of the parameter should also be an integer,
         * or else an undefined exception may be thrown.
         * 
         * @param name
         *            name of the configuration parameter
         * @return integer value of the configuration paramter, or
         *         <code>null</code> if no value is defined
         */
        private native Integer getConfigInteger(String name)
        /*-{
            var value = this.getConfig(name);
            if (value === null || value === undefined) {
                return null;
            } else {
                 // $entry not needed as function is not exported
                return @java.lang.Integer::valueOf(I)(value);
            } 
        }-*/;

        /**
         * Reads a configuration parameter as an {@link ErrorMessage} object.
         * Please note that the javascript value of the parameter should also be
         * an object with appropriate fields, or else an undefined exception may
         * be thrown when calling this method or when calling methods on the
         * returned object.
         * 
         * @param name
         *            name of the configuration parameter
         * @return error message with the given name, or <code>null</code> if no
         *         value is defined
         */
        private native ErrorMessage getConfigError(String name)
        /*-{
            return this.getConfig(name);
        }-*/;

        /**
         * Returns a native javascript object containing version information
         * from the server.
         * 
         * @return a javascript object with the version information
         */
        private native JavaScriptObject getVersionInfoJSObject()
        /*-{
            return this.getConfig("versionInfo");
        }-*/;

        /**
         * Gets the version of the Vaadin framework used on the server.
         * 
         * @return a string with the version
         * 
         * @see com.vaadin.terminal.gwt.server.AbstractApplicationServlet#VERSION
         */
        private native String getVaadinVersion()
        /*-{
            return this.getConfig("versionInfo").vaadinVersion;
        }-*/;

        /**
         * Gets the version of the application running on the server.
         * 
         * @return a string with the application version
         * 
         * @see com.vaadin.Application#getVersion()
         */
        private native String getApplicationVersion()
        /*-{
            return this.getConfig("versionInfo").applicationVersion;
        }-*/;

        private native String getUIDL()
        /*-{
           return this.getConfig("uidl");
         }-*/;
    }

    /**
     * Wraps a native javascript object containing fields for an error message
     * 
     * @since 7.0
     */
    public static final class ErrorMessage extends JavaScriptObject {

        protected ErrorMessage() {
            // JSO constructor
        }

        public final native String getCaption()
        /*-{
            return this.caption;
        }-*/;

        public final native String getMessage()
        /*-{
            return this.message;
        }-*/;

        public final native String getUrl()
        /*-{
            return this.url;
        }-*/;
    }

    /**
     * Builds number. For example 0-custom_tag in 5.0.0-custom_tag.
     */
    public static final String VERSION;

    /* Initialize version numbers from string replaced by build-script. */
    static {
        if ("@VERSION@".equals("@" + "VERSION" + "@")) {
            VERSION = "9.9.9.INTERNAL-DEBUG-BUILD";
        } else {
            VERSION = "@VERSION@";
        }
    }

    private static WidgetSet widgetSet = GWT.create(WidgetSet.class);

    private String id;
    private String themeUri;
    private String appUri;
    private int rootId;
    private boolean standalone;
    private ErrorMessage communicationError;
    private ErrorMessage authorizationError;
    private boolean useDebugIdInDom = true;
    private boolean usePortletURLs = false;
    private String portletUidlURLBase;

    private HashMap<Integer, String> unknownComponents;

    private Class<? extends ServerConnector>[] classes = new Class[1024];

    private boolean browserDetailsSent = false;
    private boolean widgetsetVersionSent = false;

    static// TODO consider to make this hashmap per application
    LinkedList<Command> callbacks = new LinkedList<Command>();

    private static int widgetsLoading;

    private static ArrayList<ApplicationConnection> runningApplications = new ArrayList<ApplicationConnection>();

    private Map<Integer, Integer> componentInheritanceMap = new HashMap<Integer, Integer>();
    private Map<Integer, String> tagToServerSideClassName = new HashMap<Integer, String>();

    public boolean usePortletURLs() {
        return usePortletURLs;
    }

    public String getPortletUidlURLBase() {
        return portletUidlURLBase;
    }

    public String getRootPanelId() {
        return id;
    }

    /**
     * Gets the application base URI. Using this other than as the download
     * action URI can cause problems in Portlet 2.0 deployments.
     * 
     * @return application base URI
     */
    public String getApplicationUri() {
        return appUri;
    }

    public String getThemeName() {
        String uri = getThemeUri();
        String themeName = uri.substring(uri.lastIndexOf('/'));
        themeName = themeName.replaceAll("[^a-zA-Z0-9]", "");
        return themeName;
    }

    public String getThemeUri() {
        return themeUri;
    }

    public void setAppId(String appId) {
        id = appId;
    }

    /**
     * Gets the initial UIDL from the DOM, if it was provided during the init
     * process.
     * 
     * @return
     */
    public String getUIDL() {
        return getJsoConfiguration(id).getUIDL();
    }

    /**
     * @return true if the application is served by std. Vaadin servlet and is
     *         considered to be the only or main content of the host page.
     */
    public boolean isStandalone() {
        return standalone;
    }

    /**
     * Gets the root if of this application instance. The root id should be
     * included in every request originating from this instance in order to
     * associate it with the right Root instance on the server.
     * 
     * @return the root id
     */
    public int getRootId() {
        return rootId;
    }

    public JavaScriptObject getVersionInfoJSObject() {
        return getJsoConfiguration(id).getVersionInfoJSObject();
    }

    public ErrorMessage getCommunicationError() {
        return communicationError;
    }

    public ErrorMessage getAuthorizationError() {
        return authorizationError;
    }

    /**
     * Reads the configuration values defined by the bootstrap javascript.
     */
    private void loadFromDOM() {
        JsoConfiguration jsoConfiguration = getJsoConfiguration(id);
        appUri = jsoConfiguration.getConfigString("appUri");
        if (appUri != null && !appUri.endsWith("/")) {
            appUri += '/';
        }
        themeUri = jsoConfiguration.getConfigString("themeUri");
        rootId = jsoConfiguration.getConfigInteger("rootId").intValue();

        // null -> true
        useDebugIdInDom = jsoConfiguration.getConfigBoolean("useDebugIdInDom") != Boolean.FALSE;

        // null -> false
        usePortletURLs = jsoConfiguration.getConfigBoolean("usePortletURLs") == Boolean.TRUE;

        portletUidlURLBase = jsoConfiguration
                .getConfigString("portletUidlURLBase");

        // null -> false
        standalone = jsoConfiguration.getConfigBoolean("standalone") == Boolean.TRUE;

        communicationError = jsoConfiguration.getConfigError("comErrMsg");
        authorizationError = jsoConfiguration.getConfigError("authErrMsg");

        // boostrap sets initPending to false if it has sent the browser details
        if (jsoConfiguration.getConfigBoolean("initPending") == Boolean.FALSE) {
            setBrowserDetailsSent();
        }

    }

    /**
     * Starts the application with a given id by reading the configuration
     * options stored by the bootstrap javascript.
     * 
     * @param applicationId
     *            id of the application to load, this is also the id of the html
     *            element into which the application should be rendered.
     */
    public static void startApplication(final String applicationId) {
        Scheduler.get().scheduleDeferred(new ScheduledCommand() {
            public void execute() {
                ApplicationConfiguration appConf = getConfigFromDOM(applicationId);
                ApplicationConnection a = GWT
                        .create(ApplicationConnection.class);
                a.init(widgetSet, appConf);
                a.start();
                runningApplications.add(a);
            }
        });
    }

    public static List<ApplicationConnection> getRunningApplications() {
        return runningApplications;
    }

    /**
     * Gets the configuration object for a specific application from the
     * bootstrap javascript.
     * 
     * @param appId
     *            the id of the application to get configuration data for
     * @return a native javascript object containing the configuration data
     */
    private native static JsoConfiguration getJsoConfiguration(String appId)
    /*-{
        return $wnd.vaadin.getApp(appId);
     }-*/;

    public static ApplicationConfiguration getConfigFromDOM(String appId) {
        ApplicationConfiguration conf = new ApplicationConfiguration();
        conf.setAppId(appId);
        conf.loadFromDOM();
        return conf;
    }

    public String getServletVersion() {
        return getJsoConfiguration(id).getVaadinVersion();
    }

    public String getApplicationVersion() {
        return getJsoConfiguration(id).getApplicationVersion();
    }

    public boolean useDebugIdInDOM() {
        return useDebugIdInDom;
    }

    public Class<? extends ServerConnector> getConnectorClassByEncodedTag(
            int tag) {
        try {
            return classes[tag];
        } catch (Exception e) {
            // component was not present in mappings
            return UnknownComponentConnector.class;
        }
    }

    public void addComponentInheritanceInfo(ValueMap valueMap) {
        JsArrayString keyArray = valueMap.getKeyArray();
        for (int i = 0; i < keyArray.length(); i++) {
            String key = keyArray.get(i);
            int value = valueMap.getInt(key);
            componentInheritanceMap.put(Integer.parseInt(key), value);
        }
    }

    public void addComponentMappings(ValueMap valueMap, WidgetSet widgetSet) {
        JsArrayString keyArray = valueMap.getKeyArray();
        for (int i = 0; i < keyArray.length(); i++) {
            String key = keyArray.get(i).intern();
            int value = valueMap.getInt(key);
            tagToServerSideClassName.put(value, key);
        }

        for (int i = 0; i < keyArray.length(); i++) {
            String key = keyArray.get(i).intern();
            int value = valueMap.getInt(key);
            classes[value] = widgetSet.getConnectorClassByTag(value, this);
            if (classes[value] == UnknownComponentConnector.class) {
                if (unknownComponents == null) {
                    unknownComponents = new HashMap<Integer, String>();
                }
                unknownComponents.put(value, key);
            }
        }
    }

    public Integer getParentTag(int tag) {
        return componentInheritanceMap.get(tag);
    }

    public String getServerSideClassNameForTag(Integer tag) {
        return tagToServerSideClassName.get(tag);
    }

    String getUnknownServerClassNameByTag(int tag) {
        if (unknownComponents != null) {
            return unknownComponents.get(tag);
        }
        return null;
    }

    /**
     * 
     * @param c
     */
    static void runWhenWidgetsLoaded(Command c) {
        if (widgetsLoading == 0) {
            c.execute();
        } else {
            callbacks.add(c);
        }
    }

    static void startWidgetLoading() {
        widgetsLoading++;
    }

    static void endWidgetLoading() {
        widgetsLoading--;
        if (widgetsLoading == 0 && !callbacks.isEmpty()) {
            for (Command cmd : callbacks) {
                cmd.execute();
            }
            callbacks.clear();
        } else if (widgetsLoading == 0 && deferredWidgetLoader != null) {
            deferredWidgetLoader.trigger();
        }

    }

    /*
     * This loop loads widget implementation that should be loaded deferred.
     */
    static class DeferredWidgetLoader extends Timer {
        private static final int FREE_LIMIT = 4;
        private static final int FREE_CHECK_TIMEOUT = 100;

        int communicationFree = 0;
        int nextWidgetIndex = 0;
        private boolean pending;

        public DeferredWidgetLoader() {
            schedule(5000);
        }

        public void trigger() {
            if (!pending) {
                schedule(FREE_CHECK_TIMEOUT);
            }
        }

        @Override
        public void schedule(int delayMillis) {
            super.schedule(delayMillis);
            pending = true;
        }

        @Override
        public void run() {
            pending = false;
            if (!isBusy()) {
                Class<? extends ServerConnector> nextType = getNextType();
                if (nextType == null) {
                    // ensured that all widgets are loaded
                    deferredWidgetLoader = null;
                } else {
                    communicationFree = 0;
                    widgetSet.loadImplementation(nextType);
                }
            } else {
                schedule(FREE_CHECK_TIMEOUT);
            }
        }

        private Class<? extends ServerConnector> getNextType() {
            Class<? extends ServerConnector>[] deferredLoadedConnectors = widgetSet
                    .getDeferredLoadedConnectors();
            if (deferredLoadedConnectors.length <= nextWidgetIndex) {
                return null;
            } else {
                return deferredLoadedConnectors[nextWidgetIndex++];
            }
        }

        private boolean isBusy() {
            if (widgetsLoading > 0) {
                communicationFree = 0;
                return true;
            }
            for (ApplicationConnection app : runningApplications) {
                if (app.hasActiveRequest()) {
                    // if an UIDL request or widget loading is active, mark as
                    // busy
                    communicationFree = 0;
                    return true;
                }
            }
            communicationFree++;
            return communicationFree < FREE_LIMIT;
        }
    }

    private static DeferredWidgetLoader deferredWidgetLoader;

    public void onModuleLoad() {

        // Prepare VConsole for debugging
        if (isDebugMode()) {
            Console console = GWT.create(Console.class);
            console.setQuietMode(isQuietDebugMode());
            console.init();
            VConsole.setImplementation(console);
        } else {
            VConsole.setImplementation((Console) GWT.create(NullConsole.class));
        }
        /*
         * Display some sort of error of exceptions in web mode to debug
         * console. After this, exceptions are reported to VConsole and possible
         * GWT hosted mode.
         */
        GWT.setUncaughtExceptionHandler(new UncaughtExceptionHandler() {
            public void onUncaughtException(Throwable e) {
                /*
                 * Note in case of null console (without ?debug) we eat
                 * exceptions. "a1 is not an object" style errors helps nobody,
                 * especially end user. It does not work tells just as much.
                 */
                VConsole.getImplementation().error(e);
            }
        });

        registerCallback(GWT.getModuleName());
        deferredWidgetLoader = new DeferredWidgetLoader();
    }

    /**
     * Registers that callback that the bootstrap javascript uses to start
     * applications once the widgetset is loaded and all required information is
     * available
     * 
     * @param widgetsetName
     *            the name of this widgetset
     */
    public native static void registerCallback(String widgetsetName)
    /*-{
        var callbackHandler = $entry(@com.vaadin.terminal.gwt.client.ApplicationConfiguration::startApplication(Ljava/lang/String;));
        $wnd.vaadin.registerWidgetset(widgetsetName, callbackHandler);
    }-*/;

    /**
     * Checks if client side is in debug mode. Practically this is invoked by
     * adding ?debug parameter to URI.
     * 
     * @return true if client side is currently been debugged
     */
    public static boolean isDebugMode() {
        return isDebugAvailable()
                && Window.Location.getParameter("debug") != null;
    }

    private native static boolean isDebugAvailable()
    /*-{
        if($wnd.vaadin.debug) {
            return true;
        } else {
            return false;
        }
    }-*/;

    /**
     * Checks whether debug logging should be quiet
     * 
     * @return <code>true</code> if debug logging should be quiet
     */
    public static boolean isQuietDebugMode() {
        String debugParameter = Window.Location.getParameter("debug");
        return isDebugAvailable() && debugParameter != null
                && debugParameter.startsWith("q");
    }

    /**
     * Checks whether information from the web browser (e.g. uri fragment and
     * screen size) has been sent to the server.
     * 
     * @return <code>true</code> if browser information has already been sent
     * 
     * @see ApplicationConnection#getNativeBrowserDetailsParameters(String)
     */
    public boolean isBrowserDetailsSent() {
        return browserDetailsSent;
    }

    /**
     * Registers that the browser details have been sent.
     * {@link #isBrowserDetailsSent()} will return
     * <code> after this method has been invoked.
     */
    public void setBrowserDetailsSent() {
        browserDetailsSent = true;
    }

    /**
     * Checks whether the widget set version has been sent to the server. It is
     * sent in the first UIDL request.
     * 
     * @return <code>true</code> if browser information has already been sent
     * 
     * @see ApplicationConnection#getNativeBrowserDetailsParameters(String)
     */
    public boolean isWidgetsetVersionSent() {
        return widgetsetVersionSent;
    }

    /**
     * Registers that the widget set version has been sent to the server.
     */
    public void setWidgetsetVersionSent() {
        widgetsetVersionSent = true;
    }

}<|MERGE_RESOLUTION|>--- conflicted
+++ resolved
@@ -18,12 +18,8 @@
 import com.google.gwt.core.client.Scheduler.ScheduledCommand;
 import com.google.gwt.user.client.Command;
 import com.google.gwt.user.client.Timer;
-<<<<<<< HEAD
+import com.google.gwt.user.client.Window;
 import com.vaadin.terminal.gwt.client.ui.UnknownComponentConnector;
-=======
-import com.google.gwt.user.client.Window;
-import com.vaadin.terminal.gwt.client.ui.VUnknownComponent;
->>>>>>> 0a7f33f1
 
 public class ApplicationConfiguration implements EntryPoint {
 
@@ -351,6 +347,7 @@
      */
     public static void startApplication(final String applicationId) {
         Scheduler.get().scheduleDeferred(new ScheduledCommand() {
+            @Override
             public void execute() {
                 ApplicationConfiguration appConf = getConfigFromDOM(applicationId);
                 ApplicationConnection a = GWT
@@ -556,6 +553,7 @@
 
     private static DeferredWidgetLoader deferredWidgetLoader;
 
+    @Override
     public void onModuleLoad() {
 
         // Prepare VConsole for debugging
@@ -573,6 +571,7 @@
          * GWT hosted mode.
          */
         GWT.setUncaughtExceptionHandler(new UncaughtExceptionHandler() {
+            @Override
             public void onUncaughtException(Throwable e) {
                 /*
                  * Note in case of null console (without ?debug) we eat
