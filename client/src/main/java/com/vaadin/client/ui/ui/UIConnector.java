--- conflicted
+++ resolved
@@ -512,37 +512,18 @@
             shortcutContextWidget = RootPanel.get(); // document body
         }
 
-<<<<<<< HEAD
-        shortcutContextWidget.addDomHandler(new KeyDownHandler() {
-            @Override
-            public void onKeyDown(KeyDownEvent event) {
-                if (VWindow.isModalWindowOpen()) {
-                    return;
-                }
-                if (ui.actionHandler != null) {
-                    Element target = Element
-                            .as(event.getNativeEvent().getEventTarget());
-                    if (target == Document.get().getBody()
-                            || ui.getElement().isOrHasChild(target)) {
-                        // Only react to body and elements inside the UI
-                        ui.actionHandler.handleKeyboardEvent(
-                                (Event) event.getNativeEvent().cast());
-                    }
-
-=======
         shortcutContextWidget.addDomHandler(event -> {
             if (VWindow.isModalWindowOpen()) {
                 return;
             }
-            if (getWidget().actionHandler != null) {
+            if (ui.actionHandler != null) {
                 Element target = Element
                         .as(event.getNativeEvent().getEventTarget());
                 if (target == Document.get().getBody()
-                        || getWidget().getElement().isOrHasChild(target)) {
+                        || ui.getElement().isOrHasChild(target)) {
                     // Only react to body and elements inside the UI
-                    getWidget().actionHandler.handleKeyboardEvent(
+                    ui.actionHandler.handleKeyboardEvent(
                             (Event) event.getNativeEvent().cast());
->>>>>>> e65efdfb
                 }
             }
         }, KeyDownEvent.getType());
@@ -620,9 +601,8 @@
         // but it's never a content widget
         if (connector instanceof WindowConnector) {
             return null;
-        } else {
-            return connector;
-        }
+        }
+        return connector;
     }
 
     protected void onChildSizeChange() {
