--- conflicted
+++ resolved
@@ -1,4 +1,3 @@
-<<<<<<< HEAD
 package com.vaadin.tests.components.table;
 
 import com.vaadin.data.Container;
@@ -59,66 +58,4 @@
     protected Integer getTicketNumber() {
         return 4489;
     }
-=======
-package com.vaadin.tests.components.table;
-
-import com.vaadin.data.Container;
-import com.vaadin.data.Item;
-import com.vaadin.data.util.IndexedContainer;
-import com.vaadin.tests.components.AbstractTestCase;
-import com.vaadin.ui.Table;
-import com.vaadin.ui.VerticalLayout;
-import com.vaadin.ui.Window;
-
-public class TableExtraScrollbars extends AbstractTestCase {
-
-    private static int PROPS = 15;
-    private static int ROWS = 1000;
-
-    @Override
-    public void init() {
-        setTheme("runo");
-        Window w = new Window("Table scrollbars bug example");
-        setMainWindow(w);
-
-        VerticalLayout vl = new VerticalLayout();
-        vl.setSizeFull();
-        vl.addComponent(createTable());
-        w.setContent(vl);
-    }
-
-    protected Table createTable() {
-        Table table = new Table(null, createContainer());
-        table.setSizeFull();
-        table.setPageLength(50);
-        table.setColumnReorderingAllowed(true);
-        table.setSelectable(true);
-        return table;
-    }
-
-    protected Container createContainer() {
-        Container container = new IndexedContainer();
-        for (int i = 0; i < PROPS; ++i) {
-            container.addContainerProperty("prop" + i, String.class, null);
-        }
-        for (int i = 0; i < ROWS; ++i) {
-            Item item = container.addItem(i);
-            for (int p = 0; p < PROPS; ++p) {
-                item.getItemProperty("prop" + p).setValue(
-                        "property value 1234567890");
-            }
-        }
-        return container;
-    }
-
-    @Override
-    protected String getDescription() {
-        return "Scrolling down in the table should not add extra scrollbars";
-    }
-
-    @Override
-    protected Integer getTicketNumber() {
-        return 4489;
-    }
->>>>>>> 116cd1f2
 }