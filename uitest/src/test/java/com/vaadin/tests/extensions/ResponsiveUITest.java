/*
 * Copyright 2000-2016 Vaadin Ltd.
 *
 * Licensed under the Apache License, Version 2.0 (the "License"); you may not
 * use this file except in compliance with the License. You may obtain a copy of
 * the License at
 *
 * http://www.apache.org/licenses/LICENSE-2.0
 *
 * Unless required by applicable law or agreed to in writing, software
 * distributed under the License is distributed on an "AS IS" BASIS, WITHOUT
 * WARRANTIES OR CONDITIONS OF ANY KIND, either express or implied. See the
 * License for the specific language governing permissions and limitations under
 * the License.
 */

package com.vaadin.tests.extensions;

import static org.junit.Assert.assertEquals;

import org.junit.Before;
import org.junit.Test;
import org.openqa.selenium.WebElement;
import org.openqa.selenium.interactions.Actions;
import org.openqa.selenium.support.ui.ExpectedConditions;
import org.openqa.selenium.support.ui.WebDriverWait;

import com.vaadin.testbench.By;
import com.vaadin.tests.tb3.MultiBrowserTest;

public class ResponsiveUITest extends MultiBrowserTest {

    @Before
    public void setUp() throws Exception {
        // We need this in order to ensure that the initial width-range is
        // 401px-600px
        testBench().resizeViewPortTo(1024, 768);
    }

    // JQuery style selector
    private WebElement $(String cssSelector) {
        return getDriver().findElement(By.cssSelector(cssSelector));
    }

    @Test
    public void testResizingSplitPanelReflowsLayout() throws Exception {
        openTestURL();

        // IE sometimes has trouble waiting long enough.
        waitUntil(ExpectedConditions.presenceOfElementLocated(
<<<<<<< HEAD
                By.cssSelector(".v-csslayout-grid.first")));
=======
                By.cssSelector(".v-csslayout-grid.first")), 30);
>>>>>>> 22beb8b7

        assertEquals("401px-600px",
                $(".v-csslayout-grid.first").getAttribute("width-range"));
        assertEquals("501px-",
                $(".v-csslayout-grid.second").getAttribute("width-range"));

        moveSplitter(200);

        assertEquals("601-800",
                $(".v-csslayout-grid.first").getAttribute("width-range"));
        assertEquals("501px-",
                $(".v-csslayout-grid.second").getAttribute("width-range"));

        moveSplitter(-350);

        assertEquals("201px-400px",
                $(".v-csslayout-grid.first").getAttribute("width-range"));
        assertEquals("301px-400px",
                $(".v-csslayout-grid.second").getAttribute("width-range"));

        compareScreen("responsive");

        moveSplitter(-200);
        assertEquals("-200px",
                $(".v-csslayout-grid.first").getAttribute("width-range"));

        moveSplitter(-100);
        assertEquals("0-100px",
                $(".v-csslayout-grid.second").getAttribute("width-range"));
    }

    private void moveSplitter(int xOffset) {
        new Actions(getDriver()).clickAndHold($(".v-splitpanel-hsplitter"))
                .moveByOffset(xOffset, 0).release().build().perform();
    }

    @Test
    public void testResizingWindowReflowsLayout() throws Exception {
        openTestURL();

        assertEquals("401px-600px",
                $(".v-csslayout-grid.first").getAttribute("width-range"));
        assertEquals("501px-",
                $(".v-csslayout-grid.second").getAttribute("width-range"));

        testBench().resizeViewPortTo(1224, 768);

        assertEquals("601-800",
                $(".v-csslayout-grid.first").getAttribute("width-range"));
        assertEquals("501px-",
                $(".v-csslayout-grid.second").getAttribute("width-range"));

        testBench().resizeViewPortTo(674, 768);

        assertEquals("201px-400px",
                $(".v-csslayout-grid.first").getAttribute("width-range"));
        assertEquals("301px-400px",
                $(".v-csslayout-grid.second").getAttribute("width-range"));
    }
}<|MERGE_RESOLUTION|>--- conflicted
+++ resolved
@@ -48,11 +48,7 @@
 
         // IE sometimes has trouble waiting long enough.
         waitUntil(ExpectedConditions.presenceOfElementLocated(
-<<<<<<< HEAD
-                By.cssSelector(".v-csslayout-grid.first")));
-=======
                 By.cssSelector(".v-csslayout-grid.first")), 30);
->>>>>>> 22beb8b7
 
         assertEquals("401px-600px",
                 $(".v-csslayout-grid.first").getAttribute("width-range"));
