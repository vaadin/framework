--- conflicted
+++ resolved
@@ -14,7 +14,6 @@
  * the License.
  */
 package com.vaadin.ui;
-
 
 import java.io.Serializable;
 import java.lang.reflect.Method;
@@ -78,12 +77,8 @@
 import com.vaadin.shared.ui.grid.GridStaticCellType;
 import com.vaadin.shared.ui.grid.HeightMode;
 import com.vaadin.shared.ui.grid.SectionState;
-<<<<<<< HEAD
 import com.vaadin.ui.Grid.FooterRow;
 import com.vaadin.ui.Grid.SelectionMode;
-=======
-import com.vaadin.shared.util.SharedUtil;
->>>>>>> 56c44b99
 import com.vaadin.ui.components.grid.AbstractSelectionModel;
 import com.vaadin.ui.components.grid.EditorComponentGenerator;
 import com.vaadin.ui.components.grid.EditorImpl;
@@ -845,8 +840,7 @@
         }
 
         @Override
-        public void columnVisibilityChanged(String internalId,
-                boolean hidden) {
+        public void columnVisibilityChanged(String internalId, boolean hidden) {
             Column<T, ?> column = getColumnByInternalId(internalId);
             ColumnState columnState = column.getState(false);
             if (columnState.hidden != hidden) {
@@ -1018,12 +1012,8 @@
          * @param renderer
          *            the type of value
          */
-<<<<<<< HEAD
-        protected Column(SerializableFunction<T, ? extends V> valueProvider,
-=======
         protected Column(String caption,
                 ValueProvider<T, ? extends V> valueProvider,
->>>>>>> 56c44b99
                 Renderer<V> renderer) {
             Objects.requireNonNull(valueProvider,
                     "Value provider can't be null");
@@ -2489,13 +2479,25 @@
     }
 
     /**
-<<<<<<< HEAD
-=======
-     * Adds a new column to this {@link Grid} with given identifier, typed
-     * renderer and value provider.
-     *
-     * @param identifier
-     *            the identifier in camel case for the new column
+     * Adds a new text column to this {@link Grid} with a value provider. The
+     * column will use a {@link TextRenderer}. The value is converted to a
+     * String using {@link Object#toString()}. Sorting in memory is executed by
+     * comparing the String values.
+     *
+     * @param valueProvider
+     *            the value provider
+     *
+     * @return the new column
+     */
+    public Column<T, String> addColumn(ValueProvider<T, String> valueProvider) {
+        return addColumn(t -> String.valueOf(valueProvider.apply(t)),
+                new TextRenderer());
+    }
+
+    /**
+     * Adds a new column to this {@link Grid} with typed renderer and value
+     * provider.
+     *
      * @param valueProvider
      *            the value provider
      * @param renderer
@@ -2504,89 +2506,16 @@
      *            the column value type
      *
      * @return the new column
-     * @throws IllegalArgumentException
-     *             if the same identifier is used for multiple columns
-     *
-     * @see AbstractRenderer
-     */
-    public <V> Column<T, V> addColumn(String identifier,
-            ValueProvider<T, ? extends V> valueProvider,
-            AbstractRenderer<? super T, V> renderer)
-            throws IllegalArgumentException {
-        if (columnKeys.containsKey(identifier)) {
-            throw new IllegalArgumentException(
-                    "Multiple columns with the same identifier: " + identifier);
-        }
-
-        final Column<T, V> column = new Column<>(
-                SharedUtil.camelCaseToHumanFriendly(identifier), valueProvider,
-                renderer);
-        addColumn(identifier, column);
-        return column;
-    }
-
-    /**
-     * Adds a new text column to this {@link Grid} with given identifier and
-     * string value provider. The column will use a {@link TextRenderer}.
-     *
-     * @param identifier
-     *            the header caption
-     * @param valueProvider
-     *            the value provider
-     *
-     * @return the new column
-     * @throws IllegalArgumentException
-     *             if the same identifier is used for multiple columns
-     */
-    public Column<T, String> addColumn(String identifier,
-            ValueProvider<T, String> valueProvider) {
-        return addColumn(identifier, valueProvider, new TextRenderer());
-    }
-
-    /**
->>>>>>> 56c44b99
-     * Adds a new text column to this {@link Grid} with a value provider. The
-     * column will use a {@link TextRenderer}. The value is converted to a
-     * String using {@link Object#toString()}. Sorting in memory is executed by
-     * comparing the String values.
-     *
-     * @param valueProvider
-     *            the value provider
-     *
-     * @return the new column
-     */
-    public Column<T, String> addColumn(
-<<<<<<< HEAD
-            SerializableFunction<T, ?> valueProvider) {
-        return addColumn(t -> String.valueOf(valueProvider.apply(t)),
-=======
-            ValueProvider<T, String> valueProvider) {
-        return addColumn(getGeneratedIdentifier(),
-                t -> String.valueOf(valueProvider.apply(t)),
->>>>>>> 56c44b99
-                new TextRenderer());
-    }
-
-    /**
-     * Adds a new column to this {@link Grid} with typed renderer and value
-     * provider.
-     *
-     * @param valueProvider
-     *            the value provider
-     * @param renderer
-     *            the column value class
-     * @param <V>
-     *            the column value type
-     *
-     * @return the new column
      *
      * @see AbstractRenderer
      */
     public <V> Column<T, V> addColumn(
             ValueProvider<T, ? extends V> valueProvider,
             AbstractRenderer<? super T, V> renderer) {
-        Column<T, V> column = new Column<>(valueProvider, renderer);
-        addColumn(getGeneratedIdentifier(), column);
+        String generatedIdentifier = getGeneratedIdentifier();
+        Column<T, V> column = new Column<>("Column " + generatedIdentifier,
+                valueProvider, renderer);
+        addColumn(generatedIdentifier, column);
         return column;
     }
 
@@ -3637,7 +3566,7 @@
             String id = DesignAttributeHandler.readAttribute("column-id",
                     col.attributes(), null, String.class);
             DeclarativeValueProvider<T> provider = new DeclarativeValueProvider<>();
-            Column<T, String> column = new Column<>(provider,
+            Column<T, String> column = new Column<>("", provider,
                     new HtmlRenderer());
             addColumn(getGeneratedIdentifier(), column);
             if (id != null) {
@@ -3764,7 +3693,6 @@
     }
 
     /**
-<<<<<<< HEAD
      * Returns a column identified by its internal id. This id should not be
      * confused with the user-defined identifier.
      *
@@ -3786,26 +3714,30 @@
      */
     protected String getInternalIdForColumn(Column<T, ?> column) {
         return column.getInternalId();
-=======
+    }
+
+    /**
      * Generates the sort orders when rows are sorted by a column.
+     *
      * @see Column#setSortOrderProvider
      *
      * @since 8.0
      * @author Vaadin Ltd
      */
+
     @FunctionalInterface
-    public interface SortOrderProvider extends SerializableFunction<SortDirection, Stream<SortOrder<String>>> {
+    public interface SortOrderProvider extends
+            SerializableFunction<SortDirection, Stream<SortOrder<String>>> {
 
         /**
          * Generates the sort orders when rows are sorted by a column.
          *
-         * @param sortDirection desired sort direction
+         * @param sortDirection
+         *            desired sort direction
          *
          * @return sort information
          */
         @Override
         public Stream<SortOrder<String>> apply(SortDirection sortDirection);
-
->>>>>>> 56c44b99
     }
 }