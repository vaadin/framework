package com.vaadin.tests.components.treegrid;

import java.util.Arrays;
import java.util.LinkedHashMap;
import java.util.List;

import com.vaadin.annotations.Theme;
import com.vaadin.annotations.Widgetset;
import com.vaadin.data.HierarchyData;
import com.vaadin.data.provider.DataProvider;
import com.vaadin.data.provider.InMemoryHierarchicalDataProvider;
import com.vaadin.server.SerializablePredicate;
import com.vaadin.tests.components.AbstractComponentTest;
import com.vaadin.ui.TreeGrid;

@Theme("valo")
@Widgetset("com.vaadin.DefaultWidgetSet")
public class TreeGridBasicFeatures extends AbstractComponentTest<TreeGrid> {

    private TreeGrid<HierarchicalTestBean> grid;
    private InMemoryHierarchicalDataProvider<HierarchicalTestBean> inMemoryDataProvider;
    private LazyHierarchicalDataProvider lazyDataProvider;

    @Override
    public TreeGrid getComponent() {
        return grid;
    }

    @Override
    protected Class<TreeGrid> getTestClass() {
        return TreeGrid.class;
    }

    @Override
    protected void initializeComponents() {
        initializeDataProviders();
        grid = new TreeGrid<>();
        grid.setSizeFull();
        grid.addColumn(HierarchicalTestBean::toString).setCaption("String")
                .setId("string");
        grid.addColumn(HierarchicalTestBean::getDepth).setCaption("Depth")
                .setId("depth").setDescriptionGenerator(
                        t -> "Hierarchy depth: " + t.getDepth());
        grid.addColumn(HierarchicalTestBean::getIndex)
                .setCaption("Index on this depth").setId("index");
        grid.setHierarchyColumn("string");
        grid.setDataProvider(new LazyHierarchicalDataProvider(3, 2));

        grid.setId("testComponent");
        addTestComponent(grid);
    }

    @Override
    protected void createActions() {
        super.createActions();

        createDataProviderSelect();
        createHierarchyColumnSelect();
<<<<<<< HEAD
        createCollapseAllowedSelect();
=======
        createListenerMenu();
>>>>>>> d1fa1a3e
    }

    private void initializeDataProviders() {
        HierarchyData<HierarchicalTestBean> data = new HierarchyData<>();

        List<Integer> ints = Arrays.asList(0, 1, 2);

        ints.stream().forEach(index -> {
            HierarchicalTestBean bean = new HierarchicalTestBean(null, 0,
                    index);
            data.addItem(null, bean);
            ints.stream().forEach(childIndex -> {
                HierarchicalTestBean childBean = new HierarchicalTestBean(
                        bean.getId(), 1, childIndex);
                data.addItem(bean, childBean);
                ints.stream()
                        .forEach(grandChildIndex -> data.addItem(childBean,
                                new HierarchicalTestBean(childBean.getId(), 2,
                                        grandChildIndex)));
            });
        });

        inMemoryDataProvider = new InMemoryHierarchicalDataProvider<>(data);
        lazyDataProvider = new LazyHierarchicalDataProvider(3, 2);
    }

    @SuppressWarnings("unchecked")
    private void createDataProviderSelect() {
        @SuppressWarnings("rawtypes")
        LinkedHashMap<String, DataProvider> options = new LinkedHashMap<>();
        options.put("LazyHierarchicalDataProvider", lazyDataProvider);
        options.put("InMemoryHierarchicalDataProvider", inMemoryDataProvider);

        createSelectAction("Set data provider", CATEGORY_FEATURES, options,
                "LazyHierarchicalDataProvider",
                (treeGrid, value, data) -> treeGrid.setDataProvider(value));
    }

    private void createHierarchyColumnSelect() {
        LinkedHashMap<String, String> options = new LinkedHashMap<>();
        grid.getColumns().stream()
                .forEach(column -> options.put(column.getId(), column.getId()));

        createSelectAction("Set hierarchy column", CATEGORY_FEATURES, options,
                grid.getColumns().get(0).getId(),
                (treeGrid, value, data) -> treeGrid.setHierarchyColumn(value));
    }

<<<<<<< HEAD
    private void createCollapseAllowedSelect() {
        LinkedHashMap<String, SerializablePredicate<HierarchicalTestBean>> options = new LinkedHashMap<>();
        options.put("all allowed", t -> true);
        options.put("all disabled", t -> false);
        options.put("depth 0 disabled", t -> t.getDepth() != 0);
        options.put("depth 1 disabled", t -> t.getDepth() != 1);

        createSelectAction("Collapse allowed", CATEGORY_FEATURES, options,
                "all allowed", (treeGrid, value, data) -> treeGrid
                        .setItemCollapseAllowedProvider(value));
=======
    @SuppressWarnings("unchecked")
    private void createListenerMenu() {
        createListenerAction("Collapse listener", "State",
                treeGrid -> treeGrid.addCollapseListener(event -> log(
                        "Item collapsed: " + event.getCollapsedItem())));
        createListenerAction("Expand listener", "State",
                treeGrid -> treeGrid.addExpandListener(event -> log(
                        "Item expanded: " + event.getExpandedItem())));
>>>>>>> d1fa1a3e
    }

    static class HierarchicalTestBean {

        private final String id;
        private final int depth;
        private final int index;

        public HierarchicalTestBean(String parentId, int depth, int index) {
            id = (parentId == null ? "" : parentId) + "/" + depth + "/" + index;
            this.depth = depth;
            this.index = index;
        }

        public int getDepth() {
            return depth;
        }

        public int getIndex() {
            return index;
        }

        public String getId() {
            return id;
        }

        @Override
        public String toString() {
            return depth + " | " + index;
        }

        @Override
        public int hashCode() {
            final int prime = 31;
            int result = 1;
            result = prime * result + ((id == null) ? 0 : id.hashCode());
            return result;
        }

        @Override
        public boolean equals(Object obj) {
            if (this == obj) {
                return true;
            }
            if (obj == null) {
                return false;
            }
            if (getClass() != obj.getClass()) {
                return false;
            }
            HierarchicalTestBean other = (HierarchicalTestBean) obj;
            if (id == null) {
                if (other.id != null) {
                    return false;
                }
            } else if (!id.equals(other.id)) {
                return false;
            }
            return true;
        }

    }
}<|MERGE_RESOLUTION|>--- conflicted
+++ resolved
@@ -56,11 +56,8 @@
 
         createDataProviderSelect();
         createHierarchyColumnSelect();
-<<<<<<< HEAD
         createCollapseAllowedSelect();
-=======
         createListenerMenu();
->>>>>>> d1fa1a3e
     }
 
     private void initializeDataProviders() {
@@ -109,7 +106,6 @@
                 (treeGrid, value, data) -> treeGrid.setHierarchyColumn(value));
     }
 
-<<<<<<< HEAD
     private void createCollapseAllowedSelect() {
         LinkedHashMap<String, SerializablePredicate<HierarchicalTestBean>> options = new LinkedHashMap<>();
         options.put("all allowed", t -> true);
@@ -120,7 +116,8 @@
         createSelectAction("Collapse allowed", CATEGORY_FEATURES, options,
                 "all allowed", (treeGrid, value, data) -> treeGrid
                         .setItemCollapseAllowedProvider(value));
-=======
+    }
+
     @SuppressWarnings("unchecked")
     private void createListenerMenu() {
         createListenerAction("Collapse listener", "State",
@@ -129,7 +126,6 @@
         createListenerAction("Expand listener", "State",
                 treeGrid -> treeGrid.addExpandListener(event -> log(
                         "Item expanded: " + event.getExpandedItem())));
->>>>>>> d1fa1a3e
     }
 
     static class HierarchicalTestBean {
