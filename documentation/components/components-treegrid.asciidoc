--- conflicted
+++ resolved
@@ -93,7 +93,6 @@
 treeGrid.setHierarchyColumn("name");
 ----
 
-<<<<<<< HEAD
 == Prevent Node Collapsing
 
 [classname]#TreeGrid# supports setting a callback method that can allow or prevent the user from collapsing an expanded node.
@@ -109,7 +108,7 @@
 personTreeGrid.setItemCollapseAllowedProvider(person -> 
        !alwaysExpanded.contains(person));
 ----
-=======
+
 == Listening to Events
 
 In addition to supporting all the listeners of the standard [classname]#Grid#, [classname]#TreeGrid# supports listening to the expansion and collapsing of items in its hierarchy.
@@ -122,5 +121,4 @@
 ----
 
 The return types of the methods `getExpandedItem` and `getCollapsedItem` are the same as the type of the [classname]#TreeGrid# the events originated from.
-Note that collapse listeners will not be triggered for any expanded subtrees of the collapsed item.
->>>>>>> d1fa1a3e
+Note that collapse listeners will not be triggered for any expanded subtrees of the collapsed item.