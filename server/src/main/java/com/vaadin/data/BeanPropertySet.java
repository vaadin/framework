/*
 * Copyright 2000-2016 Vaadin Ltd.
 *
 * Licensed under the Apache License, Version 2.0 (the "License"); you may not
 * use this file except in compliance with the License. You may obtain a copy of
 * the License at
 *
 * http://www.apache.org/licenses/LICENSE-2.0
 *
 * Unless required by applicable law or agreed to in writing, software
 * distributed under the License is distributed on an "AS IS" BASIS, WITHOUT
 * WARRANTIES OR CONDITIONS OF ANY KIND, either express or implied. See the
 * License for the specific language governing permissions and limitations under
 * the License.
 */
package com.vaadin.data;

import java.beans.IntrospectionException;
import java.beans.PropertyDescriptor;
import java.io.IOException;
import java.io.Serializable;
import java.lang.reflect.InvocationTargetException;
import java.lang.reflect.Method;
import java.util.HashMap;
import java.util.List;
import java.util.Map;
import java.util.Objects;
import java.util.Optional;
import java.util.concurrent.ConcurrentHashMap;
import java.util.concurrent.ConcurrentMap;
import java.util.function.Function;
import java.util.stream.Collectors;
import java.util.stream.Stream;

import com.vaadin.data.util.BeanUtil;
import com.vaadin.server.Setter;

/**
 * A {@link PropertySet} that uses reflection to find bean properties.
 *
 * @author Vaadin Ltd
 *
 * @since 8.0
 *
 * @param <T>
 *            the type of the bean
 */
public class BeanPropertySet<T> implements PropertySet<T> {

    /**
     * Serialized form of a property set. When deserialized, the property set
     * for the corresponding bean type is requested, which either returns the
     * existing cached instance or creates a new one.
     *
     * @see #readResolve()
     * @see BeanPropertyDefinition#writeReplace()
     */
    private static class SerializedPropertySet implements Serializable {
        private final Class<?> beanType;

        private SerializedPropertySet(Class<?> beanType) {
            this.beanType = beanType;
        }

        private Object readResolve() {
            /*
             * When this instance is deserialized, it will be replaced with a
             * property set for the corresponding bean type and property name.
             */
            return get(beanType);
        }
    }

    /**
     * Serialized form of a property definition. When deserialized, the property
     * set for the corresponding bean type is requested, which either returns
     * the existing cached instance or creates a new one. The right property
     * definition is then fetched from the property set.
     *
     * @see #readResolve()
     * @see BeanPropertySet#writeReplace()
     */
    private static class SerializedPropertyDefinition implements Serializable {
        private final Class<?> beanType;
        private final String propertyName;

        private SerializedPropertyDefinition(Class<?> beanType,
                String propertyName) {
            this.beanType = beanType;
            this.propertyName = propertyName;
        }

        private Object readResolve() throws IOException {
            /*
             * When this instance is deserialized, it will be replaced with a
             * property definition for the corresponding bean type and property
             * name.
             */
            return get(beanType).getProperty(propertyName)
                    .orElseThrow(() -> new IOException(
                            beanType + " no longer has a property named "
                                    + propertyName));
        }
    }

    private static class BeanPropertyDefinition<T, V>
            extends AbstractBeanPropertyDefinition<T, V> {

        public BeanPropertyDefinition(BeanPropertySet<T> propertySet,
                Class<T> propertyHolderType, PropertyDescriptor descriptor) {
            super(propertySet, propertyHolderType, descriptor);
        }

        @Override
        public ValueProvider<T, V> getGetter() {
            return bean -> {
                Method readMethod = getDescriptor().getReadMethod();
                Object value = invokeWrapExceptions(readMethod, bean);
                return getType().cast(value);
            };
        }

        @Override
        public Optional<Setter<T, V>> getSetter() {
            if (getDescriptor().getWriteMethod() == null) {
                return Optional.empty();
            }

            Setter<T, V> setter = (bean, value) -> {
                // Do not "optimize" this getter call,
                // if its done outside the code block, that will produce
                // NotSerializableException because of some lambda compilation
                // magic
                Method innerSetter = getDescriptor().getWriteMethod();
                invokeWrapExceptions(innerSetter, bean, value);
            };
            return Optional.of(setter);
        }

        private Object writeReplace() {
            /*
             * Instead of serializing this actual property definition, only
             * serialize a DTO that when deserialized will get the corresponding
             * property definition from the cache.
             */
            return new SerializedPropertyDefinition(getPropertySet().beanType,
                    getName());
        }
    }

    /**
     * Contains properties for a bean type which is nested in another
     * definition.
     *
     * @since 8.1
     * @param <T>
     *            the bean type
     * @param <V>
     *            the value type returned by the getter and set by the setter
     */
    public static class NestedBeanPropertyDefinition<T, V>
            extends AbstractBeanPropertyDefinition<T, V> {

        /**
         * Default maximum depth for scanning nested properties.
         *
         * @since 8.2
         */
        protected static final int MAX_PROPERTY_NESTING_DEPTH = 10;

        private final PropertyDefinition<T, ?> parent;

        public NestedBeanPropertyDefinition(BeanPropertySet<T> propertySet,
                PropertyDefinition<T, ?> parent,
                PropertyDescriptor descriptor) {
            super(propertySet, parent.getType(), descriptor);
            this.parent = parent;
        }

<<<<<<< HEAD
=======
        /**
         * Create nested property definition. Allows use of a long form name.
         *
         * @param propertySet
         *            property set this property belongs to
         * @param parent
         *            parent property for this nested property
         * @param descriptor
         *            property descriptor
         * @param useLongFormName
         *            use format grandparent.parent.property for name if
         *            {@code true}, needed when creating nested definitions
         *            recursively like in findNestedDefinitions
         * @since 8.2
         */
        public NestedBeanPropertyDefinition(BeanPropertySet<T> propertySet,
                PropertyDefinition<T, ?> parent, PropertyDescriptor descriptor,
                boolean useLongFormName) {
            this(propertySet, parent, descriptor);
            this.useLongFormName = useLongFormName;
        }

>>>>>>> c6f5c583
        @Override
        public ValueProvider<T, V> getGetter() {
            return bean -> {
                Method readMethod = getDescriptor().getReadMethod();
                Object value = invokeWrapExceptions(readMethod,
                        parent.getGetter().apply(bean));
                return getType().cast(value);
            };
        }

        @Override
        public Optional<Setter<T, V>> getSetter() {
            if (getDescriptor().getWriteMethod() == null) {
                return Optional.empty();
            }

            Setter<T, V> setter = (bean, value) -> {
                // Do not "optimize" this getter call,
                // if its done outside the code block, that will produce
                // NotSerializableException because of some lambda compilation
                // magic
                Method innerSetter = getDescriptor().getWriteMethod();
                invokeWrapExceptions(innerSetter,
                        parent.getGetter().apply(bean), value);
            };
            return Optional.of(setter);
        }

        @Override
        public String getName() {
            return parent.getName() + "." + super.getName();
        }
        
        @Override
        public String getTopLevelName() {
            return super.getName();
        }
        
        private Object writeReplace() {
            /*
             * Instead of serializing this actual property definition, only
             * serialize a DTO that when deserialized will get the corresponding
             * property definition from the cache.
             */
            return new SerializedPropertyDefinition(getPropertySet().beanType,
                    getName());
        }
        

        /**
         * Gets the parent property definition.
         *
         * @return the property definition for the parent
         */
        public PropertyDefinition<T, ?> getParent() {
            return parent;
        }
    }

    /**
     * Key for identifying cached BeanPropertySet instances.
     *
     * @since 8.2
     */
    private static class InstanceKey implements Serializable {
        private Class<?> type;
        private boolean checkNestedDefinitions;
        private int depth;
        private List<String> ignorePackageNames;

        public InstanceKey(Class<?> type, boolean checkNestedDefinitions,
                int depth, List<String> ignorePackageNames) {
            this.type = type;
            this.checkNestedDefinitions = checkNestedDefinitions;
            this.depth = depth;
            this.ignorePackageNames = ignorePackageNames;
        }

        @Override
        public int hashCode() {
            final int prime = 31;
            int result = 1;
            result = prime * result + (checkNestedDefinitions ? 1231 : 1237);
            result = prime * result + depth;
            result = prime * result + ((ignorePackageNames == null) ? 0
                    : ignorePackageNames.hashCode());
            result = prime * result + ((type == null) ? 0 : type.hashCode());
            return result;
        }

        @Override
        public boolean equals(Object obj) {
            if (this == obj) {
                return true;
            }
            if (obj == null) {
                return false;
            }
            if (getClass() != obj.getClass()) {
                return false;
            }
            InstanceKey other = (InstanceKey) obj;
            if (checkNestedDefinitions != other.checkNestedDefinitions) {
                return false;
            }
            if (depth != other.depth) {
                return false;
            }
            if (ignorePackageNames == null) {
                if (other.ignorePackageNames != null) {
                    return false;
                }
            } else if (!ignorePackageNames.equals(other.ignorePackageNames)) {
                return false;
            }
            if (type == null) {
                if (other.type != null) {
                    return false;
                }
            } else if (!type.equals(other.type)) {
                return false;
            }
            return true;
        }

    }

    private static final ConcurrentMap<InstanceKey, BeanPropertySet<?>> INSTANCES = new ConcurrentHashMap<>();

    private final Class<T> beanType;

    private final Map<String, PropertyDefinition<T, ?>> definitions;

    private BeanPropertySet(Class<T> beanType) {
        this.beanType = beanType;

        try {
            definitions = BeanUtil.getBeanPropertyDescriptors(beanType).stream()
                    .filter(BeanPropertySet::hasNonObjectReadMethod)
                    .map(descriptor -> new BeanPropertyDefinition<>(this,
                            beanType, descriptor))
                    .collect(Collectors.toMap(PropertyDefinition::getName,
                            Function.identity()));
        } catch (IntrospectionException e) {
            throw new IllegalArgumentException(
                    "Cannot find property descriptors for "
                            + beanType.getName(),
                    e);
        }
    }

    private BeanPropertySet(Class<T> beanType, boolean checkNestedDefinitions,
            PropertyFilterDefinition propertyFilterDefinition) {
        this(beanType);
        if (checkNestedDefinitions) {
            Objects.requireNonNull(propertyFilterDefinition,
                    "You must define a property filter callback if using nested property scan.");
            findNestedDefinitions(definitions, 0, propertyFilterDefinition);
        }
    }

    private void findNestedDefinitions(
            Map<String, PropertyDefinition<T, ?>> parentDefinitions, int depth,
            PropertyFilterDefinition filterCallback) {
        if (depth >= filterCallback.getMaxNestingDepth()) {
            return;
        }
        if (parentDefinitions == null) {
            return;
        }
        Map<String, PropertyDefinition<T, ?>> moreProps = new HashMap<>();
        for (String parentPropertyKey : parentDefinitions.keySet()) {
            PropertyDefinition<T, ?> parentProperty = parentDefinitions
                    .get(parentPropertyKey);
            Class<?> type = parentProperty.getType();
            if (type.getPackage() == null || type.isEnum()) {
                continue;
            }
            String packageName = type.getPackage().getName();
            if (filterCallback.getIgnorePackageNamesStartingWith().stream()
                    .anyMatch(prefix -> packageName.startsWith(prefix))) {
                continue;
            }

            try {
                List<PropertyDescriptor> descriptors = BeanUtil
                        .getBeanPropertyDescriptors(type).stream()
                        .filter(BeanPropertySet::hasNonObjectReadMethod)
                        .collect(Collectors.toList());
                for (PropertyDescriptor descriptor : descriptors) {
                    String name = parentPropertyKey + "."
                            + descriptor.getName();
                    PropertyDescriptor subDescriptor = BeanUtil
                            .getPropertyDescriptor(beanType, name);
                    moreProps.put(name, new NestedBeanPropertyDefinition<>(this,
                            parentProperty, subDescriptor));

                }
            } catch (IntrospectionException e) {
                throw new IllegalArgumentException(
                        "Error finding nested property descriptors for "
                                + type.getName(),
                        e);
            }
        }
        if (moreProps.size() > 0) {
            definitions.putAll(moreProps);
            findNestedDefinitions(moreProps, ++depth, filterCallback);
        }

    }

    /**
     * Gets a {@link BeanPropertySet} for the given bean type.
     *
     * @param beanType
     *            the bean type to get a property set for, not <code>null</code>
     * @return the bean property set, not <code>null</code>
     */
    @SuppressWarnings("unchecked")
    public static <T> PropertySet<T> get(Class<? extends T> beanType) {
        Objects.requireNonNull(beanType, "Bean type cannot be null");
        InstanceKey key = new InstanceKey(beanType, false, 0, null);
        // Cache the reflection results
        return (PropertySet<T>) INSTANCES.computeIfAbsent(key,
                ignored -> new BeanPropertySet<>(beanType));
    }

    /**
     * Gets a {@link BeanPropertySet} for the given bean type.
     *
     * @param beanType
     *            the bean type to get a property set for, not <code>null</code>
     * @param checkNestedDefinitions
     *            whether to scan for nested definitions in beanType
     * @param filterDefinition
     *            filtering conditions for nested properties
     * @return the bean property set, not <code>null</code>
     * @since 8.2
     */
    @SuppressWarnings("unchecked")
    public static <T> PropertySet<T> get(Class<? extends T> beanType,
            boolean checkNestedDefinitions,
            PropertyFilterDefinition filterDefinition) {
        Objects.requireNonNull(beanType, "Bean type cannot be null");
        InstanceKey key = new InstanceKey(beanType, false,
                filterDefinition.getMaxNestingDepth(),
                filterDefinition.getIgnorePackageNamesStartingWith());
        return (PropertySet<T>) INSTANCES.computeIfAbsent(key,
                k -> new BeanPropertySet<>(beanType, checkNestedDefinitions,
                        filterDefinition));
    }

    @Override
    public Stream<PropertyDefinition<T, ?>> getProperties() {
        return definitions.values().stream();
    }

    @Override
    public Optional<PropertyDefinition<T, ?>> getProperty(String name)
            throws IllegalArgumentException {
        Optional<PropertyDefinition<T, ?>> definition = Optional
                .ofNullable(definitions.get(name));
        if (!definition.isPresent() && name.contains(".")) {
            try {
                String parentName = name.substring(0, name.lastIndexOf('.'));
                Optional<PropertyDefinition<T, ?>> parent = getProperty(
                        parentName);
                if (!parent.isPresent()) {
                    throw new IllegalArgumentException(
                            "Cannot find property descriptor [" + parentName
                                    + "] for " + beanType.getName());
                }

                Optional<PropertyDescriptor> descriptor = Optional.ofNullable(
                        BeanUtil.getPropertyDescriptor(beanType, name));
                if (descriptor.isPresent()) {
                    NestedBeanPropertyDefinition<T, ?> nestedDefinition = new NestedBeanPropertyDefinition<>(
                            this, parent.get(), descriptor.get());
                    definitions.put(name, nestedDefinition);
                    return Optional.of(nestedDefinition);
                } else {
                    throw new IllegalArgumentException(
                            "Cannot find property descriptor [" + name
                                    + "] for " + beanType.getName());
                }

            } catch (IntrospectionException e) {
                throw new IllegalArgumentException(
                        "Cannot find property descriptors for "
                                + beanType.getName(),
                        e);
            }
        }
        return definition;
    }

    /**
     * Gets the bean type of this bean property set.
     * 
     * @since 8.2
     * @return the bean type of this bean property set
     */
    public Class<T> getBeanType() {
        return beanType;
    }

    private static boolean hasNonObjectReadMethod(
            PropertyDescriptor descriptor) {
        Method readMethod = descriptor.getReadMethod();
        return readMethod != null
                && readMethod.getDeclaringClass() != Object.class;
    }

    private static Object invokeWrapExceptions(Method method, Object target,
            Object... parameters) {
        try {
            return method.invoke(target, parameters);
        } catch (IllegalAccessException | InvocationTargetException e) {
            throw new RuntimeException(e);
        }
    }

    @Override
    public String toString() {
        return "Property set for bean " + beanType.getName();
    }

    private Object writeReplace() {
        /*
         * Instead of serializing this actual property set, only serialize a DTO
         * that when deserialized will get the corresponding property set from
         * the cache.
         */
        return new SerializedPropertySet(beanType);
    }
}<|MERGE_RESOLUTION|>--- conflicted
+++ resolved
@@ -176,32 +176,7 @@
             super(propertySet, parent.getType(), descriptor);
             this.parent = parent;
         }
-
-<<<<<<< HEAD
-=======
-        /**
-         * Create nested property definition. Allows use of a long form name.
-         *
-         * @param propertySet
-         *            property set this property belongs to
-         * @param parent
-         *            parent property for this nested property
-         * @param descriptor
-         *            property descriptor
-         * @param useLongFormName
-         *            use format grandparent.parent.property for name if
-         *            {@code true}, needed when creating nested definitions
-         *            recursively like in findNestedDefinitions
-         * @since 8.2
-         */
-        public NestedBeanPropertyDefinition(BeanPropertySet<T> propertySet,
-                PropertyDefinition<T, ?> parent, PropertyDescriptor descriptor,
-                boolean useLongFormName) {
-            this(propertySet, parent, descriptor);
-            this.useLongFormName = useLongFormName;
-        }
-
->>>>>>> c6f5c583
+      
         @Override
         public ValueProvider<T, V> getGetter() {
             return bean -> {
