/*
 * Copyright 2000-2016 Vaadin Ltd.
 *
 * Licensed under the Apache License, Version 2.0 (the "License"); you may not
 * use this file except in compliance with the License. You may obtain a copy of
 * the License at
 *
 * http://www.apache.org/licenses/LICENSE-2.0
 *
 * Unless required by applicable law or agreed to in writing, software
 * distributed under the License is distributed on an "AS IS" BASIS, WITHOUT
 * WARRANTIES OR CONDITIONS OF ANY KIND, either express or implied. See the
 * License for the specific language governing permissions and limitations under
 * the License.
 */
package com.vaadin.tests.extensions;

import static org.junit.Assert.assertEquals;

import java.util.List;

import org.junit.Before;
import org.junit.Test;
import org.openqa.selenium.remote.DesiredCapabilities;
import org.openqa.selenium.support.ui.ExpectedConditions;
import org.openqa.selenium.support.ui.WebDriverWait;

import com.vaadin.testbench.By;
import com.vaadin.testbench.elements.ButtonElement;
import com.vaadin.testbench.elements.CssLayoutElement;
import com.vaadin.tests.tb3.MultiBrowserTest;

public class SetThemeAndResponsiveLayoutTest extends MultiBrowserTest {

    @Before
    public void setUp() throws Exception {
        // We need this in order to ensure that the initial width-range is
        // width: 600px- and height: 500px-
        testBench().resizeViewPortTo(1024, 768);
    }

    @Test
    public void testWidthAndHeightRanges() throws Exception {
        openTestURL();
        // IE sometimes has trouble waiting long enough.
        waitUntil(ExpectedConditions.presenceOfElementLocated(
<<<<<<< HEAD
                By.cssSelector(".v-csslayout-width-and-height")));
        // set the theme programmatically
        $(ButtonElement.class).caption("Set theme").first().click();
        waitUntil(ExpectedConditions
                .presenceOfElementLocated(By.xpath("//div[@width-range]")));
=======
                By.cssSelector(".v-csslayout-width-and-height")), 30);
        // set the theme programmatically
        $(ButtonElement.class).caption("Set theme").first().click();
        waitUntil(ExpectedConditions
                .presenceOfElementLocated(By.xpath("//div[@width-range]")), 30);
>>>>>>> 22beb8b7

        // Verify both width-range and height-range.
        assertEquals("600px-",
                $(CssLayoutElement.class).first().getAttribute("width-range"));
        assertEquals("500px-",
                $(CssLayoutElement.class).first().getAttribute("height-range"));

        // Resize
        testBench().resizeViewPortTo(550, 450);

        // Verify updated width-range and height-range.
        assertEquals("0-599px",
                $(CssLayoutElement.class).first().getAttribute("width-range"));
        assertEquals("0-499px",
                $(CssLayoutElement.class).first().getAttribute("height-range"));
    }
}<|MERGE_RESOLUTION|>--- conflicted
+++ resolved
@@ -44,19 +44,11 @@
         openTestURL();
         // IE sometimes has trouble waiting long enough.
         waitUntil(ExpectedConditions.presenceOfElementLocated(
-<<<<<<< HEAD
-                By.cssSelector(".v-csslayout-width-and-height")));
-        // set the theme programmatically
-        $(ButtonElement.class).caption("Set theme").first().click();
-        waitUntil(ExpectedConditions
-                .presenceOfElementLocated(By.xpath("//div[@width-range]")));
-=======
                 By.cssSelector(".v-csslayout-width-and-height")), 30);
         // set the theme programmatically
         $(ButtonElement.class).caption("Set theme").first().click();
         waitUntil(ExpectedConditions
                 .presenceOfElementLocated(By.xpath("//div[@width-range]")), 30);
->>>>>>> 22beb8b7
 
         // Verify both width-range and height-range.
         assertEquals("600px-",
