--- conflicted
+++ resolved
@@ -4373,8 +4373,6 @@
         }
     }
 
-<<<<<<< HEAD
-=======
     private class SubpixelBrowserBugDetector {
         private static final double SUBPIXEL_ADJUSTMENT = .1;
         private boolean hasAlreadyBeenFixed = false;
@@ -4506,18 +4504,6 @@
         }
     }
 
-    // abs(atan(y/x))*(180/PI) = n deg, x = 1, solve y
-    /**
-     * The solution to
-     * <code>|tan<sup>-1</sup>(<i>x</i>)|&times;(180/&pi;)&nbsp;=&nbsp;30</code>
-     * .
-     * <p>
-     * This constant is placed in the Escalator class, instead of an inner
-     * class, since even mathematical expressions aren't allowed in non-static
-     * inner classes for constants.
-     */
-    private static final double RATIO_OF_30_DEGREES = 1 / Math.sqrt(3);
->>>>>>> cdb8996e
     /**
      * A decision on how to measure a spacer when it is partially within a
      * designated range.
@@ -5384,11 +5370,9 @@
         }
     };
 
-<<<<<<< HEAD
+    private final SubpixelBrowserBugDetector subpixelBrowserBugDetector = new SubpixelBrowserBugDetector();
+
     private final ElementPositionBookkeeper positions = new ElementPositionBookkeeper();
-=======
-    private final SubpixelBrowserBugDetector subpixelBrowserBugDetector = new SubpixelBrowserBugDetector();
->>>>>>> cdb8996e
 
     /**
      * Creates a new Escalator widget instance.
