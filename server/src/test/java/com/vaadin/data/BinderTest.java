package com.vaadin.data;

import java.util.Locale;
import java.util.Objects;
import java.util.concurrent.atomic.AtomicInteger;
import java.util.stream.Stream;

import org.junit.Assert;
import org.junit.Before;
import org.junit.Test;

import com.vaadin.data.Binder.Binding;
import com.vaadin.data.Binder.BindingBuilder;
import com.vaadin.data.converter.StringToDoubleConverter;
import com.vaadin.data.converter.StringToIntegerConverter;
import com.vaadin.data.validator.NotEmptyValidator;
import com.vaadin.server.ErrorMessage;
import com.vaadin.tests.data.bean.Person;
import com.vaadin.tests.data.bean.Sex;
import com.vaadin.ui.TextField;

import static org.junit.Assert.*;

public class BinderTest extends BinderTestBase<Binder<Person>, Person> {

    @Before
    public void setUp() {
        binder = new Binder<>();
        item = new Person();
        item.setFirstName("Johannes");
        item.setAge(32);
    }

    @Test
    public void bindNullBean_noBeanPresent() {
        binder.setBean(item);
        assertNotNull(binder.getBean());

        binder.setBean(null);
        assertNull(binder.getBean());
    }

    @Test
    public void bindNullBean_FieldsAreCleared() {
        binder.forField(nameField).bind(Person::getFirstName,
                Person::setFirstName);
        binder.forField(ageField)
                .withConverter(new StringToIntegerConverter(""))
                .bind(Person::getAge, Person::setAge);
        binder.setBean(item);
        assertEquals("No name field value", "Johannes", nameField.getValue());
        assertEquals("No age field value", "32", ageField.getValue());

        binder.setBean(null);
        assertEquals("Name field not empty", "", nameField.getValue());
        assertEquals("Age field not empty", "", ageField.getValue());
    }

    @Test
    public void clearForReadBean_boundFieldsAreCleared() {
        binder.forField(nameField).bind(Person::getFirstName,
                Person::setFirstName);
        binder.forField(ageField)
                .withConverter(new StringToIntegerConverter(""))
                .bind(Person::getAge, Person::setAge);
        binder.readBean(item);

        assertEquals("No name field value", "Johannes", nameField.getValue());
        assertEquals("No age field value", "32", ageField.getValue());

        binder.readBean(null);
        assertEquals("Name field not empty", "", nameField.getValue());
        assertEquals("Age field not empty", "", ageField.getValue());
    }

    @Test
    public void clearReadOnlyField_shouldClearField() {
        binder.forField(nameField).bind(Person::getFirstName,
                Person::setFirstName);

        // Make name field read only
        nameField.setReadOnly(true);

        binder.setBean(item);
        assertEquals("No name field value", "Johannes", nameField.getValue());

        binder.setBean(null);

        assertEquals("ReadOnly field not empty", "", nameField.getValue());
    }

    @Test
    public void clearBean_setsHasChangesToFalse() {
        binder.forField(nameField).bind(Person::getFirstName,
                Person::setFirstName);

        // Make name field read only
        nameField.setReadOnly(true);

        binder.readBean(item);
        assertEquals("No name field value", "Johannes", nameField.getValue());
        nameField.setValue("James");

        assertTrue("Binder did not have value changes", binder.hasChanges());

        binder.readBean(null);

        assertFalse("Binder has changes after clearing all fields",
                binder.hasChanges());

    }

    @Test
    public void clearReadOnlyBinder_shouldClearFields() {
        binder.forField(nameField).bind(Person::getFirstName,
                Person::setFirstName);
        binder.forField(ageField)
                .withConverter(new StringToIntegerConverter(""))
                .bind(Person::getAge, Person::setAge);

        binder.setReadOnly(true);

        binder.setBean(item);

        binder.setBean(null);
        assertEquals("ReadOnly name field not empty", "", nameField.getValue());
        assertEquals("ReadOnly age field not empty", "", ageField.getValue());
    }

    @Test(expected = NullPointerException.class)
    public void bindNullField_throws() {
        binder.forField(null);
    }

    @Test(expected = NullPointerException.class)
    public void bindNullGetter_throws() {
        binder.bind(nameField, null, Person::setFirstName);
    }

    @Test
    public void fieldBound_bindItem_fieldValueUpdated() {
        binder.forField(nameField).bind(Person::getFirstName,
                Person::setFirstName);
        binder.setBean(item);
        assertEquals("Johannes", nameField.getValue());
    }

    @Test
    public void fieldBoundWithShortcut_bindBean_fieldValueUpdated() {
        bindName();
        assertEquals("Johannes", nameField.getValue());
    }

    @Test
    public void beanBound_updateFieldValue_beanValueUpdated() {
        binder.setBean(item);
        binder.bind(nameField, Person::getFirstName, Person::setFirstName);

        assertEquals("Johannes", nameField.getValue());
        nameField.setValue("Artur");
        assertEquals("Artur", item.getFirstName());
    }

    @Test
    public void bound_getBean_returnsBoundBean() {
        assertNull(binder.getBean());
        binder.setBean(item);
        assertSame(item, binder.getBean());
    }

    @Test
    public void unbound_getBean_returnsNothing() {
        binder.setBean(item);
        binder.removeBean();
        assertNull(binder.getBean());
    }

    @Test
    public void bound_changeFieldValue_beanValueUpdated() {
        bindName();
        nameField.setValue("Henri");
        assertEquals("Henri", item.getFirstName());
    }

    @Test
    public void unbound_changeFieldValue_beanValueNotUpdated() {
        bindName();
        nameField.setValue("Henri");
        binder.removeBean();
        nameField.setValue("Aleksi");
        assertEquals("Henri", item.getFirstName());
    }

    @Test
    public void bindNullSetter_valueChangesIgnored() {
        binder.bind(nameField, Person::getFirstName, null);
        binder.setBean(item);
        nameField.setValue("Artur");
        assertEquals(item.getFirstName(), "Johannes");
    }

    @Test
    public void bound_bindToAnotherBean_stopsUpdatingOriginal() {
        bindName();
        nameField.setValue("Leif");

        Person p2 = new Person();
        p2.setFirstName("Marlon");
        binder.setBean(p2);
        assertEquals("Marlon", nameField.getValue());
        assertEquals("Leif", item.getFirstName());
        assertSame(p2, binder.getBean());

        nameField.setValue("Ilia");
        assertEquals("Ilia", p2.getFirstName());
        assertEquals("Leif", item.getFirstName());
    }

    @Test
    public void save_unbound_noChanges() throws ValidationException {
        Binder<Person> binder = new Binder<>();
        Person person = new Person();

        int age = 10;
        person.setAge(age);

        binder.writeBean(person);

        Assert.assertEquals(age, person.getAge());
    }

    @Test
    public void save_bound_beanIsUpdated() throws ValidationException {
        Binder<Person> binder = new Binder<>();
        binder.bind(nameField, Person::getFirstName, Person::setFirstName);

        Person person = new Person();

        String fieldValue = "bar";
        nameField.setValue(fieldValue);

        person.setFirstName("foo");

        binder.writeBean(person);

        Assert.assertEquals(fieldValue, person.getFirstName());
    }

    @Test
    public void load_bound_fieldValueIsUpdated() {
        binder.bind(nameField, Person::getFirstName, Person::setFirstName);

        Person person = new Person();

        String name = "bar";
        person.setFirstName(name);
        binder.readBean(person);

        Assert.assertEquals(name, nameField.getValue());
    }

    @Test
    public void load_unbound_noChanges() {
        nameField.setValue("");

        Person person = new Person();

        String name = "bar";
        person.setFirstName(name);
        binder.readBean(person);

        Assert.assertEquals("", nameField.getValue());
    }

    protected void bindName() {
        binder.bind(nameField, Person::getFirstName, Person::setFirstName);
        binder.setBean(item);
    }

    @Test
    public void binding_with_null_representation() {
        String nullRepresentation = "Some arbitrary text";
        String realName = "John";
        Person namelessPerson = new Person(null, "Doe", "", 25, Sex.UNKNOWN,
                null);

        binder.forField(nameField).withNullRepresentation(nullRepresentation)
                .bind(Person::getFirstName, Person::setFirstName);

        // Bind a person with null value and check that null representation is
        // used
        binder.setBean(namelessPerson);
        Assert.assertEquals(
                "Null value from bean was not converted to explicit null representation",
                nullRepresentation, nameField.getValue());

        // Verify that changes are applied to bean
        nameField.setValue(realName);
        Assert.assertEquals(
                "Bean was not correctly updated from a change in the field",
                realName, namelessPerson.getFirstName());

        // Verify conversion back to null
        nameField.setValue(nullRepresentation);
        Assert.assertEquals(
                "Two-way null representation did not change value back to null",
                null, namelessPerson.getFirstName());
    }

    @Test
    public void binding_with_default_null_representation() {
        TextField nullTextField = new TextField() {
            @Override
            public String getEmptyValue() {
                return "null";
            }
        };

        Person namelessPerson = new Person(null, "Doe", "", 25, Sex.UNKNOWN,
                null);
        binder.bind(nullTextField, Person::getFirstName, Person::setFirstName);
        binder.setBean(namelessPerson);

        assertTrue(nullTextField.isEmpty());
        Assert.assertEquals(null, namelessPerson.getFirstName());

        // Change value, see that textfield is not empty and bean is updated.
        nullTextField.setValue("");
        assertFalse(nullTextField.isEmpty());
        Assert.assertEquals("First name of person was not properly updated", "",
                namelessPerson.getFirstName());

        // Verify that default null representation does not map back to null
        nullTextField.setValue("null");
        assertTrue(nullTextField.isEmpty());
        Assert.assertEquals("Default one-way null representation failed.",
                "null", namelessPerson.getFirstName());
    }

    @Test
    public void binding_with_null_representation_value_not_null() {
        String nullRepresentation = "Some arbitrary text";

        binder.forField(nameField).withNullRepresentation(nullRepresentation)
                .bind(Person::getFirstName, Person::setFirstName);

        assertFalse("First name in item should not be null",
                Objects.isNull(item.getFirstName()));
        binder.setBean(item);

        Assert.assertEquals("Field value was not set correctly",
                item.getFirstName(), nameField.getValue());
    }

    @Test
    public void withConverter_disablesDefaulNullRepresentation() {
        Integer customNullConverter = 0;
        binder.forField(ageField).withNullRepresentation("foo")
                .withConverter(new StringToIntegerConverter(""))
                .withConverter(age -> age,
                        age -> age == null ? customNullConverter : age)
                .bind(Person::getSalary, Person::setSalary);
        binder.setBean(item);

        Assert.assertEquals(customNullConverter.toString(),
                ageField.getValue());

        Integer salary = 11;
        ageField.setValue(salary.toString());
        Assert.assertEquals(11, salary.intValue());
    }

    @Test
    public void beanBinder_nullRepresentationIsNotDisabled() {
        Binder<Person> binder = new Binder<>(Person.class);
        binder.forField(nameField).bind("firstName");

        Person person = new Person();
        binder.setBean(person);

        Assert.assertEquals("", nameField.getValue());
    }

    @Test
    public void beanBinder_withConverter_nullRepresentationIsNotDisabled() {
        String customNullPointerRepresentation = "foo";
        Binder<Person> binder = new Binder<>(Person.class);
        binder.forField(nameField)
                .withConverter(value -> value, value -> value == null
                        ? customNullPointerRepresentation : value)
                .bind("firstName");

        Person person = new Person();
        binder.setBean(person);

        Assert.assertEquals(customNullPointerRepresentation,
                nameField.getValue());
    }

    @Test
    public void withValidator_doesNotDisablesDefaulNullRepresentation() {
        String nullRepresentation = "foo";
        binder.forField(nameField).withNullRepresentation(nullRepresentation)
                .withValidator(new NotEmptyValidator<>(""))
                .bind(Person::getFirstName, Person::setFirstName);
        item.setFirstName(null);
        binder.setBean(item);

        Assert.assertEquals(nullRepresentation, nameField.getValue());

        String newValue = "bar";
        nameField.setValue(newValue);
        Assert.assertEquals(newValue, item.getFirstName());
    }

    @Test
    public void setRequired_withErrorMessage_fieldGetsRequiredIndicatorAndValidator() {
        TextField textField = new TextField();
        assertFalse(textField.isRequiredIndicatorVisible());

        BindingBuilder<Person, String> binding = binder.forField(textField);
        assertFalse(textField.isRequiredIndicatorVisible());

        binding.asRequired("foobar");
        assertTrue(textField.isRequiredIndicatorVisible());

        binding.bind(Person::getFirstName, Person::setFirstName);
        binder.setBean(item);
        Assert.assertNull(textField.getErrorMessage());

        textField.setValue(textField.getEmptyValue());
        ErrorMessage errorMessage = textField.getErrorMessage();
        Assert.assertNotNull(errorMessage);
        Assert.assertEquals("foobar", errorMessage.getFormattedHtmlMessage());

        textField.setValue("value");
        Assert.assertNull(textField.getErrorMessage());
        assertTrue(textField.isRequiredIndicatorVisible());
    }

    @Test
    public void readNullBeanRemovesError() {
        TextField textField = new TextField();
        binder.forField(textField).asRequired("foobar")
                .bind(Person::getFirstName, Person::setFirstName);
        Assert.assertTrue(textField.isRequiredIndicatorVisible());
        Assert.assertNull(textField.getErrorMessage());

        binder.readBean(item);
        Assert.assertNull(textField.getErrorMessage());

        textField.setValue(textField.getEmptyValue());
        Assert.assertTrue(textField.isRequiredIndicatorVisible());
        Assert.assertNotNull(textField.getErrorMessage());

        binder.readBean(null);
        assertTrue(textField.isRequiredIndicatorVisible());
        Assert.assertNull(textField.getErrorMessage());
    }

    @Test
    public void setRequired_withErrorMessageProvider_fieldGetsRequiredIndicatorAndValidator() {
        TextField textField = new TextField();
        textField.setLocale(Locale.CANADA);
        assertFalse(textField.isRequiredIndicatorVisible());

        BindingBuilder<Person, String> binding = binder.forField(textField);
        assertFalse(textField.isRequiredIndicatorVisible());
        AtomicInteger invokes = new AtomicInteger();

        binding.asRequired(context -> {
            invokes.incrementAndGet();
            Assert.assertSame(Locale.CANADA, context.getLocale().get());
            return "foobar";
        });
        assertTrue(textField.isRequiredIndicatorVisible());

        binding.bind(Person::getFirstName, Person::setFirstName);
        binder.setBean(item);
        Assert.assertNull(textField.getErrorMessage());
        Assert.assertEquals(0, invokes.get());

        textField.setValue(textField.getEmptyValue());
        ErrorMessage errorMessage = textField.getErrorMessage();
        Assert.assertNotNull(errorMessage);
        Assert.assertEquals("foobar", errorMessage.getFormattedHtmlMessage());
        // validation is done for the whole bean at once.
        Assert.assertEquals(1, invokes.get());

        textField.setValue("value");
        Assert.assertNull(textField.getErrorMessage());
        assertTrue(textField.isRequiredIndicatorVisible());
    }

    @Test
    public void validationStatusHandler_onlyRunForChangedField() {
        TextField firstNameField = new TextField();
        TextField lastNameField = new TextField();

        AtomicInteger invokes = new AtomicInteger();

        binder.forField(firstNameField)
                .withValidator(new NotEmptyValidator<>(""))
                .withValidationStatusHandler(
                        validationStatus -> invokes.addAndGet(1))
                .bind(Person::getFirstName, Person::setFirstName);
        binder.forField(lastNameField)
                .withValidator(new NotEmptyValidator<>(""))
                .bind(Person::getLastName, Person::setLastName);

        binder.setBean(item);
        // setting the bean causes 2:
        Assert.assertEquals(2, invokes.get());

        lastNameField.setValue("");
        Assert.assertEquals(2, invokes.get());

        firstNameField.setValue("");
        Assert.assertEquals(3, invokes.get());

        binder.removeBean();
        Person person = new Person();
        person.setFirstName("a");
        person.setLastName("a");
        binder.readBean(person);
        // reading from a bean causes 2:
        Assert.assertEquals(5, invokes.get());

        lastNameField.setValue("");
        Assert.assertEquals(5, invokes.get());

        firstNameField.setValue("");
        Assert.assertEquals(6, invokes.get());
    }

    @Test(expected = IllegalStateException.class)
    public void noArgsConstructor_stringBind_throws() {
        binder.bind(new TextField(), "firstName");
    }

    @Test
    public void setReadOnly_unboundBinder() {
        binder.forField(nameField).bind(Person::getFirstName,
                Person::setFirstName);

        binder.forField(ageField);

        binder.setReadOnly(true);

        assertTrue(nameField.isReadOnly());
        assertFalse(ageField.isReadOnly());

        binder.setReadOnly(false);

        assertFalse(nameField.isReadOnly());
        assertFalse(ageField.isReadOnly());
    }

    @Test
    public void setReadOnly_boundBinder() {
        binder.forField(nameField).bind(Person::getFirstName,
                Person::setFirstName);

        binder.forField(ageField)
                .withConverter(new StringToIntegerConverter(""))
                .bind(Person::getAge, Person::setAge);

        binder.setBean(new Person());

        binder.setReadOnly(true);

        assertTrue(nameField.isReadOnly());
        assertTrue(ageField.isReadOnly());

        binder.setReadOnly(false);

        assertFalse(nameField.isReadOnly());
        assertFalse(ageField.isReadOnly());
    }

    @Test
    public void setReadOnly_binderLoadedByReadBean() {
        binder.forField(nameField).bind(Person::getFirstName,
                Person::setFirstName);

        binder.forField(ageField)
                .withConverter(new StringToIntegerConverter(""))
                .bind(Person::getAge, Person::setAge);

        binder.readBean(new Person());

        binder.setReadOnly(true);

        assertTrue(nameField.isReadOnly());
        assertTrue(ageField.isReadOnly());

        binder.setReadOnly(false);

        assertFalse(nameField.isReadOnly());
        assertFalse(ageField.isReadOnly());
    }

    @Test
    public void isValidTest_bound_binder() {
        binder.forField(nameField)
                .withValidator(Validator.from(
                        name -> !name.equals("fail field validation"), ""))
                .bind(Person::getFirstName, Person::setFirstName);

        binder.withValidator(Validator.from(
                person -> !person.getFirstName().equals("fail bean validation"),
                ""));

        binder.setBean(item);

        Assert.assertTrue(binder.isValid());

        nameField.setValue("fail field validation");
        Assert.assertFalse(binder.isValid());

        nameField.setValue("");
        Assert.assertTrue(binder.isValid());

        nameField.setValue("fail bean validation");
        Assert.assertFalse(binder.isValid());
    }

    @Test
    public void isValidTest_unbound_binder() {
        binder.forField(nameField)
                .withValidator(Validator.from(
                        name -> !name.equals("fail field validation"), ""))
                .bind(Person::getFirstName, Person::setFirstName);

        Assert.assertTrue(binder.isValid());

        nameField.setValue("fail field validation");
        Assert.assertFalse(binder.isValid());

        nameField.setValue("");
        Assert.assertTrue(binder.isValid());
    }

    @Test(expected = IllegalStateException.class)
    public void isValidTest_unbound_binder_throws_with_bean_level_validation() {
        binder.forField(nameField).bind(Person::getFirstName,
                Person::setFirstName);
        binder.withValidator(Validator.from(
                person -> !person.getFirstName().equals("fail bean validation"),
                ""));
        binder.isValid();
    }

    @Test
    public void getFields_returnsFields() {
        Assert.assertEquals(0, binder.getFields().count());
        binder.forField(nameField).bind(Person::getFirstName,
                Person::setFirstName);
        assertStreamEquals(Stream.of(nameField), binder.getFields());
        binder.forField(ageField)
                .withConverter(new StringToIntegerConverter(""))
                .bind(Person::getAge, Person::setAge);
        assertStreamEquals(Stream.of(nameField, ageField), binder.getFields());
    }

    private void assertStreamEquals(Stream<?> s1, Stream<?> s2) {
        Assert.assertArrayEquals(s1.toArray(), s2.toArray());
    }

    /**
     * Access to old step in binding chain that already has a converter applied
     * to it is expected to prevent modifications.
     */
    @Test(expected = IllegalStateException.class)
    public void multiple_calls_to_same_binder_throws() {
        BindingBuilder<Person, String> forField = binder.forField(nameField);
        forField.withConverter(new StringToDoubleConverter("Failed"));
        forField.bind(Person::getFirstName, Person::setFirstName);
    }

    @Test
    public void remove_field_binding() {
        binder.forField(ageField)
                .withConverter(new StringToIntegerConverter("Can't convert"))
                .bind(Person::getAge, Person::setAge);

        // Test that the binding does work
        Assert.assertTrue("Field not initially empty", ageField.isEmpty());
        binder.setBean(item);
        Assert.assertEquals("Binding did not work",
                String.valueOf(item.getAge()), ageField.getValue());
        binder.setBean(null);
        Assert.assertTrue("Field not cleared", ageField.isEmpty());

        // Remove the binding
        binder.removeBinding(ageField);

        // Test that it does not work anymore
        binder.setBean(item);
        Assert.assertNotEquals("Binding was not removed",
                String.valueOf(item.getAge()), ageField.getValue());
    }

    @Test
    public void remove_propertyname_binding() {
        // Use a bean aware binder
        Binder<Person> binder = new Binder<>(Person.class);

        binder.bind(nameField, "firstName");

        // Test that the binding does work
        Assert.assertTrue("Field not initially empty", nameField.isEmpty());
        binder.setBean(item);
        Assert.assertEquals("Binding did not work", item.getFirstName(),
                nameField.getValue());
        binder.setBean(null);
        Assert.assertTrue("Field not cleared", nameField.isEmpty());

        // Remove the binding
        binder.removeBinding("firstName");

        // Test that it does not work anymore
        binder.setBean(item);
        Assert.assertNotEquals("Binding was not removed", item.getFirstName(),
                nameField.getValue());
    }

    @Test
    public void remove_binding() {
        Binding<Person, Integer> binding = binder.forField(ageField)
                .withConverter(new StringToIntegerConverter("Can't convert"))
                .bind(Person::getAge, Person::setAge);

        // Test that the binding does work
        Assert.assertTrue("Field not initially empty", ageField.isEmpty());
        binder.setBean(item);
        Assert.assertEquals("Binding did not work",
                String.valueOf(item.getAge()), ageField.getValue());
        binder.setBean(null);
        Assert.assertTrue("Field not cleared", ageField.isEmpty());

        // Remove the binding
        binder.removeBinding(binding);

        // Test that it does not work anymore
        binder.setBean(item);
        Assert.assertNotEquals("Binding was not removed",
                String.valueOf(item.getAge()), ageField.getValue());
    }

<<<<<<< HEAD
    @Test
    public void beanvalidation_two_fields_not_equal() {
        TextField lastNameField = new TextField();
        setBeanValidationFirstNameNotEqualsLastName(nameField, lastNameField);

        item.setLastName("Valid");
        binder.setBean(item);

        Assert.assertFalse("Should not have changes initially",
                binder.hasChanges());
        Assert.assertTrue("Should be ok initially", binder.validate().isOk());
        Assert.assertNotEquals(
                "First name and last name are not same initially",
                item.getFirstName(), item.getLastName());

        nameField.setValue("Invalid");

        Assert.assertFalse("First name change not handled",
                binder.hasChanges());
        Assert.assertTrue(
                "Changing first name to something else than last name should be ok",
                binder.validate().isOk());

        lastNameField.setValue("Invalid");

        Assert.assertTrue("Last name should not be saved yet",
                binder.hasChanges());
        Assert.assertFalse(
                "Binder validation should fail with pending illegal value",
                binder.validate().isOk());
        Assert.assertNotEquals("Illegal last name should not be stored to bean",
                item.getFirstName(), item.getLastName());

        nameField.setValue("Valid");

        Assert.assertFalse("With new first name both changes should be saved",
                binder.hasChanges());
        Assert.assertTrue("Everything should be ok for 'Valid Invalid'",
                binder.validate().isOk());
        Assert.assertNotEquals("First name and last name should never match.",
                item.getFirstName(), item.getLastName());
    }

    @Test
    public void beanvalidation_initially_broken_bean() {
        TextField lastNameField = new TextField();
        setBeanValidationFirstNameNotEqualsLastName(nameField, lastNameField);

        item.setLastName(item.getFirstName());
        binder.setBean(item);

        Assert.assertFalse(binder.isValid());
        Assert.assertFalse(binder.validate().isOk());
    }

    @Test(expected = IllegalStateException.class)
    public void beanvalidation_isValid_throws_with_readBean() {
        TextField lastNameField = new TextField();
        setBeanValidationFirstNameNotEqualsLastName(nameField, lastNameField);

        binder.readBean(item);

        Assert.assertTrue(binder.isValid());
    }

    @Test(expected = IllegalStateException.class)
    public void beanvalidation_validate_throws_with_readBean() {
        TextField lastNameField = new TextField();
        setBeanValidationFirstNameNotEqualsLastName(nameField, lastNameField);

        binder.readBean(item);

        Assert.assertTrue(binder.validate().isOk());
    }

    protected void setBeanValidationFirstNameNotEqualsLastName(
            TextField firstNameField, TextField lastNameField) {
        binder.bind(firstNameField, Person::getFirstName, Person::setFirstName);
        binder.forField(lastNameField)
                .withValidator(t -> !"foo".equals(t),
                        "Last name cannot be 'foo'")
                .bind(Person::getLastName, Person::setLastName);

        binder.withValidator(p -> !p.getFirstName().equals(p.getLastName()),
                "First name and last name can't be the same");
=======
    static class MyBindingHandler implements BindingValidationStatusHandler {

        boolean expectingError = false;
        int callCount = 0;

        @Override
        public void statusChange(BindingValidationStatus<?> statusChange) {
            ++callCount;
            if (expectingError) {
                Assert.assertTrue("Expecting error", statusChange.isError());
            } else {
                Assert.assertFalse("Unexpected error", statusChange.isError());
            }
        }
    }

    @Test
    public void execute_binding_status_handler_from_binder_status_handler() {
        MyBindingHandler bindingHandler = new MyBindingHandler();
        binder.forField(nameField)
                .withValidator(t -> !t.isEmpty(), "No empty values.")
                .withValidationStatusHandler(bindingHandler)
                .bind(Person::getFirstName, Person::setFirstName);

        String ageError = "CONVERSIONERROR";
        binder.forField(ageField)
                .withConverter(new StringToIntegerConverter(ageError))
                .bind(Person::getAge, Person::setAge);

        binder.setValidationStatusHandler(status -> {
            status.notifyBindingValidationStatusHandlers();
        });

        String initialName = item.getFirstName();
        int initialAge = item.getAge();

        binder.setBean(item);

        // Test specific error handling.
        bindingHandler.expectingError = true;
        nameField.setValue("");

        // Test default error handling.
        ageField.setValue("foo");
        Assert.assertTrue("Component error does not contain error message",
                ageField.getComponentError().getFormattedHtmlMessage()
                        .contains(ageError));

        // Restore values and test no errors.
        ageField.setValue(String.valueOf(initialAge));
        Assert.assertNull("There should be no component error",
                ageField.getComponentError());

        bindingHandler.expectingError = false;
        nameField.setValue(initialName);

        // Assert that the handler was called.
        Assert.assertEquals(
                "Unexpected callCount to binding validation status handler", 4,
                bindingHandler.callCount);
    }
      
    @Test
    public void removed_binding_not_updates_value() {
        Binding<Person, Integer> binding = binder.forField(ageField)
            .withConverter(new StringToIntegerConverter("Can't convert"))
            .bind(Person::getAge, Person::setAge);

        binder.setBean(item);

        String modifiedAge = String.valueOf(item.getAge() + 10);
        String ageBeforeUnbind = String.valueOf(item.getAge());

        binder.removeBinding(binding);

        ageField.setValue(modifiedAge);

        Assert.assertEquals("Binding still affects bean even after unbind",
            ageBeforeUnbind, String.valueOf(item.getAge()));
>>>>>>> 60ff3d6c
    }
}<|MERGE_RESOLUTION|>--- conflicted
+++ resolved
@@ -748,7 +748,6 @@
                 String.valueOf(item.getAge()), ageField.getValue());
     }
 
-<<<<<<< HEAD
     @Test
     public void beanvalidation_two_fields_not_equal() {
         TextField lastNameField = new TextField();
@@ -834,7 +833,8 @@
 
         binder.withValidator(p -> !p.getFirstName().equals(p.getLastName()),
                 "First name and last name can't be the same");
-=======
+    }
+  
     static class MyBindingHandler implements BindingValidationStatusHandler {
 
         boolean expectingError = false;
@@ -914,6 +914,5 @@
 
         Assert.assertEquals("Binding still affects bean even after unbind",
             ageBeforeUnbind, String.valueOf(item.getAge()));
->>>>>>> 60ff3d6c
     }
 }