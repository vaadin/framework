/*
 * Copyright 2000-2016 Vaadin Ltd.
 *
 * Licensed under the Apache License, Version 2.0 (the "License"); you may not
 * use this file except in compliance with the License. You may obtain a copy of
 * the License at
 *
 * http://www.apache.org/licenses/LICENSE-2.0
 *
 * Unless required by applicable law or agreed to in writing, software
 * distributed under the License is distributed on an "AS IS" BASIS, WITHOUT
 * WARRANTIES OR CONDITIONS OF ANY KIND, either express or implied. See the
 * License for the specific language governing permissions and limitations under
 * the License.
 */

package com.vaadin.server.communication;

import static java.nio.charset.StandardCharsets.UTF_8;

import java.io.BufferedWriter;
import java.io.ByteArrayOutputStream;
import java.io.IOException;
import java.io.InputStream;
import java.io.OutputStream;
import java.io.OutputStreamWriter;
import java.io.PrintWriter;

import com.vaadin.server.ClientConnector;
import com.vaadin.server.NoInputStreamException;
import com.vaadin.server.NoOutputStreamException;
import com.vaadin.server.RequestHandler;
import com.vaadin.server.ServletPortletHelper;
import com.vaadin.server.StreamVariable;
import com.vaadin.server.StreamVariable.StreamingEndEvent;
import com.vaadin.server.StreamVariable.StreamingErrorEvent;
import com.vaadin.server.UploadException;
import com.vaadin.server.VaadinRequest;
import com.vaadin.server.VaadinResponse;
import com.vaadin.server.VaadinSession;
import com.vaadin.shared.ApplicationConstants;
import com.vaadin.ui.UI;
import com.vaadin.ui.Upload.FailedEvent;

/**
 * Handles a file upload request submitted via an Upload component.
 *
 * @author Vaadin Ltd
 * @since 7.1
 */
public class FileUploadHandler implements RequestHandler {

    public static final int MULTIPART_BOUNDARY_LINE_LIMIT = 20000;

    /**
     * Stream that extracts content from another stream until the boundary
     * string is encountered.
     *
     * Public only for unit tests, should be considered private for all other
     * purposes.
     */
    public static class SimpleMultiPartInputStream extends InputStream {

        /**
         * Counter of how many characters have been matched to boundary string
         * from the stream
         */
        int matchedCount = -1;

        /**
         * Used as pointer when returning bytes after partly matched boundary
         * string.
         */
        int curBoundaryIndex = 0;
        /**
         * The byte found after a "promising start for boundary"
         */
        private int bufferedByte = -1;
        private boolean atTheEnd = false;

        private final char[] boundary;

        private final InputStream realInputStream;

        public SimpleMultiPartInputStream(InputStream realInputStream,
                String boundaryString) {
            boundary = (CRLF + DASHDASH + boundaryString).toCharArray();
            this.realInputStream = realInputStream;
        }

        @Override
        public int read() throws IOException {
            if (atTheEnd) {
                // End boundary reached, nothing more to read
                return -1;
            } else if (bufferedByte >= 0) {
                /* Purge partially matched boundary if there was such */
                return getBuffered();
            } else if (matchedCount != -1) {
                /*
                 * Special case where last "failed" matching ended with first
                 * character from boundary string
                 */
                return matchForBoundary();
            } else {
                int fromActualStream = realInputStream.read();
                if (fromActualStream == -1) {
                    // unexpected end of stream
                    throw new IOException(
                            "The multipart stream ended unexpectedly");
                }
                if (boundary[0] == fromActualStream) {
                    /*
                     * If matches the first character in boundary string, start
                     * checking if the boundary is fetched.
                     */
                    return matchForBoundary();
                }
                return fromActualStream;
            }
        }

        /**
         * Reads the input to expect a boundary string. Expects that the first
         * character has already been matched.
         *
         * @return -1 if the boundary was matched, else returns the first byte
         *         from boundary
         * @throws IOException
         */
        private int matchForBoundary() throws IOException {
            matchedCount = 0;
            /*
             * Going to "buffered mode". Read until full boundary match or a
             * different character.
             */
            while (true) {
                matchedCount++;
                if (matchedCount == boundary.length) {
                    /*
                     * The whole boundary matched so we have reached the end of
                     * file
                     */
                    atTheEnd = true;
                    return -1;
                }
                int fromActualStream = realInputStream.read();
                if (fromActualStream != boundary[matchedCount]) {
                    /*
                     * Did not find full boundary, cache the mismatching byte
                     * and start returning the partially matched boundary.
                     */
                    bufferedByte = fromActualStream;
                    return getBuffered();
                }
            }
        }

        /**
         * Returns the partly matched boundary string and the byte following
         * that.
         *
         * @return
         * @throws IOException
         */
        private int getBuffered() throws IOException {
            int b;
            if (matchedCount == 0) {
                // The boundary has been returned, return the buffered byte.
                b = bufferedByte;
                bufferedByte = -1;
                matchedCount = -1;
            } else {
                b = boundary[curBoundaryIndex++];
                if (curBoundaryIndex == matchedCount) {
                    // The full boundary has been returned, remaining is the
                    // char that did not match the boundary.

                    curBoundaryIndex = 0;
                    if (bufferedByte != boundary[0]) {
                        /*
                         * next call for getBuffered will return the
                         * bufferedByte that came after the partial boundary
                         * match
                         */
                        matchedCount = 0;
                    } else {
                        /*
                         * Special case where buffered byte again matches the
                         * boundaryString. This could be the start of the real
                         * end boundary.
                         */
                        matchedCount = 0;
                        bufferedByte = -1;
                    }
                }
            }
            if (b == -1) {
                throw new IOException(
                        "The multipart stream ended unexpectedly");
            }
            return b;
        }
    }

    /**
     * An UploadInterruptedException will be thrown by an ongoing upload if
     * {@link StreamVariable#isInterrupted()} returns <code>true</code>.
     *
     * By checking the exception of an {@link StreamingErrorEvent} or
     * {@link FailedEvent} against this class, it is possible to determine if an
     * upload was interrupted by code or aborted due to any other exception.
     */
    public static class UploadInterruptedException extends Exception {

        /**
         * Constructs an instance of <code>UploadInterruptedException</code>.
         */
        public UploadInterruptedException() {
            super("Upload interrupted by other thread");
        }
    }

    /**
     * as per RFC 2045, line delimiters in headers are always CRLF, i.e. 13 10
     */
    private static final int LF = 10;

    private static final String CRLF = "\r\n";

    private static final String DASHDASH = "--";

    /*
     * Same as in apache commons file upload library that was previously used.
     */
    private static final int MAX_UPLOAD_BUFFER_SIZE = 4 * 1024;

    /* Minimum interval which will be used for streaming progress events. */
    public static final int DEFAULT_STREAMING_PROGRESS_EVENT_INTERVAL_MS = 500;

    @Override
    public boolean handleRequest(VaadinSession session, VaadinRequest request,
            VaadinResponse response) throws IOException {
        if (!ServletPortletHelper.isFileUploadRequest(request)) {
            return false;
        }

        /*
         * URI pattern: APP/UPLOAD/[UIID]/[PID]/[NAME]/[SECKEY] See
         * #createReceiverUrl
         */

        String pathInfo = request.getPathInfo();
        // strip away part until the data we are interested starts
        int startOfData = pathInfo
                .indexOf(ServletPortletHelper.UPLOAD_URL_PREFIX)
                + ServletPortletHelper.UPLOAD_URL_PREFIX.length();
        String uppUri = pathInfo.substring(startOfData);
        // 0= UIid, 1= cid, 2= name, 3= sec key
        String[] parts = uppUri.split("/", 4);
        String uiId = parts[0];
        String connectorId = parts[1];
        String variableName = parts[2];

        // These are retrieved while session is locked
        ClientConnector source;
        StreamVariable streamVariable;

        session.lock();
        try {
            UI uI = session.getUIById(Integer.parseInt(uiId));
            UI.setCurrent(uI);

            streamVariable = uI.getConnectorTracker()
                    .getStreamVariable(connectorId, variableName);
            String secKey = uI.getConnectorTracker().getSeckey(streamVariable);
            if (secKey == null || !secKey.equals(parts[3])) {
                // TODO Should rethink error handling
                return true;
            }

            source = uI.getConnectorTracker().getConnector(connectorId);
        } finally {
            session.unlock();
        }

        String contentType = request.getContentType();
        if (contentType.contains("boundary")) {
            // Multipart requests contain boundary string
            doHandleSimpleMultipartFileUpload(session, request, response,
                    streamVariable, variableName, source,
                    contentType.split("boundary=")[1]);
        } else {
            // if boundary string does not exist, the posted file is from
            // XHR2.post(File)
            doHandleXhrFilePost(session, request, response, streamVariable,
                    variableName, source, getContentLength(request));
        }
        return true;
    }

    private static String readLine(InputStream stream) throws IOException {
        ByteArrayOutputStream bout = new ByteArrayOutputStream();
        int readByte = stream.read();
        while (readByte != LF) {
            if (readByte == -1) {
                throw new IOException(
                        "The multipart stream ended unexpectedly");
            }
            bout.write(readByte);
            if (bout.size() > MULTIPART_BOUNDARY_LINE_LIMIT) {
                throw new IOException(
                        "The multipart stream does not contain boundary");
            }
            readByte = stream.read();
        }
        byte[] bytes = bout.toByteArray();
        return new String(bytes, 0, bytes.length - 1, UTF_8);
    }

    /**
     * Method used to stream content from a multipart request (either from
     * servlet or portlet request) to given StreamVariable.
     * <p>
     * This method takes care of locking the session as needed and does not
     * assume the caller has locked the session. This allows the session to be
     * locked only when needed and not when handling the upload data.
     * </p>
     *
     * @param session
     *            The session containing the stream variable
     * @param request
     *            The upload request
     * @param response
     *            The upload response
     * @param streamVariable
     *            The destination stream variable
     * @param variableName
     *            The name of the destination stream variable
     * @param owner
     *            The owner of the stream variable
     * @param boundary
     *            The mime boundary used in the upload request
     * @throws IOException
     *             If there is a problem reading the request or writing the
     *             response
     */
    protected void doHandleSimpleMultipartFileUpload(VaadinSession session,
            VaadinRequest request, VaadinResponse response,
            StreamVariable streamVariable, String variableName,
            ClientConnector owner, String boundary) throws IOException {
        // multipart parsing, supports only one file for request, but that is
        // fine for our current terminal

        final InputStream inputStream = request.getInputStream();

        long contentLength = getContentLength(request);

        boolean atStart = false;
        boolean firstFileFieldFound = false;

        String rawfilename = "unknown";
        String rawMimeType = "application/octet-stream";

        /*
         * Read the stream until the actual file starts (empty line). Read
         * filename and content type from multipart headers.
         */
        while (!atStart) {
            String readLine = readLine(inputStream);
            contentLength -= (readLine.getBytes(UTF_8).length + CRLF.length());
            if (readLine.startsWith("Content-Disposition:")
                    && readLine.indexOf("filename=") > 0) {
                rawfilename = readLine.replaceAll(".*filename=", "");
                char quote = rawfilename.charAt(0);
                rawfilename = rawfilename.substring(1);
                rawfilename = rawfilename.substring(0,
                        rawfilename.indexOf(quote));
                firstFileFieldFound = true;
            } else if (firstFileFieldFound && readLine.isEmpty()) {
                atStart = true;
            } else if (readLine.startsWith("Content-Type")) {
                rawMimeType = readLine.split(": ")[1];
            }
        }

        contentLength -= (boundary.length() + CRLF.length()
                + 2 * DASHDASH.length() + CRLF.length());

        /*
         * Reads bytes from the underlying stream. Compares the read bytes to
         * the boundary string and returns -1 if met.
         *
         * The matching happens so that if the read byte equals to the first
         * char of boundary string, the stream goes to "buffering mode". In
         * buffering mode bytes are read until the character does not match the
         * corresponding from boundary string or the full boundary string is
         * found.
         *
         * Note, if this is someday needed elsewhere, don't shoot yourself to
         * foot and split to a top level helper class.
         */
        InputStream simpleMultiPartReader = new SimpleMultiPartInputStream(
                inputStream, boundary);

        /*
         * Should report only the filename even if the browser sends the path
         */
        final String filename = removePath(rawfilename);
        final String mimeType = rawMimeType;

        try {
            handleFileUploadValidationAndData(session, simpleMultiPartReader,
                    streamVariable, filename, mimeType, contentLength, owner,
                    variableName);
        } catch (UploadException e) {
            session.getCommunicationManager()
                    .handleConnectorRelatedException(owner, e);
        }
        sendUploadResponse(request, response);

    }

    /*
     * request.getContentLength() is limited to "int" by the Servlet
     * specification. To support larger file uploads manually evaluate the
     * Content-Length header which can contain long values.
     */
    private long getContentLength(VaadinRequest request) {
        try {
            return Long.parseLong(request.getHeader("Content-Length"));
        } catch (NumberFormatException e) {
<<<<<<< HEAD
            return -1L;
=======
            return -1;
>>>>>>> c6f5c583
        }
    }

    private void handleFileUploadValidationAndData(VaadinSession session,
            InputStream inputStream, StreamVariable streamVariable,
            String filename, String mimeType, long contentLength,
            ClientConnector connector, String variableName)
            throws UploadException {
        session.lock();
        try {
            if (connector == null) {
                throw new UploadException(
                        "File upload ignored because the connector for the stream variable was not found");
            }
            if (!connector.isConnectorEnabled()) {
                throw new UploadException("Warning: file upload ignored for "
                        + connector.getConnectorId()
                        + " because the component was disabled");
            }
        } finally {
            session.unlock();
        }
        try {
            // Store ui reference so we can do cleanup even if connector is
            // detached in some event handler
            UI ui = connector.getUI();
            boolean forgetVariable = streamToReceiver(session, inputStream,
                    streamVariable, filename, mimeType, contentLength);
            if (forgetVariable) {
                cleanStreamVariable(session, ui, connector, variableName);
            }
        } catch (Exception e) {
            session.lock();
            try {
                session.getCommunicationManager()
                        .handleConnectorRelatedException(connector, e);
            } finally {
                session.unlock();
            }
        }
    }

    /**
     * Used to stream plain file post (aka XHR2.post(File))
     * <p>
     * This method takes care of locking the session as needed and does not
     * assume the caller has locked the session. This allows the session to be
     * locked only when needed and not when handling the upload data.
     * </p>
     *
     * @param session
     *            The session containing the stream variable
     * @param request
     *            The upload request
     * @param response
     *            The upload response
     * @param streamVariable
     *            The destination stream variable
     * @param variableName
     *            The name of the destination stream variable
     * @param owner
     *            The owner of the stream variable
     * @param contentLength
     *            The length of the request content
     * @throws IOException
     *             If there is a problem reading the request or writing the
     *             response
     */
    protected void doHandleXhrFilePost(VaadinSession session,
            VaadinRequest request, VaadinResponse response,
            StreamVariable streamVariable, String variableName,
            ClientConnector owner, long contentLength) throws IOException {

        // These are unknown in filexhr ATM, maybe add to Accept header that
        // is accessible in portlets
        final String filename = "unknown";
        final String mimeType = filename;
        final InputStream stream = request.getInputStream();

        try {
            handleFileUploadValidationAndData(session, stream, streamVariable,
                    filename, mimeType, contentLength, owner, variableName);
        } catch (UploadException e) {
            session.getCommunicationManager()
                    .handleConnectorRelatedException(owner, e);
        }
        sendUploadResponse(request, response);
    }

    /**
     * @param in
     * @param streamVariable
     * @param filename
     * @param type
     * @param contentLength
     * @return true if the streamvariable has informed that the terminal can
     *         forget this variable
     * @throws UploadException
     */
    protected final boolean streamToReceiver(VaadinSession session,
            final InputStream in, StreamVariable streamVariable,
            String filename, String type, long contentLength)
            throws UploadException {
        if (streamVariable == null) {
            throw new IllegalStateException(
                    "StreamVariable for the post not found");
        }

        OutputStream out = null;
        long totalBytes = 0;
        StreamingStartEventImpl startedEvent = new StreamingStartEventImpl(
                filename, type, contentLength);
        try {
            boolean listenProgress;
            session.lock();
            try {
                streamVariable.streamingStarted(startedEvent);
                out = streamVariable.getOutputStream();
                listenProgress = streamVariable.listenProgress();
            } finally {
                session.unlock();
            }

            // Gets the output target stream
            if (out == null) {
                throw new NoOutputStreamException();
            }

            if (null == in) {
                // No file, for instance non-existent filename in html upload
                throw new NoInputStreamException();
            }

            final byte[] buffer = new byte[MAX_UPLOAD_BUFFER_SIZE];
            long lastStreamingEvent = 0;
            int bytesReadToBuffer = 0;
            do {
                bytesReadToBuffer = in.read(buffer);
                if (bytesReadToBuffer > 0) {
                    out.write(buffer, 0, bytesReadToBuffer);
                    totalBytes += bytesReadToBuffer;
                }
                if (listenProgress) {
                    long now = System.currentTimeMillis();
                    // to avoid excessive session locking and event storms,
                    // events are sent in intervals, or at the end of the file.
                    if (lastStreamingEvent + getProgressEventInterval() <= now
                            || bytesReadToBuffer <= 0) {
                        lastStreamingEvent = now;
                        session.lock();
                        try {
                            StreamingProgressEventImpl progressEvent = new StreamingProgressEventImpl(
                                    filename, type, contentLength, totalBytes);
                            streamVariable.onProgress(progressEvent);
                        } finally {
                            session.unlock();
                        }
                    }
                }
                if (streamVariable.isInterrupted()) {
                    throw new UploadInterruptedException();
                }
            } while (bytesReadToBuffer > 0);

            // upload successful
            out.close();
            StreamingEndEvent event = new StreamingEndEventImpl(filename, type,
                    totalBytes);
            session.lock();
            try {
                streamVariable.streamingFinished(event);
            } finally {
                session.unlock();
            }

        } catch (UploadInterruptedException e) {
            // Download interrupted by application code
            tryToCloseStream(out);
            StreamingErrorEvent event = new StreamingErrorEventImpl(filename,
                    type, contentLength, totalBytes, e);
            session.lock();
            try {
                streamVariable.streamingFailed(event);
            } finally {
                session.unlock();
            }
            // Note, we are not throwing interrupted exception forward as it is
            // not a terminal level error like all other exception.
        } catch (final Exception e) {
            tryToCloseStream(out);
            session.lock();
            try {
                StreamingErrorEvent event = new StreamingErrorEventImpl(
                        filename, type, contentLength, totalBytes, e);
                streamVariable.streamingFailed(event);
                // throw exception for terminal to be handled (to be passed to
                // terminalErrorHandler)
                throw new UploadException(e);
            } finally {
                session.unlock();
            }
        }
        return startedEvent.isDisposed();
    }

    /**
     * To prevent event storming, streaming progress events are sent in this
     * interval rather than every time the buffer is filled. This fixes #13155.
     * To adjust this value override the method, and register your own handler
     * in VaadinService.createRequestHandlers(). The default is 500ms, and
     * setting it to 0 effectively restores the old behavior.
     */
    protected int getProgressEventInterval() {
        return DEFAULT_STREAMING_PROGRESS_EVENT_INTERVAL_MS;
    }

    static void tryToCloseStream(OutputStream out) {
        try {
            // try to close output stream (e.g. file handle)
            if (out != null) {
                out.close();
            }
        } catch (IOException e1) {
            // NOP
        }
    }

    /**
     * Removes any possible path information from the filename and returns the
     * filename. Separators / and \\ are used.
     *
     * @param filename
     * @return
     */
    private static String removePath(String filename) {
        if (filename != null) {
            filename = filename.replaceAll("^.*[/\\\\]", "");
        }

        return filename;
    }

    /**
     * Sends the upload response.
     *
     * @param request
     * @param response
     * @throws IOException
     */
    protected void sendUploadResponse(VaadinRequest request,
            VaadinResponse response) throws IOException {
        response.setContentType(
                ApplicationConstants.CONTENT_TYPE_TEXT_HTML_UTF_8);
        try (OutputStream out = response.getOutputStream()) {
            final PrintWriter outWriter = new PrintWriter(
                    new BufferedWriter(new OutputStreamWriter(out, UTF_8)));
            outWriter.print("<html><body>download handled</body></html>");
            outWriter.flush();
        }
    }

    private void cleanStreamVariable(VaadinSession session, final UI ui,
            final ClientConnector owner, final String variableName) {
        session.accessSynchronously(() -> ui.getConnectorTracker()
                .cleanStreamVariable(owner.getConnectorId(), variableName));
    }
}<|MERGE_RESOLUTION|>--- conflicted
+++ resolved
@@ -430,11 +430,7 @@
         try {
             return Long.parseLong(request.getHeader("Content-Length"));
         } catch (NumberFormatException e) {
-<<<<<<< HEAD
-            return -1L;
-=======
             return -1;
->>>>>>> c6f5c583
         }
     }
 
