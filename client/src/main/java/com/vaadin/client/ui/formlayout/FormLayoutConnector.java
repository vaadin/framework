/*
 * Copyright 2000-2016 Vaadin Ltd.
 *
 * Licensed under the Apache License, Version 2.0 (the "License"); you may not
 * use this file except in compliance with the License. You may obtain a copy of
 * the License at
 *
 * http://www.apache.org/licenses/LICENSE-2.0
 *
 * Unless required by applicable law or agreed to in writing, software
 * distributed under the License is distributed on an "AS IS" BASIS, WITHOUT
 * WARRANTIES OR CONDITIONS OF ANY KIND, either express or implied. See the
 * License for the specific language governing permissions and limitations under
 * the License.
 */
package com.vaadin.client.ui.formlayout;

import java.util.HashMap;
import java.util.Map;

import com.google.gwt.dom.client.Element;
import com.google.gwt.user.client.ui.Widget;
import com.vaadin.client.ComponentConnector;
import com.vaadin.client.ConnectorHierarchyChangeEvent;
import com.vaadin.client.LayoutManager;
import com.vaadin.client.TooltipInfo;
import com.vaadin.client.Util;
import com.vaadin.client.WidgetUtil;
import com.vaadin.client.communication.StateChangeEvent;
import com.vaadin.client.ui.AbstractLayoutConnector;
import com.vaadin.client.ui.HasErrorIndicator;
import com.vaadin.client.ui.LayoutClickEventHandler;
import com.vaadin.client.ui.PostLayoutListener;
import com.vaadin.client.ui.VFormLayout;
import com.vaadin.client.ui.VFormLayout.Caption;
import com.vaadin.client.ui.VFormLayout.ErrorFlag;
import com.vaadin.client.ui.VFormLayout.VFormLayoutTable;
import com.vaadin.client.ui.layout.ElementResizeListener;
import com.vaadin.shared.ui.Connect;
import com.vaadin.shared.ui.LayoutClickRpc;
import com.vaadin.shared.ui.MarginInfo;
import com.vaadin.shared.ui.orderedlayout.AbstractOrderedLayoutServerRpc;
import com.vaadin.shared.ui.orderedlayout.FormLayoutState;
import com.vaadin.ui.FormLayout;

@Connect(FormLayout.class)
public class FormLayoutConnector extends AbstractLayoutConnector
        implements PostLayoutListener {

    /*
     * Handlers & Listeners
     */

    private LayoutClickEventHandler clickEventHandler = new LayoutClickEventHandler(
            this) {

        @Override
        protected ComponentConnector getChildComponent(
                com.google.gwt.user.client.Element element) {
            return Util.getConnectorForElement(getConnection(), getWidget(),
                    element);
        }

        @Override
        protected LayoutClickRpc getLayoutClickRPC() {
            return getRpcProxy(AbstractOrderedLayoutServerRpc.class);
        }
    };

    private Map<ComponentConnector, String> oldMaxWidths = null;

<<<<<<< HEAD
    private static final ElementResizeListener dummyFirstCellResizeListener = event -> {
        // Ignore event, listener added just to make measurements available
=======
    private static final ElementResizeListener DUMMY_FIRST_CELL_RESIZE_LISTENER = new ElementResizeListener() {
        @Override
        public void onElementResize(ElementResizeEvent e) {
            // Ignore event, listener added just to make measurements available
        }
>>>>>>> 10bd7544
    };

    // Detects situations when there's something inside the FormLayout that
    // prevents it from shrinking
    private ElementResizeListener resizeListener = event -> {
        LayoutManager layoutManager = getLayoutManager();
        double tableWidth = layoutManager
                .getOuterWidthDouble(getWidget().table.getElement());
        double ownWidth = layoutManager
                .getInnerWidthDouble(getWidget().getElement());
        if (ownWidth < tableWidth) {
            // Something inside the table prevents it from shrinking,
            // temporarily force column widths
            double excessWidth = tableWidth - ownWidth;

            // All td elements in the component column have the same width,
            // so we only need to check the width of the first one to know
            // how wide the column is.
            Element firstComponentTd = findFirstComponentTd();
            if (firstComponentTd == null) {
                // Can't do anything if there are no rows
                return;
            }

            double componentColWidth = layoutManager
                    .getOuterWidthDouble(firstComponentTd);

            if (componentColWidth == -1) {
                // Didn't get a proper width reading, best to not touch
                // anything
                return;
            }

            // Restrict content td width
            // Round down to prevent interactions with fractional sizes of
            // other columns
            int targetWidth = (int) Math.floor(componentColWidth - excessWidth);

            // Target might be negative if captions are wider than the total
            // available width
            targetWidth = Math.max(0, targetWidth);

            if (oldMaxWidths == null) {
                oldMaxWidths = new HashMap<>();
            }

            for (ComponentConnector child : getChildComponents()) {
                Element childElement = child.getWidget().getElement();
                if (!oldMaxWidths.containsKey(child)) {
                    oldMaxWidths.put(child,
                            childElement.getPropertyString("maxWidth"));
                }
                childElement.getStyle().setPropertyPx("maxWidth", targetWidth);
                layoutManager.reportOuterWidth(child, targetWidth);
            }
        }
    };

    @Override
    protected void init() {
        super.init();
        getLayoutManager().addElementResizeListener(
                getWidget().table.getElement(), resizeListener);
        getLayoutManager().addElementResizeListener(getWidget().getElement(),
                resizeListener);
        addComponentCellListener();
    }

    @Override
    public void onUnregister() {
        getLayoutManager().removeElementResizeListener(
                getWidget().table.getElement(), resizeListener);
        getLayoutManager().removeElementResizeListener(getWidget().getElement(),
                resizeListener);
        removeComponentCellListener();
        super.onUnregister();
    }

    @Override
    public FormLayoutState getState() {
        return (FormLayoutState) super.getState();
    }

    @Override
    public void onStateChanged(StateChangeEvent stateChangeEvent) {
        super.onStateChanged(stateChangeEvent);

        clickEventHandler.handleEventHandlerRegistration();
        VFormLayoutTable formLayoutTable = getWidget().table;

        formLayoutTable.setMargins(new MarginInfo(getState().marginsBitmask));
        formLayoutTable.setSpacing(getState().spacing);

    }

    @Override
    public void onConnectorHierarchyChange(
            ConnectorHierarchyChangeEvent event) {
        VFormLayout formLayout = getWidget();
        VFormLayoutTable formLayoutTable = getWidget().table;

        removeComponentCellListener();

        int childId = 0;

        formLayoutTable.setRowCount(getChildComponents().size());

        for (ComponentConnector child : getChildComponents()) {
            Widget childWidget = child.getWidget();

            Caption caption = formLayoutTable.getCaption(childWidget);
            if (caption == null) {
                caption = formLayout.new Caption(child);
                caption.addClickHandler(formLayoutTable);
            }

            ErrorFlag error = formLayoutTable.getError(childWidget);
            if (error == null) {
                error = formLayout.new ErrorFlag(child);
            }

            formLayoutTable.setChild(childId, childWidget, caption, error);
            childId++;
        }

        for (ComponentConnector oldChild : event.getOldChildren()) {
            if (oldChild.getParent() == this) {
                continue;
            }

            formLayoutTable.cleanReferences(oldChild.getWidget());
        }

        addComponentCellListener();
    }

    private void addComponentCellListener() {
        Element td = findFirstComponentTd();
        if (td != null) {
            getLayoutManager().addElementResizeListener(td,
                    DUMMY_FIRST_CELL_RESIZE_LISTENER);
        }
    }

    private void removeComponentCellListener() {
        Element td = findFirstComponentTd();
        if (td != null) {
            getLayoutManager().removeElementResizeListener(td,
                    DUMMY_FIRST_CELL_RESIZE_LISTENER);
        }
    }

    private Element findFirstComponentTd() {
        VFormLayoutTable table = getWidget().table;
        if (table.getRowCount() == 0) {
            return null;
        } else {
            return table.getCellFormatter().getElement(0,
                    VFormLayoutTable.COLUMN_WIDGET);
        }
    }

    @Override
    public void updateCaption(ComponentConnector component) {
        getWidget().table.updateCaption(component.getWidget(),
                component.getState(), component.isEnabled());
        boolean hideErrors = false;

        if (component instanceof HasErrorIndicator) {
            hideErrors = !((HasErrorIndicator) component)
                    .isErrorIndicatorVisible();
        }

        getWidget().table.updateError(component.getWidget(),
                component.getState().errorMessage,
                component.getState().errorLevel, hideErrors);
    }

    @Override
    public VFormLayout getWidget() {
        return (VFormLayout) super.getWidget();
    }

    @Override
    public TooltipInfo getTooltipInfo(Element element) {
        TooltipInfo info = null;

        if (element != getWidget().getElement()) {
            Object node = WidgetUtil.findWidget(element,
                    VFormLayout.Caption.class);

            if (node != null) {
                VFormLayout.Caption caption = (VFormLayout.Caption) node;
                info = caption.getOwner().getTooltipInfo(element);
            } else {

                node = WidgetUtil.findWidget(element,
                        VFormLayout.ErrorFlag.class);

                if (node != null) {
                    VFormLayout.ErrorFlag flag = (VFormLayout.ErrorFlag) node;
                    info = flag.getOwner().getTooltipInfo(element);
                }
            }
        }

        if (info == null) {
            info = super.getTooltipInfo(element);
        }

        return info;
    }

    @Override
    public boolean hasTooltip() {
        /*
         * Tooltips are fetched from child connectors -> there's no quick way of
         * checking whether there might a tooltip hiding somewhere
         */
        return true;
    }

    @Override
    public void postLayout() {
        if (oldMaxWidths != null) {
            for (ComponentConnector child : getChildComponents()) {
                Element childNode = child.getWidget().getElement();
                String oldValue = oldMaxWidths.get(child);
                if (oldValue == null) {
                    childNode.getStyle().clearProperty("maxWidth");
                } else {
                    childNode.getStyle().setProperty("maxWidth", oldValue);
                }
            }
            oldMaxWidths = null;
        }
    }

}<|MERGE_RESOLUTION|>--- conflicted
+++ resolved
@@ -69,16 +69,8 @@
 
     private Map<ComponentConnector, String> oldMaxWidths = null;
 
-<<<<<<< HEAD
-    private static final ElementResizeListener dummyFirstCellResizeListener = event -> {
+    private static final ElementResizeListener DUMMY_FIRST_CELL_RESIZE_LISTENER = event -> {
         // Ignore event, listener added just to make measurements available
-=======
-    private static final ElementResizeListener DUMMY_FIRST_CELL_RESIZE_LISTENER = new ElementResizeListener() {
-        @Override
-        public void onElementResize(ElementResizeEvent e) {
-            // Ignore event, listener added just to make measurements available
-        }
->>>>>>> 10bd7544
     };
 
     // Detects situations when there's something inside the FormLayout that
