--- conflicted
+++ resolved
@@ -105,12 +105,9 @@
         <li><tt>GridState</tt> variable <tt>rowHeight</tt> has been replaced by three variables.</li>
         <li><tt>Button</tt> has a new constructor that may cause constructor calls with null as first parameter to be ambiguous.</li>
         <li><tt>DataCommunicator</tt> method <tt>getDataProviderSize</tt> is now <tt>public</tt>, not <tt>protected</tt>.</li>
-<<<<<<< HEAD
-        <li><tt>Notification</tt> method <tt>show</tt> returns <tt>Notification</tt>, instead of <tt>void</tt>.</li>
-=======
         <li><tt>Binder</tt> method <tt>getBindings</tt> now returns a Collection, not a Set.</li>
         <li><tt>BindingBuilder</tt> now works like a proper builder. Adding a converter will not mark Binding as <tt>bound</tt> allowing chaining to the same object.</li>
->>>>>>> 9776ea2e
+        <li><tt>Notification</tt> method <tt>show</tt> returns <tt>Notification</tt>, instead of <tt>void</tt>.</li>
 
         <h2>For incompatible or behavior-altering changes in 8.1, please see <a href="https://vaadin.com/download/release/8.1/8.1.0/release-notes.html#incompatible">8.1 release notes</a></h2>
         
