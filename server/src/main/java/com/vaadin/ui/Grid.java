--- conflicted
+++ resolved
@@ -2112,7 +2112,6 @@
      *            the property set implementation to use, not <code>null</code>.
      */
     protected Grid(PropertySet<T> propertySet) {
-<<<<<<< HEAD
         this(propertySet, new DataCommunicator<>());
     }
 
@@ -2134,12 +2133,6 @@
     protected Grid(PropertySet<T> propertySet,
             DataCommunicator<T> dataCommunicator) {
         super(dataCommunicator);
-        Objects.requireNonNull(propertySet, "propertySet cannot be null");
-
-        this.propertySet = propertySet;
-
-=======
->>>>>>> 7a839605
         registerRpc(new GridServerRpcImpl());
         setDefaultHeaderRow(appendHeaderRow());
         setSelectionModel(new SingleSelectionModelImpl<>());
