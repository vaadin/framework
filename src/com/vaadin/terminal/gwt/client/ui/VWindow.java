--- conflicted
+++ resolved
@@ -366,12 +366,9 @@
     @Override
     public void show() {
         if (!windowOrder.contains(this)) {
-<<<<<<< HEAD
-=======
             // This is needed if the window is hidden and then shown again.
             // Otherwise this VWindow is added to windowOrder in the
             // constructor.
->>>>>>> 18dd267c
             windowOrder.add(this);
         }
 
@@ -388,11 +385,8 @@
         }
         super.hide();
 
-<<<<<<< HEAD
-=======
         // Remove window from windowOrder to avoid references being left
         // hanging.
->>>>>>> 18dd267c
         windowOrder.remove(this);
     }
 
