--- conflicted
+++ resolved
@@ -1,465 +1,461 @@
-<?xml version="1.0"?>
-
-<project name="Vaadin Integration Tests" basedir="." default="integration-test-all">
-
-	<!-- Target deploying demo.war -->
-	<fail unless="test.integration.server" message="test.integration.server must be set for integration tests to run"/>
-	
-	<fail unless="test.integration.user" message="test.integration.user must be set for integration tests to run"/>
-	<fail unless="test.integration.antfile" message="test.integration.antfile must be set for integration tests to run"/>
-
-	<!-- Test with these browsers -->
-<<<<<<< HEAD
-	<property name="test_browsers" value="winxp-safari5" />
-=======
-	<property name="test_browsers" value="winxp-firefox-latest" />
->>>>>>> b23d8dfa
-
-	<!-- Path to key file. Default value -->
-	<property name="sshkey.file" value="id_dsa" />
-	
-	<!-- path and name for demo.war to be deployed -->
-	<property name="demo.war" value="demo.war"/>
-	
-	<!-- Host running Testbench RC or Testbench Hub. Default value -->
-	<property name="com.vaadin.testbench.tester.host" value="127.0.0.1" />
-
-	<!-- Base url where the testable application is deployed -->
-	<property name="deployment.url" value="http://${test.integration.server}:8080" />
-
-	<!-- ssh host values -->
-	<property name="ant.hub" value="${test.integration.antfile}" />
-	<property name="user" value="${test.integration.user}" />
-	<property name="passphrase" value="" />
-	
-	<!-- add ant contrib -->
-	<taskdef resource="net/sf/antcontrib/antcontrib.properties">
-		<classpath>
-			<pathelement location="../build/lib/ant-contrib-1.0b3.jar"/>
-		</classpath>
-	</taskdef>
-	
-	<!-- Upload war to deploy to ssh host -->
-	<target name="integration-test-upload-demo">
-		<scp file="${demo.war}" todir="${user}@${test.integration.server}:integration-tests/servers/demo.war" keyfile="${sshkey.file}" passphrase="${passphrase}" />
-	</target>
-	
-	<!-- Run basic integration test test -->
-	<target name="integration-test-servlet">
-		<fileset dir="integration-testscripts" id="html-test-files" includes="integration-test-${server-name}-servlet.html" />
-		<pathconvert pathsep=" " property="testfiles" refid="html-test-files" />
-		<subant target="run-tests" failonerror="false" antfile="test.xml">
-			<property name="com.vaadin.testbench.lib.dir" value="${com.vaadin.testbench.lib.dir}" />
-			<property name="com.vaadin.testbench.tester.host" value="${com.vaadin.testbench.tester.host}" />
-			<property name="com.vaadin.testbench.deployment.url" value="${deployment.url}" />
-			<property name="server.start.succeeded" value="1" />
-			<property name="browsers" value="${test_browsers}" />
-			<property name="testfiles" value="${testfiles}" />
-			<property name="test-output-dir" value="../build/integration-test-output/${server-name}" />
-			<property name="retries" value="0" />
-			
-			<fileset dir="." includes="test.xml" />
-		</subant>
-	</target>
-	
-	<target name="integration-test-theme">
-		<subant target="run-tests" failonerror="false" antfile="test.xml">
-			<property name="com.vaadin.testbench.lib.dir" value="${com.vaadin.testbench.lib.dir}" />
-			<property name="com.vaadin.testbench.tester.host" value="${com.vaadin.testbench.tester.host}" />
-			<property name="com.vaadin.testbench.deployment.url" value="${deployment.url}" />
-			<property name="server.start.succeeded" value="1" />
-			<property name="testfiles" value="${testfiles-theme}" />
-			<property name="test-output-dir" value="../build/integration-test-output/${server-name}" />
-		
-			<fileset dir="." includes="test.xml" />
-		</subant>
-	</target>
-	
-	<!-- Run integration test on GAE -->
-	<target name="integration-test-test-GAE">
-		<fileset dir="integration-testscripts" id="html-test-files" includes="GoogleAppEngine/integration-test-GAE.html" />
-		<pathconvert pathsep=" " property="test-GAE" refid="html-test-files" />
-		
-		<subant target="run-tests" failonerror="false" antfile="test.xml">
-			<property name="com.vaadin.testbench.lib.dir" value="${com.vaadin.testbench.lib.dir}" />
-			<property name="com.vaadin.testbench.tester.host" value="${com.vaadin.testbench.tester.host}" />
-			<property name="com.vaadin.testbench.deployment.url" value="http://vaadin-integration-test.appspot.com/" />
-			<property name="server.start.succeeded" value="1" />
-			<property name="browsers" value="${test_browsers}" />
-			<property name="testfiles" value="${test-GAE}" />
-			<property name="test-output-dir" value="../build/integration-test-gae-output" />
-			
-			<fileset dir="." includes="test.xml" />
-		</subant>
-	</target>
-		
-	<target name="integration-test-deploy-to-GAE">
-		<sshexec host="${test.integration.server}" username="${user}" keyfile="${sshkey.file}" command="ant -f ${ant.hub} deploy-to-GAE" />
-	</target>
-			
-	
-	<target name="integration-test-tomcat7">
-		<antcall target="run-generic-integration-test">
-			<param name="startDelay" value="300" />
-			<param name="target-server" value="tomcat7" />
-		</antcall>
-	</target>
-	
-	<target name="integration-test-tomcat5">
-		<antcall target="run-generic-integration-test">
-			<param name="startDelay" value="300" />
-			<param name="target-server" value="tomcat5" />
-		</antcall>
-	</target>	
-	
-	<target name="integration-test-tomcat6">
-		<antcall target="run-generic-integration-test">
-			<param name="startDelay" value="300" />
-			<param name="target-server" value="tomcat6" />
-		</antcall>
-	</target>	
-	
-	<target name="integration-test-jetty5">
-		<antcall target="run-generic-integration-test">
-			<param name="startDelay" value="300" />
-			<param name="target-server" value="jetty5" />
-		</antcall>
-	</target>
-	
-	<target name="integration-test-jetty6">
-		<antcall target="run-generic-integration-test">
-			<param name="startDelay" value="300" />
-			<param name="target-server" value="jetty6" />
-		</antcall>
-	</target>
-	
-	<target name="integration-test-jetty7">
-		<antcall target="run-generic-integration-test">
-			<param name="startDelay" value="300" />
-			<param name="target-server" value="jetty7" />
-		</antcall>
-	</target>
-	
-	<target name="integration-test-jboss4">
-		<antcall target="run-generic-integration-test">
-			<param name="startDelay" value="300" />
-			<param name="target-server" value="jboss4" />
-		</antcall>
-	</target>
-	
-	<target name="integration-test-jboss5">
-		<antcall target="run-generic-integration-test">
-			<param name="startDelay" value="300" />
-			<param name="target-server" value="jboss5" />
-		</antcall>
-	</target>
-	
-	<target name="integration-test-jboss6">
-		<antcall target="run-generic-integration-test">
-			<param name="startDelay" value="300" />
-			<param name="target-server" value="jboss6" />
-		</antcall>
-	</target>
-	
-	<target name="integration-test-jboss7">
-		<antcall target="run-generic-integration-test">
-			<param name="startDelay" value="300" />
-			<param name="target-server" value="jboss7" />
-		</antcall>
-	</target>
-	
-	<target name="integration-test-glassfish2">
-		<antcall target="run-generic-integration-test">
-			<param name="startDelay" value="300" />
-			<param name="target-server" value="glassfish2" />
-		</antcall>
-	</target>
-	
-	<target name="integration-test-glassfish3">
-		<antcall target="run-generic-integration-test">
-			<param name="startDelay" value="300" />
-			<param name="target-server" value="glassfish3" />
-		</antcall>
-	</target>
-	
-	
-	<target name="integration-test-liferay6">
-		<fileset dir="integration-testscripts" id="html-test-files" includes="Liferay-6/integration-test-liferay-6.0.5.html" />
-		<pathconvert pathsep=" " property="testfiles" refid="html-test-files" />
-		
-		<fileset dir="integration-testscripts" id="html-theme-files" includes="Liferay-6/Liferay6-theme.html" />
-		<pathconvert pathsep=" " property="testfiles-theme" refid="html-theme-files" />
-		
-		
-		<antcall target="run-generic-integration-test">
-			<param name="target-server" value="liferay6" />
-		</antcall>
-	</target>
-	
-	<target name="integration-test-liferay5">
-		<fileset dir="integration-testscripts" id="html-test-files" includes="Liferay-5/integration-test-liferay-5.2.3-portlet2.html" />
-		<pathconvert pathsep=" " property="testfiles" refid="html-test-files" />
-		
-		<antcall target="run-generic-integration-test">
-			<param name="target-server" value="liferay5" />
-		</antcall>
-	</target>
-
-	<target name="integration-test-liferay6ee">
-		<fileset dir="integration-testscripts" id="html-test-files" includes="Liferay-6EE/integration-test-liferay-6ee.html" />
-		<pathconvert pathsep=" " property="testfiles" refid="html-test-files" />
-		
-		<fileset dir="integration-testscripts" id="html-theme-files" includes="Liferay-6EE/Liferay6EE-theme.html" />
-		<pathconvert pathsep=" " property="testfiles-theme" refid="html-theme-files" />
-		
-		<antcall target="run-generic-integration-test">
-			<param name="target-server" value="liferay6ee" />
-		</antcall>		
-	</target>
-	
-	<target name="integration-test-gatein3">
-		<fileset dir="integration-testscripts" id="html-test-files" includes="GateIn-3/integration-test-GateIn-3.1.0-portlet2.html" />
-		<pathconvert pathsep=" " property="testfiles" refid="html-test-files" />
-		<antcall target="run-generic-integration-test">
-			<param name="test_browsers" value="winxp-firefox36" />
-			<param name="target-server" value="gatein3" />
-		</antcall>
-	</target>
-	
-	<target name="integration-test-exo3">
-		<fileset dir="integration-testscripts" id="html-test-files" includes="eXo-3/integration-test-eXo-3.0.3-portlet2.html" />
-		<pathconvert pathsep=" " property="testfiles" refid="html-test-files" />
-		<antcall target="run-generic-integration-test">
-			<param name="test_browsers" value="winxp-firefox36" />
-			<param name="target-server" value="exo3" />
-		</antcall>
-	</target>
-	
-	<target name="integration-test-weblogic9">
-		<antcall target="run-generic-integration-test">
-			<param name="target-port" value="7001" />
-			<param name="target-server" value="weblogic9" />
-		</antcall>
-	</target>
-	
-	<target name="integration-test-weblogic10">
-		<antcall target="run-generic-integration-test">
-			<param name="target-port" value="7001" />
-			<param name="target-server" value="weblogic10" />
-		</antcall>
-	</target>
-	
-	
-	<target name="integration-test-weblogicPortal">
-		<fileset dir="integration-testscripts" id="html-test-files" includes="weblogic-portal/integration-test-WebLogic-Portal-10.3.2-portlet2.html" />
-		<pathconvert pathsep=" " property="testfiles" refid="html-test-files" />
-		<antcall target="run-generic-integration-test">
-			<param name="target-port" value="7001" />
-			<param name="target-server" value="weblogicportal" />
-		</antcall>
-	</target>
-	
-	<target name="integration-test-GAE">
-		<antcall target="integration-test-deploy-to-GAE"/>
-		<antcall target="integration-test-test-GAE" />
-	</target>
-			
-	<!-- Upload demo, clean error screenshots and test deployment on all servers -->
-	<target name="integration-test-all">
-		
-		<parallel>
-			<trycatch property="tried">
-				<try>
-					<!-- Still running GAE test from the old server which requires its own lock -->
-					<echo message="Getting lock" />
-					<antcall target="integration-test-get-lock" />
-					<echo message="Got lock" />
-					<antcall target="integration-test-upload-demo" />
-	
-					<antcall target="run-integration-test">
-						<param name="target-server" value="GAE"/>
-					</antcall>
-					
-					<antcall target="integration-test-clean" />
-					<echo message="Getting lock" />
-					<antcall target="integration-test-release-lock" />
-					<echo message="Lock released" />
-					
-				</try>
-				<catch>
-					<echo message="Uploading of demo.war failed. ${tried}" />
-				</catch>
-			</trycatch>
-							
-			<antcall target="integration-test-liferay6" />
-			<antcall target="integration-test-liferay6ee" />
-			<antcall target="integration-test-exo3" />
-			<antcall target="integration-test-weblogicPortal" />
-			<antcall target="integration-test-liferay5" />
-			<antcall target="integration-test-weblogic9" />
-			<antcall target="integration-test-weblogic10" />
-			<antcall target="integration-test-gatein3" />
-			<antcall target="integration-test-glassfish2" />
-			<antcall target="integration-test-glassfish3" />
-			<antcall target="integration-test-jboss4" />
-			<antcall target="integration-test-jboss5" />
-			<antcall target="integration-test-jboss6" />
-			<antcall target="integration-test-jboss7" />
-			<antcall target="integration-test-jetty5" />
-			<antcall target="integration-test-jetty6" />
-			<antcall target="integration-test-jetty7" />
-			<antcall target="integration-test-tomcat5" />
-			<antcall target="integration-test-tomcat6" />
-			<antcall target="integration-test-tomcat7" />
-			
-		</parallel>
-		
-	</target>
-	
-	<target name="do-run-generic-test">
-		<property name="target-host" value="${target-server}.devnet.vaadin.com" />
-		<property name="target-port" value="8080" />
-		
-		<if>
-			<isset property="startDelay" />
-			<then>
-				<math result="sleepTime" datatype="int">
-					<op op="rint">
-						<op op="*">
-							<num value="${startDelay}"/>
-							<op op="random"/>
-						</op>
-					</op>
-				</math>
-				<echo>Delaying startup of ${target-server} with ${sleepTime} seconds</echo>		
-				<sleep seconds="${sleepTime}" />
-			</then>
-		</if>
-		
-		<scp todir="${user}@${target-host}:." keyfile="${sshkey.file}" trust="yes" passphrase="${passphrase}" >
-			<fileset dir="integration_base_files">
-				<include name="*" />
-			</fileset>
-		</scp>
-		
-		<!-- trycatch probably not needed any more as it just fails with the original message and doesn't do anything in the finally block -->
-		<trycatch property="error_message">
-			<try>
-				<!-- timeout in one hour (remote end should timeout in 55 minutes) -->
-				<sshexec host="${target-host}" outputproperty="lock-output" timeout="3600000" username="${user}" keyfile="${sshkey.file}" trust="yes" command="chmod +x *.sh; ant -f deploy.xml get-lock" />
-				<antcall target="echo-prefix">
-					<param name="prefix" value="${target-server}: " />
-					<param name="message" value="${lock-output}" />
-				</antcall>
-
-				<scp file="${demo.war}" todir="${user}@${target-host}:demo.war" keyfile="${sshkey.file}" trust="yes" passphrase="${passphrase}" />
-				
-				<!-- timeout in 15 minutes -->
-				<sshexec host="${target-host}" outputproperty="start-output" timeout="900000" username="${user}" keyfile="${sshkey.file}" trust="yes" command="ant -f deploy.xml startup-and-deploy" failonerror="false" />
-				<antcall target="echo-prefix">
-					<param name="prefix" value="${target-server}: " />
-					<param name="message" value="${start-output}" />
-				</antcall>
-				
-				<fail message="${start-output}">
-					<condition>
-						<not>
-							<contains string="${start-output}" substring="Demo deployed successfully" />
-						</not>
-					</condition>
-				</fail>
-
-				<copy file="integration-testscripts/common/integration_test.tpl" tofile="integration-testscripts/integration-test-${target-server}-servlet.html" overwrite="true" />
-				<antcall target="integration-test-servlet">
-					<param name="server-name" value="${target-server}" />
-					<param name="deployment.url" value="http://${target-host}:${target-port}" />
-				</antcall>
-				
-				<!-- Run theme tests in all browsers if there's a property with the test files -->
-				<if>
-					<isset property="testfiles-theme" />
-					<then>
-						<antcall target="integration-test-theme">
-							<param name="server-name" value="${target-server}" />
-							<param name="deployment.url" value="http://${target-host}:${target-port}" />
-						</antcall>
-					</then>
-				</if>
-				
-				<!-- timeout in five minutes -->
-				<sshexec host="${target-host}" outputproperty="stop-output" timeout="300000" username="${user}" keyfile="${sshkey.file}" trust="yes" command="ant -f deploy.xml shutdown-and-cleanup" failonerror="false" />
-				<antcall target="echo-prefix">
-					<param name="prefix" value="${target-server}: " />
-					<param name="message" value="${stop-output}" />
-				</antcall>
-			</try>
-			<catch>
-				<fail message="${error_message}" />
-			</catch>
-		</trycatch>
-	</target>
-	
-	<target name="echo-prefix">
-		<propertyregex property="message-prefixed" input="${prefix}${message}" regexp="\n" replace="\0${prefix}" global="true" defaultValue="${prefix}${message}" />
-		<echo message="${message-prefixed}" />
-	</target>
-	
-	<target name="run-generic-integration-test">
-		<concat>##teamcity[testStarted name='${target-server}' flowId='${target-server}']</concat>
-		<trycatch property="tried">
-			<try>
-				<antcall target="do-run-generic-test" />
-			</try>
-			<catch>
-				<antcallback target="teamcity-escape" return="tried-escaped">
-					<param name="returnTo" value="tried-escaped" />
-					<param name="message" value="${tried}" />
-				</antcallback>
-				<concat>##teamcity[testFailed name='${target-server}' flowId='${target-server}' message='Integration test for ${target-server} failed.' details='${tried-escaped}']</concat>
-			</catch>
-		</trycatch>
-		<concat>##teamcity[testFinished name='${target-server}' flowId='${target-server}']"</concat>
-	</target>	
-
-	<target name="teamcity-escape">
-		<property name="returnTo" value="return" />
-		
-		<!-- Should also perform other escaping (\u0085, \u2028 and \u2029) - see http://confluence.jetbrains.net/display/TCD65/Build+Script+Interaction+with+TeamCity -->
-		<!-- Immutable properties -> needs to create a new one every time -->
-		<propertyregex property="details-escaped1" input="${message}" regexp="['|\[\]]" replace="|\0" global="true" defaultValue="${message}" />
-		<propertyregex property="details-escaped2" input="${details-escaped1}" regexp="\n" replace="|n" global="true" defaultValue="${details-escaped1}" />
-		<propertyregex property="details-escaped3" input="${details-escaped2}" regexp="\r" replace="|r" global="true" defaultValue="${details-escaped2}" />
-		
-		<property name="${returnTo}" value="${details-escaped3}" />
-	</target>
-	
-	<target name="run-integration-test">
-		<concat>##teamcity[testStarted name='${target-server}' flowId='${target-server}']</concat>
-		<trycatch property="tried">
-			<try>
-				<antcall target="integration-test-${target-server}" />
-			</try>
-			<catch>
-				<antcallback target="teamcity-escape" return="tried-escaped">
-					<param name="returnTo" value="tried-escaped" />
-					<param name="message" value="${tried}" />
-				</antcallback>
-				<concat>##teamcity[testFailed name='${target-server}' flowId='${target-server}' message='Integration test for ${target-server} failed.' details='${tried-escaped}']"</concat>
-			</catch>
-		</trycatch>
-		<concat>##teamcity[testFinished name='${target-server}' flowId='${target-server}']"</concat>
-	</target>
-	
-	<target name="integration-test-get-lock">
-		<sshexec host="${test.integration.server}" username="${user}" keyfile="${sshkey.file}" command="ant -f ${ant.hub} get-lock" />
-	</target>
-	
-	<target name="integration-test-release-lock">
-		<sshexec host="${test.integration.server}" username="${user}" keyfile="${sshkey.file}" command="ant -f ${ant.hub} release-lock" />
-	</target>
-		
-	<!-- Remove demo.war -->
-	<target name="integration-test-clean">
-		<sshexec host="${test.integration.server}" username="${user}" keyfile="${sshkey.file}" command="ant -f ${ant.hub} clean" />
-	</target>
+<?xml version="1.0"?>
+
+<project name="Vaadin Integration Tests" basedir="." default="integration-test-all">
+
+	<!-- Target deploying demo.war -->
+	<fail unless="test.integration.server" message="test.integration.server must be set for integration tests to run"/>
+	
+	<fail unless="test.integration.user" message="test.integration.user must be set for integration tests to run"/>
+	<fail unless="test.integration.antfile" message="test.integration.antfile must be set for integration tests to run"/>
+
+	<!-- Test with these browsers -->
+	<property name="test_browsers" value="winxp-firefox-latest" />
+
+	<!-- Path to key file. Default value -->
+	<property name="sshkey.file" value="id_dsa" />
+	
+	<!-- path and name for demo.war to be deployed -->
+	<property name="demo.war" value="demo.war"/>
+	
+	<!-- Host running Testbench RC or Testbench Hub. Default value -->
+	<property name="com.vaadin.testbench.tester.host" value="127.0.0.1" />
+
+	<!-- Base url where the testable application is deployed -->
+	<property name="deployment.url" value="http://${test.integration.server}:8080" />
+
+	<!-- ssh host values -->
+	<property name="ant.hub" value="${test.integration.antfile}" />
+	<property name="user" value="${test.integration.user}" />
+	<property name="passphrase" value="" />
+	
+	<!-- add ant contrib -->
+	<taskdef resource="net/sf/antcontrib/antcontrib.properties">
+		<classpath>
+			<pathelement location="../build/lib/ant-contrib-1.0b3.jar"/>
+		</classpath>
+	</taskdef>
+	
+	<!-- Upload war to deploy to ssh host -->
+	<target name="integration-test-upload-demo">
+		<scp file="${demo.war}" todir="${user}@${test.integration.server}:integration-tests/servers/demo.war" keyfile="${sshkey.file}" passphrase="${passphrase}" />
+	</target>
+	
+	<!-- Run basic integration test test -->
+	<target name="integration-test-servlet">
+		<fileset dir="integration-testscripts" id="html-test-files" includes="integration-test-${server-name}-servlet.html" />
+		<pathconvert pathsep=" " property="testfiles" refid="html-test-files" />
+		<subant target="run-tests" failonerror="false" antfile="test.xml">
+			<property name="com.vaadin.testbench.lib.dir" value="${com.vaadin.testbench.lib.dir}" />
+			<property name="com.vaadin.testbench.tester.host" value="${com.vaadin.testbench.tester.host}" />
+			<property name="com.vaadin.testbench.deployment.url" value="${deployment.url}" />
+			<property name="server.start.succeeded" value="1" />
+			<property name="browsers" value="${test_browsers}" />
+			<property name="testfiles" value="${testfiles}" />
+			<property name="test-output-dir" value="../build/integration-test-output/${server-name}" />
+			<property name="retries" value="0" />
+			
+			<fileset dir="." includes="test.xml" />
+		</subant>
+	</target>
+	
+	<target name="integration-test-theme">
+		<subant target="run-tests" failonerror="false" antfile="test.xml">
+			<property name="com.vaadin.testbench.lib.dir" value="${com.vaadin.testbench.lib.dir}" />
+			<property name="com.vaadin.testbench.tester.host" value="${com.vaadin.testbench.tester.host}" />
+			<property name="com.vaadin.testbench.deployment.url" value="${deployment.url}" />
+			<property name="server.start.succeeded" value="1" />
+			<property name="testfiles" value="${testfiles-theme}" />
+			<property name="test-output-dir" value="../build/integration-test-output/${server-name}" />
+		
+			<fileset dir="." includes="test.xml" />
+		</subant>
+	</target>
+	
+	<!-- Run integration test on GAE -->
+	<target name="integration-test-test-GAE">
+		<fileset dir="integration-testscripts" id="html-test-files" includes="GoogleAppEngine/integration-test-GAE.html" />
+		<pathconvert pathsep=" " property="test-GAE" refid="html-test-files" />
+		
+		<subant target="run-tests" failonerror="false" antfile="test.xml">
+			<property name="com.vaadin.testbench.lib.dir" value="${com.vaadin.testbench.lib.dir}" />
+			<property name="com.vaadin.testbench.tester.host" value="${com.vaadin.testbench.tester.host}" />
+			<property name="com.vaadin.testbench.deployment.url" value="http://vaadin-integration-test.appspot.com/" />
+			<property name="server.start.succeeded" value="1" />
+			<property name="browsers" value="${test_browsers}" />
+			<property name="testfiles" value="${test-GAE}" />
+			<property name="test-output-dir" value="../build/integration-test-gae-output" />
+			
+			<fileset dir="." includes="test.xml" />
+		</subant>
+	</target>
+		
+	<target name="integration-test-deploy-to-GAE">
+		<sshexec host="${test.integration.server}" username="${user}" keyfile="${sshkey.file}" command="ant -f ${ant.hub} deploy-to-GAE" />
+	</target>
+			
+	
+	<target name="integration-test-tomcat7">
+		<antcall target="run-generic-integration-test">
+			<param name="startDelay" value="300" />
+			<param name="target-server" value="tomcat7" />
+		</antcall>
+	</target>
+	
+	<target name="integration-test-tomcat5">
+		<antcall target="run-generic-integration-test">
+			<param name="startDelay" value="300" />
+			<param name="target-server" value="tomcat5" />
+		</antcall>
+	</target>	
+	
+	<target name="integration-test-tomcat6">
+		<antcall target="run-generic-integration-test">
+			<param name="startDelay" value="300" />
+			<param name="target-server" value="tomcat6" />
+		</antcall>
+	</target>	
+	
+	<target name="integration-test-jetty5">
+		<antcall target="run-generic-integration-test">
+			<param name="startDelay" value="300" />
+			<param name="target-server" value="jetty5" />
+		</antcall>
+	</target>
+	
+	<target name="integration-test-jetty6">
+		<antcall target="run-generic-integration-test">
+			<param name="startDelay" value="300" />
+			<param name="target-server" value="jetty6" />
+		</antcall>
+	</target>
+	
+	<target name="integration-test-jetty7">
+		<antcall target="run-generic-integration-test">
+			<param name="startDelay" value="300" />
+			<param name="target-server" value="jetty7" />
+		</antcall>
+	</target>
+	
+	<target name="integration-test-jboss4">
+		<antcall target="run-generic-integration-test">
+			<param name="startDelay" value="300" />
+			<param name="target-server" value="jboss4" />
+		</antcall>
+	</target>
+	
+	<target name="integration-test-jboss5">
+		<antcall target="run-generic-integration-test">
+			<param name="startDelay" value="300" />
+			<param name="target-server" value="jboss5" />
+		</antcall>
+	</target>
+	
+	<target name="integration-test-jboss6">
+		<antcall target="run-generic-integration-test">
+			<param name="startDelay" value="300" />
+			<param name="target-server" value="jboss6" />
+		</antcall>
+	</target>
+	
+	<target name="integration-test-jboss7">
+		<antcall target="run-generic-integration-test">
+			<param name="startDelay" value="300" />
+			<param name="target-server" value="jboss7" />
+		</antcall>
+	</target>
+	
+	<target name="integration-test-glassfish2">
+		<antcall target="run-generic-integration-test">
+			<param name="startDelay" value="300" />
+			<param name="target-server" value="glassfish2" />
+		</antcall>
+	</target>
+	
+	<target name="integration-test-glassfish3">
+		<antcall target="run-generic-integration-test">
+			<param name="startDelay" value="300" />
+			<param name="target-server" value="glassfish3" />
+		</antcall>
+	</target>
+	
+	
+	<target name="integration-test-liferay6">
+		<fileset dir="integration-testscripts" id="html-test-files" includes="Liferay-6/integration-test-liferay-6.0.5.html" />
+		<pathconvert pathsep=" " property="testfiles" refid="html-test-files" />
+		
+		<fileset dir="integration-testscripts" id="html-theme-files" includes="Liferay-6/Liferay6-theme.html" />
+		<pathconvert pathsep=" " property="testfiles-theme" refid="html-theme-files" />
+		
+		
+		<antcall target="run-generic-integration-test">
+			<param name="target-server" value="liferay6" />
+		</antcall>
+	</target>
+	
+	<target name="integration-test-liferay5">
+		<fileset dir="integration-testscripts" id="html-test-files" includes="Liferay-5/integration-test-liferay-5.2.3-portlet2.html" />
+		<pathconvert pathsep=" " property="testfiles" refid="html-test-files" />
+		
+		<antcall target="run-generic-integration-test">
+			<param name="target-server" value="liferay5" />
+		</antcall>
+	</target>
+
+	<target name="integration-test-liferay6ee">
+		<fileset dir="integration-testscripts" id="html-test-files" includes="Liferay-6EE/integration-test-liferay-6ee.html" />
+		<pathconvert pathsep=" " property="testfiles" refid="html-test-files" />
+		
+		<fileset dir="integration-testscripts" id="html-theme-files" includes="Liferay-6EE/Liferay6EE-theme.html" />
+		<pathconvert pathsep=" " property="testfiles-theme" refid="html-theme-files" />
+		
+		<antcall target="run-generic-integration-test">
+			<param name="target-server" value="liferay6ee" />
+		</antcall>		
+	</target>
+	
+	<target name="integration-test-gatein3">
+		<fileset dir="integration-testscripts" id="html-test-files" includes="GateIn-3/integration-test-GateIn-3.1.0-portlet2.html" />
+		<pathconvert pathsep=" " property="testfiles" refid="html-test-files" />
+		<antcall target="run-generic-integration-test">
+			<param name="test_browsers" value="winxp-firefox36" />
+			<param name="target-server" value="gatein3" />
+		</antcall>
+	</target>
+	
+	<target name="integration-test-exo3">
+		<fileset dir="integration-testscripts" id="html-test-files" includes="eXo-3/integration-test-eXo-3.0.3-portlet2.html" />
+		<pathconvert pathsep=" " property="testfiles" refid="html-test-files" />
+		<antcall target="run-generic-integration-test">
+			<param name="test_browsers" value="winxp-firefox36" />
+			<param name="target-server" value="exo3" />
+		</antcall>
+	</target>
+	
+	<target name="integration-test-weblogic9">
+		<antcall target="run-generic-integration-test">
+			<param name="target-port" value="7001" />
+			<param name="target-server" value="weblogic9" />
+		</antcall>
+	</target>
+	
+	<target name="integration-test-weblogic10">
+		<antcall target="run-generic-integration-test">
+			<param name="target-port" value="7001" />
+			<param name="target-server" value="weblogic10" />
+		</antcall>
+	</target>
+	
+	
+	<target name="integration-test-weblogicPortal">
+		<fileset dir="integration-testscripts" id="html-test-files" includes="weblogic-portal/integration-test-WebLogic-Portal-10.3.2-portlet2.html" />
+		<pathconvert pathsep=" " property="testfiles" refid="html-test-files" />
+		<antcall target="run-generic-integration-test">
+			<param name="target-port" value="7001" />
+			<param name="target-server" value="weblogicportal" />
+		</antcall>
+	</target>
+	
+	<target name="integration-test-GAE">
+		<antcall target="integration-test-deploy-to-GAE"/>
+		<antcall target="integration-test-test-GAE" />
+	</target>
+			
+	<!-- Upload demo, clean error screenshots and test deployment on all servers -->
+	<target name="integration-test-all">
+		
+		<parallel>
+			<trycatch property="tried">
+				<try>
+					<!-- Still running GAE test from the old server which requires its own lock -->
+					<echo message="Getting lock" />
+					<antcall target="integration-test-get-lock" />
+					<echo message="Got lock" />
+					<antcall target="integration-test-upload-demo" />
+	
+					<antcall target="run-integration-test">
+						<param name="target-server" value="GAE"/>
+					</antcall>
+					
+					<antcall target="integration-test-clean" />
+					<echo message="Getting lock" />
+					<antcall target="integration-test-release-lock" />
+					<echo message="Lock released" />
+					
+				</try>
+				<catch>
+					<echo message="Uploading of demo.war failed. ${tried}" />
+				</catch>
+			</trycatch>
+							
+			<antcall target="integration-test-liferay6" />
+			<antcall target="integration-test-liferay6ee" />
+			<antcall target="integration-test-exo3" />
+			<antcall target="integration-test-weblogicPortal" />
+			<antcall target="integration-test-liferay5" />
+			<antcall target="integration-test-weblogic9" />
+			<antcall target="integration-test-weblogic10" />
+			<antcall target="integration-test-gatein3" />
+			<antcall target="integration-test-glassfish2" />
+			<antcall target="integration-test-glassfish3" />
+			<antcall target="integration-test-jboss4" />
+			<antcall target="integration-test-jboss5" />
+			<antcall target="integration-test-jboss6" />
+			<antcall target="integration-test-jboss7" />
+			<antcall target="integration-test-jetty5" />
+			<antcall target="integration-test-jetty6" />
+			<antcall target="integration-test-jetty7" />
+			<antcall target="integration-test-tomcat5" />
+			<antcall target="integration-test-tomcat6" />
+			<antcall target="integration-test-tomcat7" />
+			
+		</parallel>
+		
+	</target>
+	
+	<target name="do-run-generic-test">
+		<property name="target-host" value="${target-server}.devnet.vaadin.com" />
+		<property name="target-port" value="8080" />
+		
+		<if>
+			<isset property="startDelay" />
+			<then>
+				<math result="sleepTime" datatype="int">
+					<op op="rint">
+						<op op="*">
+							<num value="${startDelay}"/>
+							<op op="random"/>
+						</op>
+					</op>
+				</math>
+				<echo>Delaying startup of ${target-server} with ${sleepTime} seconds</echo>		
+				<sleep seconds="${sleepTime}" />
+			</then>
+		</if>
+		
+		<scp todir="${user}@${target-host}:." keyfile="${sshkey.file}" trust="yes" passphrase="${passphrase}" >
+			<fileset dir="integration_base_files">
+				<include name="*" />
+			</fileset>
+		</scp>
+		
+		<!-- trycatch probably not needed any more as it just fails with the original message and doesn't do anything in the finally block -->
+		<trycatch property="error_message">
+			<try>
+				<!-- timeout in one hour (remote end should timeout in 55 minutes) -->
+				<sshexec host="${target-host}" outputproperty="lock-output" timeout="3600000" username="${user}" keyfile="${sshkey.file}" trust="yes" command="chmod +x *.sh; ant -f deploy.xml get-lock" />
+				<antcall target="echo-prefix">
+					<param name="prefix" value="${target-server}: " />
+					<param name="message" value="${lock-output}" />
+				</antcall>
+
+				<scp file="${demo.war}" todir="${user}@${target-host}:demo.war" keyfile="${sshkey.file}" trust="yes" passphrase="${passphrase}" />
+				
+				<!-- timeout in 15 minutes -->
+				<sshexec host="${target-host}" outputproperty="start-output" timeout="900000" username="${user}" keyfile="${sshkey.file}" trust="yes" command="ant -f deploy.xml startup-and-deploy" failonerror="false" />
+				<antcall target="echo-prefix">
+					<param name="prefix" value="${target-server}: " />
+					<param name="message" value="${start-output}" />
+				</antcall>
+				
+				<fail message="${start-output}">
+					<condition>
+						<not>
+							<contains string="${start-output}" substring="Demo deployed successfully" />
+						</not>
+					</condition>
+				</fail>
+
+				<copy file="integration-testscripts/common/integration_test.tpl" tofile="integration-testscripts/integration-test-${target-server}-servlet.html" overwrite="true" />
+				<antcall target="integration-test-servlet">
+					<param name="server-name" value="${target-server}" />
+					<param name="deployment.url" value="http://${target-host}:${target-port}" />
+				</antcall>
+				
+				<!-- Run theme tests in all browsers if there's a property with the test files -->
+				<if>
+					<isset property="testfiles-theme" />
+					<then>
+						<antcall target="integration-test-theme">
+							<param name="server-name" value="${target-server}" />
+							<param name="deployment.url" value="http://${target-host}:${target-port}" />
+						</antcall>
+					</then>
+				</if>
+				
+				<!-- timeout in five minutes -->
+				<sshexec host="${target-host}" outputproperty="stop-output" timeout="300000" username="${user}" keyfile="${sshkey.file}" trust="yes" command="ant -f deploy.xml shutdown-and-cleanup" failonerror="false" />
+				<antcall target="echo-prefix">
+					<param name="prefix" value="${target-server}: " />
+					<param name="message" value="${stop-output}" />
+				</antcall>
+			</try>
+			<catch>
+				<fail message="${error_message}" />
+			</catch>
+		</trycatch>
+	</target>
+	
+	<target name="echo-prefix">
+		<propertyregex property="message-prefixed" input="${prefix}${message}" regexp="\n" replace="\0${prefix}" global="true" defaultValue="${prefix}${message}" />
+		<echo message="${message-prefixed}" />
+	</target>
+	
+	<target name="run-generic-integration-test">
+		<concat>##teamcity[testStarted name='${target-server}' flowId='${target-server}']</concat>
+		<trycatch property="tried">
+			<try>
+				<antcall target="do-run-generic-test" />
+			</try>
+			<catch>
+				<antcallback target="teamcity-escape" return="tried-escaped">
+					<param name="returnTo" value="tried-escaped" />
+					<param name="message" value="${tried}" />
+				</antcallback>
+				<concat>##teamcity[testFailed name='${target-server}' flowId='${target-server}' message='Integration test for ${target-server} failed.' details='${tried-escaped}']</concat>
+			</catch>
+		</trycatch>
+		<concat>##teamcity[testFinished name='${target-server}' flowId='${target-server}']"</concat>
+	</target>	
+
+	<target name="teamcity-escape">
+		<property name="returnTo" value="return" />
+		
+		<!-- Should also perform other escaping (\u0085, \u2028 and \u2029) - see http://confluence.jetbrains.net/display/TCD65/Build+Script+Interaction+with+TeamCity -->
+		<!-- Immutable properties -> needs to create a new one every time -->
+		<propertyregex property="details-escaped1" input="${message}" regexp="['|\[\]]" replace="|\0" global="true" defaultValue="${message}" />
+		<propertyregex property="details-escaped2" input="${details-escaped1}" regexp="\n" replace="|n" global="true" defaultValue="${details-escaped1}" />
+		<propertyregex property="details-escaped3" input="${details-escaped2}" regexp="\r" replace="|r" global="true" defaultValue="${details-escaped2}" />
+		
+		<property name="${returnTo}" value="${details-escaped3}" />
+	</target>
+	
+	<target name="run-integration-test">
+		<concat>##teamcity[testStarted name='${target-server}' flowId='${target-server}']</concat>
+		<trycatch property="tried">
+			<try>
+				<antcall target="integration-test-${target-server}" />
+			</try>
+			<catch>
+				<antcallback target="teamcity-escape" return="tried-escaped">
+					<param name="returnTo" value="tried-escaped" />
+					<param name="message" value="${tried}" />
+				</antcallback>
+				<concat>##teamcity[testFailed name='${target-server}' flowId='${target-server}' message='Integration test for ${target-server} failed.' details='${tried-escaped}']"</concat>
+			</catch>
+		</trycatch>
+		<concat>##teamcity[testFinished name='${target-server}' flowId='${target-server}']"</concat>
+	</target>
+	
+	<target name="integration-test-get-lock">
+		<sshexec host="${test.integration.server}" username="${user}" keyfile="${sshkey.file}" command="ant -f ${ant.hub} get-lock" />
+	</target>
+	
+	<target name="integration-test-release-lock">
+		<sshexec host="${test.integration.server}" username="${user}" keyfile="${sshkey.file}" command="ant -f ${ant.hub} release-lock" />
+	</target>
+		
+	<!-- Remove demo.war -->
+	<target name="integration-test-clean">
+		<sshexec host="${test.integration.server}" username="${user}" keyfile="${sshkey.file}" command="ant -f ${ant.hub} clean" />
+	</target>
 </project>