--- conflicted
+++ resolved
@@ -226,13 +226,8 @@
 
         private native Collection<String> getNavigationEvents(Grid<?> grid)
         /*-{
-<<<<<<< HEAD
-           return grid.@com.vaadin.client.widgets.Grid::cellFocusHandler
-           .@com.vaadin.client.widgets.Grid.CellFocusHandler::getNavigationEvents()();
-=======
             return grid.@com.vaadin.client.widgets.Grid::cellFocusHandler
             .@com.vaadin.client.widgets.Grid.CellFocusHandler::getNavigationEvents()();
->>>>>>> a3e4931d
         }-*/;
 
         private native void handleNavigationEvent(Grid<?> grid,
