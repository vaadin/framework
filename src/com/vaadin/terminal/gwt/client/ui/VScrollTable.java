--- conflicted
+++ resolved
@@ -4832,7 +4832,6 @@
                                                     .contains(getKey());
 
                                     if (!currentlyJustThisRowSelected) {
-<<<<<<< HEAD
                                         if (isSingleSelectMode()
                                                 || isMultiSelectModeDefault()) {
                                             /*
@@ -4846,10 +4845,6 @@
                                              * selection should remain after a
                                              * normal click.
                                              */
-=======
-                                        if (selectMode == SELECT_MODE_SINGLE
-                                                || (selectMode == SELECT_MODE_MULTI && multiselectmode == MULTISELECT_MODE_DEFAULT)) {
->>>>>>> d2df3d92
                                             deselectAll();
                                         }
                                         toggleSelection();
