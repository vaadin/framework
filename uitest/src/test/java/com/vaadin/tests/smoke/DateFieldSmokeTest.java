--- conflicted
+++ resolved
@@ -41,11 +41,7 @@
         PopupDateFieldElement popup = $(PopupDateFieldElement.class).first();
         assertEquals("12/28/16", popup.getValue());
         InlineDateFieldElement inline = $(InlineDateFieldElement.class).first();
-<<<<<<< HEAD
-        Assert.assertEquals("29",
-=======
-        assertEquals(String.valueOf(29),
->>>>>>> bf690d31
+        assertEquals("29",
                 inline.findElement(By.className(
                         "v-inline-datefield-calendarpanel-day-selected"))
                         .getText());
