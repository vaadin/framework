/* 
@ITMillApache2LicenseForJavaFiles@
 */

package com.vaadin.ui;

import java.io.Serializable;
import java.lang.reflect.Method;
import java.util.ArrayList;
import java.util.Collection;
import java.util.HashMap;
import java.util.HashSet;
import java.util.Iterator;
import java.util.LinkedHashSet;
import java.util.LinkedList;
import java.util.Map;
import java.util.Set;
import java.util.Stack;
import java.util.StringTokenizer;

import com.vaadin.data.Container;
import com.vaadin.data.Item;
import com.vaadin.data.util.ContainerHierarchicalWrapper;
import com.vaadin.data.util.IndexedContainer;
import com.vaadin.event.Action;
import com.vaadin.event.DataBoundTransferable;
import com.vaadin.event.ItemClickEvent;
import com.vaadin.event.Transferable;
import com.vaadin.event.ItemClickEvent.ItemClickListener;
import com.vaadin.event.ItemClickEvent.ItemClickSource;
import com.vaadin.event.dd.DragAndDropEvent;
import com.vaadin.event.dd.DragSource;
import com.vaadin.event.dd.DropHandler;
import com.vaadin.event.dd.DropTarget;
import com.vaadin.event.dd.acceptCriteria.ClientCriterion;
import com.vaadin.event.dd.acceptCriteria.ClientSideCriterion;
import com.vaadin.event.dd.acceptCriteria.ServerSideCriterion;
import com.vaadin.terminal.KeyMapper;
import com.vaadin.terminal.PaintException;
import com.vaadin.terminal.PaintTarget;
import com.vaadin.terminal.Resource;
import com.vaadin.terminal.gwt.client.MouseEventDetails;
import com.vaadin.terminal.gwt.client.ui.VTree;
<<<<<<< HEAD
import com.vaadin.terminal.gwt.client.ui.dd.VLazyInitItemIdentifiers;
import com.vaadin.terminal.gwt.client.ui.dd.VOverTreeNode;
import com.vaadin.terminal.gwt.client.ui.dd.VTargetNodeIsChildOf;
import com.vaadin.terminal.gwt.client.ui.dd.VerticalDropLocation;
=======
import com.vaadin.tools.ReflectTools;
>>>>>>> 2b1deeec

/**
 * Tree component. A Tree can be used to select an item (or multiple items) from
 * a hierarchical set of items.
 * 
 * @author IT Mill Ltd.
 * @version
 * @VERSION@
 * @since 3.0
 */
@SuppressWarnings("serial")
@ClientWidget(VTree.class)
public class Tree extends AbstractSelect implements Container.Hierarchical,
        Action.Container, ItemClickSource, DragSource, DropTarget {

    /* Private members */

    /**
     * Set of expanded nodes.
     */
    private final HashSet<Object> expanded = new HashSet<Object>();

    /**
     * List of action handlers.
     */
    private LinkedList<Action.Handler> actionHandlers = null;

    /**
     * Action mapper.
     */
    private KeyMapper actionMapper = null;

    /**
     * Is the tree selectable on the client side.
     */
    private boolean selectable = true;

    /**
     * Flag to indicate sub-tree loading
     */
    private boolean partialUpdate = false;

    /**
     * Holds a itemId which was recently expanded
     */
    private Object expandedItemId;

    /**
     * a flag which indicates initial paint. After this flag set true partial
     * updates are allowed.
     */
    private boolean initialPaint = true;

    /**
     * Supported drag modes for Tree.
     */
    public enum TreeDragMode {
        NONE, NODE
        // , SUBTREE
    }

    private TreeDragMode dragMode = TreeDragMode.NONE;

    /* Tree constructors */

    /**
     * Creates a new empty tree.
     */
    public Tree() {
    }

    /**
     * Creates a new empty tree with caption.
     * 
     * @param caption
     */
    public Tree(String caption) {
        setCaption(caption);
    }

    /**
     * Creates a new tree with caption and connect it to a Container.
     * 
     * @param caption
     * @param dataSource
     */
    public Tree(String caption, Container dataSource) {
        setCaption(caption);
        setContainerDataSource(dataSource);
    }

    /* Expanding and collapsing */

    /**
     * Check is an item is expanded
     * 
     * @param itemId
     *            the item id.
     * @return true iff the item is expanded.
     */
    public boolean isExpanded(Object itemId) {
        return expanded.contains(itemId);
    }

    /**
     * Expands an item.
     * 
     * @param itemId
     *            the item id.
     * @return True iff the expand operation succeeded
     */
    public boolean expandItem(Object itemId) {
        boolean success = expandItem(itemId, true);
        requestRepaint();
        return success;
    }

    /**
     * Expands an item.
     * 
     * @param itemId
     *            the item id.
     * @param sendChildTree
     *            flag to indicate if client needs subtree or not (may be
     *            cached)
     * @return True iff the expand operation succeeded
     */
    private boolean expandItem(Object itemId, boolean sendChildTree) {

        // Succeeds if the node is already expanded
        if (isExpanded(itemId)) {
            return true;
        }

        // Nodes that can not have children are not expandable
        if (!areChildrenAllowed(itemId)) {
            return false;
        }

        // Expands
        expanded.add(itemId);

        expandedItemId = itemId;
        if (initialPaint) {
            requestRepaint();
        } else if (sendChildTree) {
            requestPartialRepaint();
        }
        fireExpandEvent(itemId);

        return true;
    }

    @Override
    public void requestRepaint() {
        super.requestRepaint();
        partialUpdate = false;
    }

    private void requestPartialRepaint() {
        super.requestRepaint();
        partialUpdate = true;
    }

    /**
     * Expands the items recursively
     * 
     * Expands all the children recursively starting from an item. Operation
     * succeeds only if all expandable items are expanded.
     * 
     * @param startItemId
     * @return True iff the expand operation succeeded
     */
    public boolean expandItemsRecursively(Object startItemId) {

        boolean result = true;

        // Initial stack
        final Stack todo = new Stack();
        todo.add(startItemId);

        // Expands recursively
        while (!todo.isEmpty()) {
            final Object id = todo.pop();
            if (areChildrenAllowed(id) && !expandItem(id, false)) {
                result = false;
            }
            if (hasChildren(id)) {
                todo.addAll(getChildren(id));
            }
        }
        requestRepaint();
        return result;
    }

    /**
     * Collapses an item.
     * 
     * @param itemId
     *            the item id.
     * @return True iff the collapse operation succeeded
     */
    public boolean collapseItem(Object itemId) {

        // Succeeds if the node is already collapsed
        if (!isExpanded(itemId)) {
            return true;
        }

        // Collapse
        expanded.remove(itemId);
        requestRepaint();
        fireCollapseEvent(itemId);

        return true;
    }

    /**
     * Collapses the items recursively.
     * 
     * Collapse all the children recursively starting from an item. Operation
     * succeeds only if all expandable items are collapsed.
     * 
     * @param startItemId
     * @return True iff the collapse operation succeeded
     */
    public boolean collapseItemsRecursively(Object startItemId) {

        boolean result = true;

        // Initial stack
        final Stack todo = new Stack();
        todo.add(startItemId);

        // Collapse recursively
        while (!todo.isEmpty()) {
            final Object id = todo.pop();
            if (areChildrenAllowed(id) && !collapseItem(id)) {
                result = false;
            }
            if (hasChildren(id)) {
                todo.addAll(getChildren(id));
            }
        }

        return result;
    }

    /**
     * Returns the current selectable state. Selectable determines if the a node
     * can be selected on the client side. Selectable does not affect
     * {@link #setValue(Object)} or {@link #select(Object)}.
     * 
     * <p>
     * The tree is selectable by default.
     * </p>
     * 
     * @return the current selectable state.
     */
    public boolean isSelectable() {
        return selectable;
    }

    /**
     * Sets the selectable state. Selectable determines if the a node can be
     * selected on the client side. Selectable does not affect
     * {@link #setValue(Object)} or {@link #select(Object)}.
     * 
     * <p>
     * The tree is selectable by default.
     * </p>
     * 
     * @param selectable
     *            The new selectable state.
     */
    public void setSelectable(boolean selectable) {
        if (this.selectable != selectable) {
            this.selectable = selectable;
            requestRepaint();
        }
    }

    /* Component API */

    /*
     * (non-Javadoc)
     * 
     * @see com.vaadin.ui.AbstractSelect#changeVariables(java.lang.Object,
     * java.util.Map)
     */
    @Override
    public void changeVariables(Object source, Map variables) {

        if (variables.containsKey("clickedKey")) {
            String key = (String) variables.get("clickedKey");

            Object id = itemIdMapper.get(key);
            MouseEventDetails details = MouseEventDetails
                    .deSerialize((String) variables.get("clickEvent"));
            Item item = getItem(id);
            if (item != null) {
                fireEvent(new ItemClickEvent(this, item, id, null, details));
            }
        }

        if (!isSelectable() && variables.containsKey("selected")) {
            // Not-selectable is a special case, AbstractSelect does not support
            // TODO could be optimized.
            variables = new HashMap(variables);
            variables.remove("selected");
        }

        // Collapses the nodes
        if (variables.containsKey("collapse")) {
            final String[] keys = (String[]) variables.get("collapse");
            for (int i = 0; i < keys.length; i++) {
                final Object id = itemIdMapper.get(keys[i]);
                if (id != null && isExpanded(id)) {
                    expanded.remove(id);
                    fireCollapseEvent(id);
                }
            }
        }

        // Expands the nodes
        if (variables.containsKey("expand")) {
            boolean sendChildTree = false;
            if (variables.containsKey("requestChildTree")) {
                sendChildTree = true;
            }
            final String[] keys = (String[]) variables.get("expand");
            for (int i = 0; i < keys.length; i++) {
                final Object id = itemIdMapper.get(keys[i]);
                if (id != null) {
                    expandItem(id, sendChildTree);
                }
            }
        }

        // Selections are handled by the select component
        super.changeVariables(source, variables);

        // Actions
        if (variables.containsKey("action")) {

            final StringTokenizer st = new StringTokenizer((String) variables
                    .get("action"), ",");
            if (st.countTokens() == 2) {
                final Object itemId = itemIdMapper.get(st.nextToken());
                final Action action = (Action) actionMapper.get(st.nextToken());
                if (action != null && containsId(itemId)
                        && actionHandlers != null) {
                    for (final Iterator<Action.Handler> i = actionHandlers
                            .iterator(); i.hasNext();) {
                        i.next().handleAction(action, this, itemId);
                    }
                }
            }
        }
    }

    /**
     * Paints any needed component-specific things to the given UIDL stream.
     * 
     * @see com.vaadin.ui.AbstractComponent#paintContent(PaintTarget)
     */
    @Override
    public void paintContent(PaintTarget target) throws PaintException {
        initialPaint = false;

        if (partialUpdate) {
            target.addAttribute("partialUpdate", true);
            target.addAttribute("rootKey", itemIdMapper.key(expandedItemId));
        } else {
            getCaptionChangeListener().clear();

            // The tab ordering number
            if (getTabIndex() > 0) {
                target.addAttribute("tabindex", getTabIndex());
            }

            // Paint tree attributes
            if (isSelectable()) {
                target.addAttribute("selectmode", (isMultiSelect() ? "multi"
                        : "single"));
            } else {
                target.addAttribute("selectmode", "none");
            }
            if (isNewItemsAllowed()) {
                target.addAttribute("allownewitem", true);
            }

            if (isNullSelectionAllowed()) {
                target.addAttribute("nullselect", true);
            }

            if (dragMode != TreeDragMode.NONE) {
                target.addAttribute("dragMode", dragMode.ordinal());
            }

        }

        // Initialize variables
        final Set<Action> actionSet = new LinkedHashSet<Action>();

        // rendered selectedKeys
        LinkedList<String> selectedKeys = new LinkedList<String>();

        final LinkedList<String> expandedKeys = new LinkedList<String>();

        // Iterates through hierarchical tree using a stack of iterators
        final Stack<Iterator> iteratorStack = new Stack<Iterator>();
        Collection ids;
        if (partialUpdate) {
            ids = getChildren(expandedItemId);
        } else {
            ids = rootItemIds();
        }

        if (ids != null) {
            iteratorStack.push(ids.iterator());
        }

        while (!iteratorStack.isEmpty()) {

            // Gets the iterator for current tree level
            final Iterator i = iteratorStack.peek();

            // If the level is finished, back to previous tree level
            if (!i.hasNext()) {

                // Removes used iterator from the stack
                iteratorStack.pop();

                // Closes node
                if (!iteratorStack.isEmpty()) {
                    target.endTag("node");
                }
            }

            // Adds the item on current level
            else {
                final Object itemId = i.next();

                // Starts the item / node
                final boolean isNode = areChildrenAllowed(itemId);
                if (isNode) {
                    target.startTag("node");
                } else {
                    target.startTag("leaf");
                }

                if (itemStyleGenerator != null) {
                    String stylename = itemStyleGenerator.getStyle(itemId);
                    if (stylename != null) {
                        target.addAttribute("style", stylename);
                    }
                }

                // Adds the attributes
                target.addAttribute("caption", getItemCaption(itemId));
                final Resource icon = getItemIcon(itemId);
                if (icon != null) {
                    target.addAttribute("icon", getItemIcon(itemId));
                }
                final String key = itemIdMapper.key(itemId);
                target.addAttribute("key", key);
                if (isSelected(itemId)) {
                    target.addAttribute("selected", true);
                    selectedKeys.add(key);
                }
                if (areChildrenAllowed(itemId) && isExpanded(itemId)) {
                    target.addAttribute("expanded", true);
                    expandedKeys.add(key);
                }

                // Add caption change listener
                getCaptionChangeListener().addNotifierForItem(itemId);

                // Actions
                if (actionHandlers != null) {
                    final ArrayList<String> keys = new ArrayList<String>();
                    final Iterator<Action.Handler> ahi = actionHandlers
                            .iterator();
                    while (ahi.hasNext()) {
                        final Action[] aa = ahi.next().getActions(itemId, this);
                        if (aa != null) {
                            for (int ai = 0; ai < aa.length; ai++) {
                                final String akey = actionMapper.key(aa[ai]);
                                actionSet.add(aa[ai]);
                                keys.add(akey);
                            }
                        }
                    }
                    target.addAttribute("al", keys.toArray());
                }

                // Adds the children if expanded, or close the tag
                if (isExpanded(itemId) && hasChildren(itemId)
                        && areChildrenAllowed(itemId)) {
                    iteratorStack.push(getChildren(itemId).iterator());
                } else {
                    if (isNode) {
                        target.endTag("node");
                    } else {
                        target.endTag("leaf");
                    }
                }
            }
        }

        // Actions
        if (!actionSet.isEmpty()) {
            target.addVariable(this, "action", "");
            target.startTag("actions");
            final Iterator<Action> i = actionSet.iterator();
            while (i.hasNext()) {
                final Action a = i.next();
                target.startTag("action");
                if (a.getCaption() != null) {
                    target.addAttribute("caption", a.getCaption());
                }
                if (a.getIcon() != null) {
                    target.addAttribute("icon", a.getIcon());
                }
                target.addAttribute("key", actionMapper.key(a));
                target.endTag("action");
            }
            target.endTag("actions");
        }

        if (partialUpdate) {
            partialUpdate = false;
        } else {
            // Selected
            target.addVariable(this, "selected", selectedKeys
                    .toArray(new String[selectedKeys.size()]));

            // Expand and collapse
            target.addVariable(this, "expand", new String[] {});
            target.addVariable(this, "collapse", new String[] {});

            // New items
            target.addVariable(this, "newitem", new String[] {});

            if (dropHandler != null) {
                dropHandler.getAcceptCriterion().paint(target);
            }

        }
    }

    /* Container.Hierarchical API */

    /**
     * Tests if the Item with given ID can have any children.
     * 
     * @see com.vaadin.data.Container.Hierarchical#areChildrenAllowed(Object)
     */
    public boolean areChildrenAllowed(Object itemId) {
        return ((Container.Hierarchical) items).areChildrenAllowed(itemId);
    }

    /**
     * Gets the IDs of all Items that are children of the specified Item.
     * 
     * @see com.vaadin.data.Container.Hierarchical#getChildren(Object)
     */
    public Collection getChildren(Object itemId) {
        return ((Container.Hierarchical) items).getChildren(itemId);
    }

    /**
     * Gets the ID of the parent Item of the specified Item.
     * 
     * @see com.vaadin.data.Container.Hierarchical#getParent(Object)
     */
    public Object getParent(Object itemId) {
        return ((Container.Hierarchical) items).getParent(itemId);
    }

    /**
     * Tests if the Item specified with <code>itemId</code> has child Items.
     * 
     * @see com.vaadin.data.Container.Hierarchical#hasChildren(Object)
     */
    public boolean hasChildren(Object itemId) {
        return ((Container.Hierarchical) items).hasChildren(itemId);
    }

    /**
     * Tests if the Item specified with <code>itemId</code> is a root Item.
     * 
     * @see com.vaadin.data.Container.Hierarchical#isRoot(Object)
     */
    public boolean isRoot(Object itemId) {
        return ((Container.Hierarchical) items).isRoot(itemId);
    }

    /**
     * Gets the IDs of all Items in the container that don't have a parent.
     * 
     * @see com.vaadin.data.Container.Hierarchical#rootItemIds()
     */
    public Collection rootItemIds() {
        return ((Container.Hierarchical) items).rootItemIds();
    }

    /**
     * Sets the given Item's capability to have children.
     * 
     * @see com.vaadin.data.Container.Hierarchical#setChildrenAllowed(Object,
     *      boolean)
     */
    public boolean setChildrenAllowed(Object itemId, boolean areChildrenAllowed) {
        final boolean success = ((Container.Hierarchical) items)
                .setChildrenAllowed(itemId, areChildrenAllowed);
        if (success) {
            fireValueChange(false);
        }
        return success;
    }

    /*
     * (non-Javadoc)
     * 
     * @see com.vaadin.data.Container.Hierarchical#setParent(java.lang.Object ,
     * java.lang.Object)
     */
    public boolean setParent(Object itemId, Object newParentId) {
        final boolean success = ((Container.Hierarchical) items).setParent(
                itemId, newParentId);
        if (success) {
            requestRepaint();
        }
        return success;
    }

    /* Overriding select behavior */

    /**
     * Sets the Container that serves as the data source of the viewer.
     * 
     * @see com.vaadin.data.Container.Viewer#setContainerDataSource(Container)
     */
    @Override
    public void setContainerDataSource(Container newDataSource) {
        if (newDataSource == null) {
            // Note: using wrapped IndexedContainer to match constructor (super
            // creates an IndexedContainer, which is then wrapped).
            newDataSource = new ContainerHierarchicalWrapper(
                    new IndexedContainer());
        }

        // Assure that the data source is ordered by making unordered
        // containers ordered by wrapping them
        if (Container.Hierarchical.class.isAssignableFrom(newDataSource
                .getClass())) {
            super.setContainerDataSource(newDataSource);
        } else {
            super.setContainerDataSource(new ContainerHierarchicalWrapper(
                    newDataSource));
        }
    }

    /* Expand event and listener */

    /**
     * Event to fired when a node is expanded. ExapandEvent is fired when a node
     * is to be expanded. it can me used to dynamically fill the sub-nodes of
     * the node.
     * 
     * @author IT Mill Ltd.
     * @version
     * @VERSION@
     * @since 3.0
     */
    public class ExpandEvent extends Component.Event {

        private final Object expandedItemId;

        /**
         * New instance of options change event
         * 
         * @param source
         *            the Source of the event.
         * @param expandedItemId
         */
        public ExpandEvent(Component source, Object expandedItemId) {
            super(source);
            this.expandedItemId = expandedItemId;
        }

        /**
         * Node where the event occurred.
         * 
         * @return the Source of the event.
         */
        public Object getItemId() {
            return expandedItemId;
        }
    }

    /**
     * Expand event listener.
     * 
     * @author IT Mill Ltd.
     * @version
     * @VERSION@
     * @since 3.0
     */
    public interface ExpandListener extends Serializable {

        public static final Method EXPAND_METHOD = ReflectTools.findMethod(
                ExpandListener.class, "nodeExpand", ExpandEvent.class);

        /**
         * A node has been expanded.
         * 
         * @param event
         *            the Expand event.
         */
        public void nodeExpand(ExpandEvent event);
    }

    /**
     * Adds the expand listener.
     * 
     * @param listener
     *            the Listener to be added.
     */
    public void addListener(ExpandListener listener) {
        addListener(ExpandEvent.class, listener, ExpandListener.EXPAND_METHOD);
    }

    /**
     * Removes the expand listener.
     * 
     * @param listener
     *            the Listener to be removed.
     */
    public void removeListener(ExpandListener listener) {
        removeListener(ExpandEvent.class, listener,
                ExpandListener.EXPAND_METHOD);
    }

    /**
     * Emits the expand event.
     * 
     * @param itemId
     *            the item id.
     */
    protected void fireExpandEvent(Object itemId) {
        fireEvent(new ExpandEvent(this, itemId));
    }

    /* Collapse event */

    /**
     * Collapse event
     * 
     * @author IT Mill Ltd.
     * @version
     * @VERSION@
     * @since 3.0
     */
    public class CollapseEvent extends Component.Event {

        private final Object collapsedItemId;

        /**
         * New instance of options change event.
         * 
         * @param source
         *            the Source of the event.
         * @param collapsedItemId
         */
        public CollapseEvent(Component source, Object collapsedItemId) {
            super(source);
            this.collapsedItemId = collapsedItemId;
        }

        /**
         * Gets tge Collapsed Item id.
         * 
         * @return the collapsed item id.
         */
        public Object getItemId() {
            return collapsedItemId;
        }
    }

    /**
     * Collapse event listener.
     * 
     * @author IT Mill Ltd.
     * @version
     * @VERSION@
     * @since 3.0
     */
    public interface CollapseListener extends Serializable {

        public static final Method COLLAPSE_METHOD = ReflectTools.findMethod(
                CollapseListener.class, "nodeCollapse", CollapseEvent.class);

        /**
         * A node has been collapsed.
         * 
         * @param event
         *            the Collapse event.
         */
        public void nodeCollapse(CollapseEvent event);
    }

    /**
     * Adds the collapse listener.
     * 
     * @param listener
     *            the Listener to be added.
     */
    public void addListener(CollapseListener listener) {
        addListener(CollapseEvent.class, listener,
                CollapseListener.COLLAPSE_METHOD);
    }

    /**
     * Removes the collapse listener.
     * 
     * @param listener
     *            the Listener to be removed.
     */
    public void removeListener(CollapseListener listener) {
        removeListener(CollapseEvent.class, listener,
                CollapseListener.COLLAPSE_METHOD);
    }

    /**
     * Emits collapse event.
     * 
     * @param itemId
     *            the item id.
     */
    protected void fireCollapseEvent(Object itemId) {
        fireEvent(new CollapseEvent(this, itemId));
    }

    /* Action container */

    /**
     * Adds an action handler.
     * 
     * @see com.vaadin.event.Action.Container#addActionHandler(Action.Handler)
     */
    public void addActionHandler(Action.Handler actionHandler) {

        if (actionHandler != null) {

            if (actionHandlers == null) {
                actionHandlers = new LinkedList<Action.Handler>();
                actionMapper = new KeyMapper();
            }

            if (!actionHandlers.contains(actionHandler)) {
                actionHandlers.add(actionHandler);
                requestRepaint();
            }
        }
    }

    /**
     * Removes an action handler.
     * 
     * @see com.vaadin.event.Action.Container#removeActionHandler(Action.Handler)
     */
    public void removeActionHandler(Action.Handler actionHandler) {

        if (actionHandlers != null && actionHandlers.contains(actionHandler)) {

            actionHandlers.remove(actionHandler);

            if (actionHandlers.isEmpty()) {
                actionHandlers = null;
                actionMapper = null;
            }

            requestRepaint();
        }
    }

    /**
     * Removes all action handlers
     */
    public void removeAllActionHandlers() {
        actionHandlers = null;
        actionMapper = null;
        requestRepaint();
    }

    /**
     * Gets the visible item ids.
     * 
     * @see com.vaadin.ui.Select#getVisibleItemIds()
     */
    @Override
    public Collection getVisibleItemIds() {

        final LinkedList visible = new LinkedList();

        // Iterates trough hierarchical tree using a stack of iterators
        final Stack<Iterator> iteratorStack = new Stack<Iterator>();
        final Collection ids = rootItemIds();
        if (ids != null) {
            iteratorStack.push(ids.iterator());
        }
        while (!iteratorStack.isEmpty()) {

            // Gets the iterator for current tree level
            final Iterator i = iteratorStack.peek();

            // If the level is finished, back to previous tree level
            if (!i.hasNext()) {

                // Removes used iterator from the stack
                iteratorStack.pop();
            }

            // Adds the item on current level
            else {
                final Object itemId = i.next();

                visible.add(itemId);

                // Adds children if expanded, or close the tag
                if (isExpanded(itemId) && hasChildren(itemId)) {
                    iteratorStack.push(getChildren(itemId).iterator());
                }
            }
        }

        return visible;
    }

    /**
     * Tree does not support <code>setNullSelectionItemId</code>.
     * 
     * @see com.vaadin.ui.AbstractSelect#setNullSelectionItemId(java.lang.Object)
     */
    @Override
    public void setNullSelectionItemId(Object nullSelectionItemId)
            throws UnsupportedOperationException {
        if (nullSelectionItemId != null) {
            throw new UnsupportedOperationException();
        }

    }

    /**
     * Adding new items is not supported.
     * 
     * @throws UnsupportedOperationException
     *             if set to true.
     * @see com.vaadin.ui.Select#setNewItemsAllowed(boolean)
     */
    @Override
    public void setNewItemsAllowed(boolean allowNewOptions)
            throws UnsupportedOperationException {
        if (allowNewOptions) {
            throw new UnsupportedOperationException();
        }
    }

    /**
     * Focusing to this component is not supported.
     * 
     * @throws UnsupportedOperationException
     *             if invoked.
     * @see com.vaadin.ui.AbstractField#focus()
     */
    @Override
    public void focus() throws UnsupportedOperationException {
        throw new UnsupportedOperationException();
    }

    /**
     * Tree does not support lazy options loading mode. Setting this true will
     * throw UnsupportedOperationException.
     * 
     * @see com.vaadin.ui.Select#setLazyLoading(boolean)
     */
    public void setLazyLoading(boolean useLazyLoading) {
        if (useLazyLoading) {
            throw new UnsupportedOperationException(
                    "Lazy options loading is not supported by Tree.");
        }
    }

    private ItemStyleGenerator itemStyleGenerator;

    private DropHandler dropHandler;

    public void addListener(ItemClickListener listener) {
        addListener(VTree.ITEM_CLICK_EVENT_ID, ItemClickEvent.class, listener,
                ItemClickEvent.ITEM_CLICK_METHOD);
    }

    public void removeListener(ItemClickListener listener) {
        removeListener(VTree.ITEM_CLICK_EVENT_ID, ItemClickEvent.class,
                listener);
    }

    /**
     * Sets the {@link ItemStyleGenerator} to be used with this tree.
     * 
     * @param itemStyleGenerator
     *            item style generator or null to remove generator
     */
    public void setItemStyleGenerator(ItemStyleGenerator itemStyleGenerator) {
        if (this.itemStyleGenerator != itemStyleGenerator) {
            this.itemStyleGenerator = itemStyleGenerator;
            requestRepaint();
        }
    }

    /**
     * @return the current {@link ItemStyleGenerator} for this tree. Null if
     *         {@link ItemStyleGenerator} is not set.
     */
    public ItemStyleGenerator getItemStyleGenerator() {
        return itemStyleGenerator;
    }

    /**
     * ItemStyleGenerator can be used to add custom styles to tree items. The
     * CSS class name that will be added to the cell content is
     * <tt>v-tree-node-[style name]</tt>.
     */
    public interface ItemStyleGenerator extends Serializable {

        /**
         * Called by Tree when an item is painted.
         * 
         * @param itemId
         *            The itemId of the item to be painted
         * @return The style name to add to this item. (the CSS class name will
         *         be v-tree-node-[style name]
         */
        public abstract String getStyle(Object itemId);
    }

    // Overriden so javadoc comes from Container.Hierarchical
    @Override
    public boolean removeItem(Object itemId)
            throws UnsupportedOperationException {
        return super.removeItem(itemId);
    }

    public DropHandler getDropHandler() {
        return dropHandler;
    }

    public void setDropHandler(DropHandler dropHandler) {
        this.dropHandler = dropHandler;
    }

    /**
     * TODO Javadoc!
     * 
     * @since 6.3
     */
    public class TreeDropTargetDetails extends AbstractSelectDropTargetDetails {

        TreeDropTargetDetails(Map<String, Object> rawVariables) {
            super(rawVariables);
        }

        @Override
        public Tree getTarget() {
            return (Tree) super.getTarget();
        }

        /**
         * If the event is on a node that can not have children (see
         * {@link Tree#areChildrenAllowed(Object)}), this method returns the
         * parent item id of the target item (see {@link #getItemIdOver()} ).
         * The identifier of the parent node is also returned if the cursor is
         * on the top part of node. Else this method returns the same as
         * {@link #getItemIdOver()}.
         * <p>
         * In other words this method returns the identifier of the "folder"
         * into the drag operation is targeted.
         * <p>
         * If the method returns null, the current target is on a root node or
         * on other undefined area over the tree component.
         * <p>
         * The default Tree implementation marks the targetted tree node with
         * CSS classnames v-tree-node-dragfolder and
         * v-tree-node-caption-dragfolder (for the caption element).
         */
        public Object getItemIdInto() {

            Object itemIdOver = getItemIdOver();
            if (areChildrenAllowed(itemIdOver)
                    && getDropLocation() != VerticalDropLocation.TOP) {
                return itemIdOver;
            }
            return getParent(itemIdOver);
        }

    }

    /**
     * TODO Javadoc!
     * 
     * @since 6.3
     */
    public TreeDropTargetDetails translateDropTargetDetails(
            Map<String, Object> clientVariables) {
        return new TreeDropTargetDetails(clientVariables);
    }

    /**
     * API for {@link TreeDropCriterion}
     * 
     * @param itemId
     * @return
     */
    private String key(Object itemId) {
        return itemIdMapper.key(itemId);
    }

    public void setDragMode(TreeDragMode dragMode) {
        this.dragMode = dragMode;
    }

    public TreeDragMode getDragMode() {
        return dragMode;
    }

    /**
     * TODO Javadoc!
     * 
     * @since 6.3
     */
    public class TreeTransferable extends DataBoundTransferable {

        public TreeTransferable(Component sourceComponent,
                Map<String, Object> rawVariables) {
            super(sourceComponent, rawVariables);
        }

        @Override
        public Object getItemId() {
            return getData("itemId");
        }

        @Override
        public Object getPropertyId() {
            return getItemCaptionPropertyId();
        }
    }

    /*
     * (non-Javadoc)
     * 
     * @see com.vaadin.event.dd.DragSource#getTransferable(java.util.Map)
     */
    public Transferable getTransferable(Map<String, Object> payload) {
        TreeTransferable transferable = new TreeTransferable(this, payload);
        // updating drag source variables
        Object object = payload.get("itemId");
        if (object != null) {
            transferable.setData("itemId", itemIdMapper.get((String) object));
        }

        return transferable;
    }

    /**
     * An example of lazy initializing criterion. Initially pretty much no data
     * is sent to client, on first accepts set (per drag request) the client
     * side data structure is initialized and no subsequent requests requests
     * are needed during that drag and drop operation.
     * <p>
     * See client side counterpart
     */
    @ClientCriterion(VLazyInitItemIdentifiers.class)
    public static abstract class TreeDropCriterion extends ServerSideCriterion {

        private Tree tree;

        private Set<Object> allowedItemIds;

        /*
         * (non-Javadoc)
         * 
         * @see
         * com.vaadin.event.dd.acceptCriteria.ServerSideCriterion#getIdentifier
         * ()
         */
        @Override
        protected String getIdentifier() {
            return TreeDropCriterion.class.getCanonicalName();
        }

        /*
         * (non-Javadoc)
         * 
         * @see
         * com.vaadin.event.dd.acceptCriteria.AcceptCriterion#accepts(com.vaadin
         * .event.dd.DragAndDropEvent)
         */
        public boolean accepts(DragAndDropEvent dragEvent) {
            AbstractSelectDropTargetDetails dropTargetData = (AbstractSelectDropTargetDetails) dragEvent
                    .getDropTargetDetails();
            tree = (Tree) dragEvent.getDropTargetDetails().getTarget();
            allowedItemIds = getAllowedItemIds(dragEvent, tree);

            return allowedItemIds.contains(dropTargetData.getItemIdOver());
        }

        /*
         * (non-Javadoc)
         * 
         * @see
         * com.vaadin.event.dd.acceptCriteria.AcceptCriterion#paintResponse(
         * com.vaadin.terminal.PaintTarget)
         */
        @Override
        public void paintResponse(PaintTarget target) throws PaintException {
            /*
             * send allowed nodes to client so subsequent requests can be
             * avoided
             */
            Object[] array = allowedItemIds.toArray();
            for (int i = 0; i < array.length; i++) {
                String key = tree.key(array[i]);
                array[i] = key;
            }
            target.addAttribute("allowedIds", array);
        }

        protected abstract Set<Object> getAllowedItemIds(
                DragAndDropEvent dragEvent, Tree tree);

    }

    /**
     * Accepts transferable only on tree Node (middle of the node + can has
     * child)
     * 
     * TODO replace by composition of itemIdIs + drop property
     * 
     * @since 6.3
     */
    @ClientCriterion(VOverTreeNode.class)
    public static class OverFolderNode extends ClientSideCriterion {

        private static final long serialVersionUID = 1L;

        public boolean accepts(DragAndDropEvent dragEvent) {
            try {
                // must be over tree node and in the middle of it (not top or
                // bottom
                // part)
                TreeDropTargetDetails eventDetails = (TreeDropTargetDetails) dragEvent
                        .getDropTargetDetails();

                Object itemIdOver = eventDetails.getItemIdOver();
                if (!eventDetails.getTarget().areChildrenAllowed(itemIdOver)) {
                    return false;
                }
                // return true if directly over
                return eventDetails.getDropLocation() == VerticalDropLocation.MIDDLE;
            } catch (Exception e) {
                return false;
            }
        }
    }

    /**
     * Checks to parent (or parent hierarchy) for the item identifier given in
     * constructor. If the parent is found, content is accepted.
     */
    @ClientCriterion(VTargetNodeIsChildOf.class)
    public class TargetNodeIsChildOf extends ClientSideCriterion {

        private Object parentItemId;
        private int depthToCheck = 1;

        /**
         * 
         * @param parentItemId
         */
        public TargetNodeIsChildOf(Object parentItemId) {
            this.parentItemId = parentItemId;
        }

        /**
         * 
         * @param parentItemId
         * @param depthToCheck
         *            the depth that tree is traversed upwards to seek for the
         *            parent, -1 means that the whole structure should be
         *            checked
         */
        public TargetNodeIsChildOf(Object parentItemId, int depthToCheck) {
            this.parentItemId = parentItemId;
            this.depthToCheck = depthToCheck;
        }

        private static final long serialVersionUID = 1L;

        public boolean accepts(DragAndDropEvent dragEvent) {
            try {
                TreeDropTargetDetails eventDetails = (TreeDropTargetDetails) dragEvent
                        .getDropTargetDetails();

                if (eventDetails.getItemIdOver() != null) {
                    Object itemIdOver = eventDetails.getItemIdOver();
                    Object parent2 = getParent(itemIdOver);
                    int i = 0;
                    while (parent2 != null && i < depthToCheck) {
                        if (parent2.equals(parentItemId)) {
                            return true;
                        }
                        i++;
                    }
                }
                return false;
            } catch (Exception e) {
                return false;
            }
        }

        @Override
        public void paintContent(PaintTarget target) throws PaintException {
            super.paintContent(target);
            target.addAttribute("depth", depthToCheck);
            target.addAttribute("key", key(parentItemId));
        }

    }

}<|MERGE_RESOLUTION|>--- conflicted
+++ resolved
@@ -41,14 +41,11 @@
 import com.vaadin.terminal.Resource;
 import com.vaadin.terminal.gwt.client.MouseEventDetails;
 import com.vaadin.terminal.gwt.client.ui.VTree;
-<<<<<<< HEAD
 import com.vaadin.terminal.gwt.client.ui.dd.VLazyInitItemIdentifiers;
 import com.vaadin.terminal.gwt.client.ui.dd.VOverTreeNode;
 import com.vaadin.terminal.gwt.client.ui.dd.VTargetNodeIsChildOf;
 import com.vaadin.terminal.gwt.client.ui.dd.VerticalDropLocation;
-=======
 import com.vaadin.tools.ReflectTools;
->>>>>>> 2b1deeec
 
 /**
  * Tree component. A Tree can be used to select an item (or multiple items) from
@@ -1151,7 +1148,7 @@
 
             Object itemIdOver = getItemIdOver();
             if (areChildrenAllowed(itemIdOver)
-                    && getDropLocation() != VerticalDropLocation.TOP) {
+                    && getDropLocation() == VerticalDropLocation.MIDDLE) {
                 return itemIdOver;
             }
             return getParent(itemIdOver);
