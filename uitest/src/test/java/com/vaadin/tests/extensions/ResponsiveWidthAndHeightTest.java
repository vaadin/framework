/*
 * Copyright 2000-2016 Vaadin Ltd.
 *
 * Licensed under the Apache License, Version 2.0 (the "License"); you may not
 * use this file except in compliance with the License. You may obtain a copy of
 * the License at
 *
 * http://www.apache.org/licenses/LICENSE-2.0
 *
 * Unless required by applicable law or agreed to in writing, software
 * distributed under the License is distributed on an "AS IS" BASIS, WITHOUT
 * WARRANTIES OR CONDITIONS OF ANY KIND, either express or implied. See the
 * License for the specific language governing permissions and limitations under
 * the License.
 */

package com.vaadin.tests.extensions;

import static org.junit.Assert.assertEquals;

import org.junit.Before;
import org.junit.Test;
import org.openqa.selenium.support.ui.ExpectedConditions;
import org.openqa.selenium.support.ui.WebDriverWait;

import com.vaadin.testbench.By;
import com.vaadin.testbench.elements.CssLayoutElement;
import com.vaadin.tests.tb3.MultiBrowserTest;

public class ResponsiveWidthAndHeightTest extends MultiBrowserTest {

    @Before
    public void setUp() throws Exception {
        // We need this in order to ensure that the initial width-range is
        // width: 600px- and height: 500px-
        testBench().resizeViewPortTo(1024, 768);
    }

    @Test
    public void testWidthAndHeightRanges() throws Exception {
        openTestURL();

        // IE sometimes has trouble waiting long enough.
        waitUntil(ExpectedConditions.presenceOfElementLocated(
<<<<<<< HEAD
                By.cssSelector(".v-csslayout-width-and-height")));
=======
                        By.cssSelector(".v-csslayout-width-and-height")), 30);
>>>>>>> 22beb8b7

        // Verify both width-range and height-range.
        assertEquals("600px-",
                $(CssLayoutElement.class).first().getAttribute("width-range"));
        assertEquals("500px-",
                $(CssLayoutElement.class).first().getAttribute("height-range"));

        // Resize
        testBench().resizeViewPortTo(550, 450);

        // Verify updated width-range and height-range.
        assertEquals("0-599px",
                $(CssLayoutElement.class).first().getAttribute("width-range"));
        assertEquals("0-499px",
                $(CssLayoutElement.class).first().getAttribute("height-range"));
    }

}<|MERGE_RESOLUTION|>--- conflicted
+++ resolved
@@ -42,11 +42,7 @@
 
         // IE sometimes has trouble waiting long enough.
         waitUntil(ExpectedConditions.presenceOfElementLocated(
-<<<<<<< HEAD
-                By.cssSelector(".v-csslayout-width-and-height")));
-=======
-                        By.cssSelector(".v-csslayout-width-and-height")), 30);
->>>>>>> 22beb8b7
+                By.cssSelector(".v-csslayout-width-and-height")), 30);
 
         // Verify both width-range and height-range.
         assertEquals("600px-",
