<<<<<<< HEAD
package com.vaadin.tests.tickets;

import java.util.Date;

import com.vaadin.ui.Button;
import com.vaadin.ui.Button.ClickEvent;
import com.vaadin.ui.Button.ClickListener;
import com.vaadin.ui.Label;
import com.vaadin.ui.ProgressIndicator;
import com.vaadin.ui.Root.LegacyWindow;

public class Ticket1581 extends com.vaadin.Application.LegacyApplication {

    private Label time;
    private ProgressIndicator poller;
    private Thread thread;

    @Override
    public void init() {
        final LegacyWindow main = new LegacyWindow(getClass().getName()
                .substring(getClass().getName().lastIndexOf(".") + 1));
        setMainWindow(main);

        main.addComponent(new Label("Test the second issue in ticket #1581"));

        time = new Label();
        poller = new ProgressIndicator();
        poller.setPollingInterval(200);
        main.addComponent(time);
        main.addComponent(poller);

        thread = new Thread() {

            @Override
            public void run() {
                super.run();
                while (true) {
                    time.setValue(new Date());
                    try {
                        sleep(200);
                    } catch (InterruptedException e) {
                        // TODO Auto-generated catch block
                        e.printStackTrace();
                    }
                }
            }

        };

        thread.start();

        final Button stop = new Button("Stop updating", new ClickListener() {
            boolean active = true;

            public void buttonClick(ClickEvent event) {

                if (active) {
                    main.removeComponent(poller);
                    event.getButton().setCaption("Resume");
                } else {
                    main.addComponent(poller);
                    event.getButton().setCaption("Stop updating");
                }
                active = !active;
            }
        });

        main.addComponent(stop);
    }

}
=======
package com.vaadin.tests.tickets;

import java.util.Date;

import com.vaadin.ui.Button;
import com.vaadin.ui.Button.ClickEvent;
import com.vaadin.ui.Button.ClickListener;
import com.vaadin.ui.Label;
import com.vaadin.ui.ProgressIndicator;
import com.vaadin.ui.Window;

public class Ticket1581 extends com.vaadin.Application {

    private Label time;
    private ProgressIndicator poller;
    private Thread thread;

    @Override
    public void init() {
        final Window main = new Window(getClass().getName().substring(
                getClass().getName().lastIndexOf(".") + 1));
        setMainWindow(main);

        main.addComponent(new Label("Test the second issue in ticket #1581"));

        time = new Label();
        poller = new ProgressIndicator();
        poller.setPollingInterval(200);
        main.addComponent(time);
        main.addComponent(poller);

        thread = new Thread() {

            @Override
            public void run() {
                super.run();
                while (true) {
                    time.setValue(new Date());
                    try {
                        sleep(200);
                    } catch (InterruptedException e) {
                        // TODO Auto-generated catch block
                        e.printStackTrace();
                    }
                }
            }

        };

        thread.start();

        final Button stop = new Button("Stop updating", new ClickListener() {
            boolean active = true;

            public void buttonClick(ClickEvent event) {

                if (active) {
                    main.removeComponent(poller);
                    event.getButton().setCaption("Resume");
                } else {
                    main.addComponent(poller);
                    event.getButton().setCaption("Stop updating");
                }
                active = !active;
            }
        });

        main.addComponent(stop);
    }

}
>>>>>>> 116cd1f2
<|MERGE_RESOLUTION|>--- conflicted
+++ resolved
@@ -1,4 +1,3 @@
-<<<<<<< HEAD
 package com.vaadin.tests.tickets;
 
 import java.util.Date;
@@ -69,77 +68,4 @@
         main.addComponent(stop);
     }
 
-}
-=======
-package com.vaadin.tests.tickets;
-
-import java.util.Date;
-
-import com.vaadin.ui.Button;
-import com.vaadin.ui.Button.ClickEvent;
-import com.vaadin.ui.Button.ClickListener;
-import com.vaadin.ui.Label;
-import com.vaadin.ui.ProgressIndicator;
-import com.vaadin.ui.Window;
-
-public class Ticket1581 extends com.vaadin.Application {
-
-    private Label time;
-    private ProgressIndicator poller;
-    private Thread thread;
-
-    @Override
-    public void init() {
-        final Window main = new Window(getClass().getName().substring(
-                getClass().getName().lastIndexOf(".") + 1));
-        setMainWindow(main);
-
-        main.addComponent(new Label("Test the second issue in ticket #1581"));
-
-        time = new Label();
-        poller = new ProgressIndicator();
-        poller.setPollingInterval(200);
-        main.addComponent(time);
-        main.addComponent(poller);
-
-        thread = new Thread() {
-
-            @Override
-            public void run() {
-                super.run();
-                while (true) {
-                    time.setValue(new Date());
-                    try {
-                        sleep(200);
-                    } catch (InterruptedException e) {
-                        // TODO Auto-generated catch block
-                        e.printStackTrace();
-                    }
-                }
-            }
-
-        };
-
-        thread.start();
-
-        final Button stop = new Button("Stop updating", new ClickListener() {
-            boolean active = true;
-
-            public void buttonClick(ClickEvent event) {
-
-                if (active) {
-                    main.removeComponent(poller);
-                    event.getButton().setCaption("Resume");
-                } else {
-                    main.addComponent(poller);
-                    event.getButton().setCaption("Stop updating");
-                }
-                active = !active;
-            }
-        });
-
-        main.addComponent(stop);
-    }
-
-}
->>>>>>> 116cd1f2
+}