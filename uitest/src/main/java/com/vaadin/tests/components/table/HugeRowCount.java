package com.vaadin.tests.components.table;

import com.vaadin.tests.components.TestBase;
import com.vaadin.ui.Button;
import com.vaadin.v7.data.Item;
import com.vaadin.v7.data.util.IndexedContainer;
import com.vaadin.v7.ui.Table;
import com.vaadin.v7.ui.TextField;

public class HugeRowCount extends TestBase {

    private MockupContainer container;

    @Override
    protected void setup() {

        container = new MockupContainer();
        container.setSize(100000);

        final TextField tf = new TextField("Rows");
<<<<<<< HEAD
        tf.setValue("100000");
        tf.addListener(new Property.ValueChangeListener() {
            @Override
            public void valueChange(ValueChangeEvent event) {
                container.setSize(Integer.parseInt(tf.getValue().toString()));
            }
        });
=======
        tf.setValue(String.valueOf(100000));
        tf.addValueChangeListener(event -> container
                .setSize(Integer.parseInt(tf.getValue().toString())));
>>>>>>> 04905e1e
        addComponent(tf);
        addComponent(new Button("Update rowcount"));

        Table t = new Table();
        t.setWidth("400px");
        t.setRowHeaderMode(Table.ROW_HEADER_MODE_INDEX);
        t.setContainerDataSource(container);

        addComponent(t);

    }

    class MockupContainer extends IndexedContainer {

        private Item item;
        private Object addItem;

        public MockupContainer() {
            addContainerProperty("foo", String.class, "bar");
            addItem = addItem();
            item = getItem(addItem);
        }

        private int size;

        public void setSize(int size) {
            this.size = size;
            fireItemSetChange();
        }

        @Override
        public int size() {
            return size;
        }

        @Override
        public Item getItem(Object itemId) {
            return item;
        }

        @Override
        public Object getIdByIndex(int index) {
            return addItem;
        }

    }

    @Override
    protected String getDescription() {
        return "Should work as well as possible";
    }

    @Override
    protected Integer getTicketNumber() {
        return 4220;
    }

}<|MERGE_RESOLUTION|>--- conflicted
+++ resolved
@@ -18,19 +18,9 @@
         container.setSize(100000);
 
         final TextField tf = new TextField("Rows");
-<<<<<<< HEAD
         tf.setValue("100000");
-        tf.addListener(new Property.ValueChangeListener() {
-            @Override
-            public void valueChange(ValueChangeEvent event) {
-                container.setSize(Integer.parseInt(tf.getValue().toString()));
-            }
-        });
-=======
-        tf.setValue(String.valueOf(100000));
         tf.addValueChangeListener(event -> container
                 .setSize(Integer.parseInt(tf.getValue().toString())));
->>>>>>> 04905e1e
         addComponent(tf);
         addComponent(new Button("Update rowcount"));
 
