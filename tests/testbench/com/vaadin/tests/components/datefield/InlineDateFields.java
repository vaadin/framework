<<<<<<< HEAD
package com.vaadin.tests.components.datefield;

import java.sql.Date;
import java.util.LinkedHashMap;
import java.util.List;
import java.util.Locale;

import com.vaadin.tests.components.ComponentTestCase;
import com.vaadin.ui.Component;
import com.vaadin.ui.DateField;
import com.vaadin.ui.DateField.Resolution;
import com.vaadin.ui.InlineDateField;

@SuppressWarnings("serial")
public class InlineDateFields extends ComponentTestCase<InlineDateField> {

    private static final Locale[] LOCALES = new Locale[] { Locale.US,
            Locale.TAIWAN, new Locale("fi", "FI") };

    @Override
    protected Class<InlineDateField> getTestClass() {
        return InlineDateField.class;
    }

    @Override
    protected void initializeComponents() {

        Locale locale = LOCALES[0];

        InlineDateField pd = createInlineDateField("Undefined width", "-1",
                locale);
        pd.setDebugId("Locale-" + locale.toString() + "-undefined-wide");
        addTestComponent(pd);
        pd = createInlineDateField("300px width", "300px", locale);
        pd.setDebugId("Locale-" + locale.toString() + "-300px-wide");
        addTestComponent(pd);
        pd = createInlineDateField("Initially empty", "", locale);
        pd.setValue(null);
        pd.setDebugId("Locale-" + locale.toString() + "-initially-empty");
        addTestComponent(pd);

    }

    private InlineDateField createInlineDateField(String caption, String width,
            Locale locale) {
        InlineDateField pd = new InlineDateField(caption + "("
                + locale.toString() + ")");
        pd.setWidth(width);
        pd.setValue(new Date(12312312313L));
        pd.setLocale(locale);
        pd.setResolution(DateField.Resolution.YEAR);

        return pd;
    }

    @Override
    protected String getDescription() {
        return "A generic test for InlineDateFields in different configurations";
    }

    @Override
    protected List<Component> createActions() {
        List<Component> actions = super.createActions();
        actions.add(createResolutionSelectAction());
        actions.add(createLocaleSelectAction());
        return actions;
    }

    private Component createResolutionSelectAction() {
        LinkedHashMap<String, Resolution> options = new LinkedHashMap<String, Resolution>();
        options.put("Year", DateField.Resolution.YEAR);
        options.put("Month", DateField.Resolution.MONTH);
        options.put("Day", DateField.Resolution.DAY);
        options.put("Hour", DateField.Resolution.HOUR);
        options.put("Min", DateField.Resolution.MINUTE);
        options.put("Sec", DateField.Resolution.SECOND);
        return createSelectAction("Resolution", options, "Year",
                new Command<InlineDateField, Resolution>() {

                    public void execute(InlineDateField c, Resolution value,
                            Object data) {
                        c.setResolution(value);

                    }
                });
    }

    private Component createLocaleSelectAction() {
        LinkedHashMap<String, Locale> options = new LinkedHashMap<String, Locale>();
        for (Locale locale : LOCALES) {
            options.put(locale.toString(), locale);
        }
        return createSelectAction("Locale", options, LOCALES[0].toString(),
                new Command<InlineDateField, Locale>() {

                    public void execute(InlineDateField c, Locale value,
                            Object data) {
                        c.setCaption(c.getCaption().replaceAll(
                                c.getLocale().toString(), value.toString()));
                        c.setLocale(value);

                    }
                });
    }

}
=======
package com.vaadin.tests.components.datefield;

import java.sql.Date;
import java.util.LinkedHashMap;
import java.util.List;
import java.util.Locale;

import com.vaadin.tests.components.ComponentTestCase;
import com.vaadin.ui.Component;
import com.vaadin.ui.DateField;
import com.vaadin.ui.InlineDateField;

@SuppressWarnings("serial")
public class InlineDateFields extends ComponentTestCase<InlineDateField> {

    private static final Locale[] LOCALES = new Locale[] { Locale.US,
            Locale.TAIWAN, new Locale("fi", "FI") };

    @Override
    protected Class<InlineDateField> getTestClass() {
        return InlineDateField.class;
    }

    @Override
    protected void initializeComponents() {

        Locale locale = LOCALES[0];

        InlineDateField pd = createInlineDateField("Undefined width", "-1",
                locale);
        pd.setDebugId("Locale-" + locale.toString() + "-undefined-wide");
        addTestComponent(pd);
        pd = createInlineDateField("300px width", "300px", locale);
        pd.setDebugId("Locale-" + locale.toString() + "-300px-wide");
        addTestComponent(pd);
        pd = createInlineDateField("Initially empty", "", locale);
        pd.setValue(null);
        pd.setDebugId("Locale-" + locale.toString() + "-initially-empty");
        addTestComponent(pd);

    }

    private InlineDateField createInlineDateField(String caption, String width,
            Locale locale) {
        InlineDateField pd = new InlineDateField(caption + "("
                + locale.toString() + ")");
        pd.setWidth(width);
        pd.setValue(new Date(12312312313L));
        pd.setLocale(locale);
        pd.setResolution(DateField.RESOLUTION_YEAR);

        return pd;
    }

    @Override
    protected String getDescription() {
        return "A generic test for InlineDateFields in different configurations";
    }

    @Override
    protected List<Component> createActions() {
        List<Component> actions = super.createActions();
        actions.add(createResolutionSelectAction());
        actions.add(createLocaleSelectAction());
        return actions;
    }

    private Component createResolutionSelectAction() {
        LinkedHashMap<String, Integer> options = new LinkedHashMap<String, Integer>();
        options.put("Year", DateField.RESOLUTION_YEAR);
        options.put("Month", DateField.RESOLUTION_MONTH);
        options.put("Day", DateField.RESOLUTION_DAY);
        options.put("Hour", DateField.RESOLUTION_HOUR);
        options.put("Min", DateField.RESOLUTION_MIN);
        options.put("Sec", DateField.RESOLUTION_SEC);
        options.put("Msec", DateField.RESOLUTION_MSEC);
        return createSelectAction("Resolution", options, "Year",
                new Command<InlineDateField, Integer>() {

                    public void execute(InlineDateField c, Integer value,
                            Object data) {
                        c.setResolution(value);

                    }
                });
    }

    private Component createLocaleSelectAction() {
        LinkedHashMap<String, Locale> options = new LinkedHashMap<String, Locale>();
        for (Locale locale : LOCALES) {
            options.put(locale.toString(), locale);
        }
        return createSelectAction("Locale", options, LOCALES[0].toString(),
                new Command<InlineDateField, Locale>() {

                    public void execute(InlineDateField c, Locale value,
                            Object data) {
                        c.setCaption(c.getCaption().replaceAll(
                                c.getLocale().toString(), value.toString()));
                        c.setLocale(value);

                    }
                });
    }

}
>>>>>>> 116cd1f2
<|MERGE_RESOLUTION|>--- conflicted
+++ resolved
@@ -1,4 +1,3 @@
-<<<<<<< HEAD
 package com.vaadin.tests.components.datefield;
 
 import java.sql.Date;
@@ -104,112 +103,4 @@
                 });
     }
 
-}
-=======
-package com.vaadin.tests.components.datefield;
-
-import java.sql.Date;
-import java.util.LinkedHashMap;
-import java.util.List;
-import java.util.Locale;
-
-import com.vaadin.tests.components.ComponentTestCase;
-import com.vaadin.ui.Component;
-import com.vaadin.ui.DateField;
-import com.vaadin.ui.InlineDateField;
-
-@SuppressWarnings("serial")
-public class InlineDateFields extends ComponentTestCase<InlineDateField> {
-
-    private static final Locale[] LOCALES = new Locale[] { Locale.US,
-            Locale.TAIWAN, new Locale("fi", "FI") };
-
-    @Override
-    protected Class<InlineDateField> getTestClass() {
-        return InlineDateField.class;
-    }
-
-    @Override
-    protected void initializeComponents() {
-
-        Locale locale = LOCALES[0];
-
-        InlineDateField pd = createInlineDateField("Undefined width", "-1",
-                locale);
-        pd.setDebugId("Locale-" + locale.toString() + "-undefined-wide");
-        addTestComponent(pd);
-        pd = createInlineDateField("300px width", "300px", locale);
-        pd.setDebugId("Locale-" + locale.toString() + "-300px-wide");
-        addTestComponent(pd);
-        pd = createInlineDateField("Initially empty", "", locale);
-        pd.setValue(null);
-        pd.setDebugId("Locale-" + locale.toString() + "-initially-empty");
-        addTestComponent(pd);
-
-    }
-
-    private InlineDateField createInlineDateField(String caption, String width,
-            Locale locale) {
-        InlineDateField pd = new InlineDateField(caption + "("
-                + locale.toString() + ")");
-        pd.setWidth(width);
-        pd.setValue(new Date(12312312313L));
-        pd.setLocale(locale);
-        pd.setResolution(DateField.RESOLUTION_YEAR);
-
-        return pd;
-    }
-
-    @Override
-    protected String getDescription() {
-        return "A generic test for InlineDateFields in different configurations";
-    }
-
-    @Override
-    protected List<Component> createActions() {
-        List<Component> actions = super.createActions();
-        actions.add(createResolutionSelectAction());
-        actions.add(createLocaleSelectAction());
-        return actions;
-    }
-
-    private Component createResolutionSelectAction() {
-        LinkedHashMap<String, Integer> options = new LinkedHashMap<String, Integer>();
-        options.put("Year", DateField.RESOLUTION_YEAR);
-        options.put("Month", DateField.RESOLUTION_MONTH);
-        options.put("Day", DateField.RESOLUTION_DAY);
-        options.put("Hour", DateField.RESOLUTION_HOUR);
-        options.put("Min", DateField.RESOLUTION_MIN);
-        options.put("Sec", DateField.RESOLUTION_SEC);
-        options.put("Msec", DateField.RESOLUTION_MSEC);
-        return createSelectAction("Resolution", options, "Year",
-                new Command<InlineDateField, Integer>() {
-
-                    public void execute(InlineDateField c, Integer value,
-                            Object data) {
-                        c.setResolution(value);
-
-                    }
-                });
-    }
-
-    private Component createLocaleSelectAction() {
-        LinkedHashMap<String, Locale> options = new LinkedHashMap<String, Locale>();
-        for (Locale locale : LOCALES) {
-            options.put(locale.toString(), locale);
-        }
-        return createSelectAction("Locale", options, LOCALES[0].toString(),
-                new Command<InlineDateField, Locale>() {
-
-                    public void execute(InlineDateField c, Locale value,
-                            Object data) {
-                        c.setCaption(c.getCaption().replaceAll(
-                                c.getLocale().toString(), value.toString()));
-                        c.setLocale(value);
-
-                    }
-                });
-    }
-
-}
->>>>>>> 116cd1f2
+}