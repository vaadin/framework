/*
 * Copyright 2000-2016 Vaadin Ltd.
 *
 * Licensed under the Apache License, Version 2.0 (the "License"); you may not
 * use this file except in compliance with the License. You may obtain a copy of
 * the License at
 *
 * http://www.apache.org/licenses/LICENSE-2.0
 *
 * Unless required by applicable law or agreed to in writing, software
 * distributed under the License is distributed on an "AS IS" BASIS, WITHOUT
 * WARRANTIES OR CONDITIONS OF ANY KIND, either express or implied. See the
 * License for the specific language governing permissions and limitations under
 * the License.
 */

package com.vaadin.client.ui;

import java.util.ArrayList;
import java.util.HashMap;
import java.util.List;
import java.util.Map;
import java.util.Optional;
import java.util.function.Consumer;

import com.google.gwt.aria.client.Roles;
import com.google.gwt.core.client.Scheduler;
import com.google.gwt.dom.client.Element;
import com.google.gwt.event.dom.client.ClickEvent;
import com.google.gwt.event.dom.client.ClickHandler;
import com.google.gwt.user.client.Command;
import com.google.gwt.user.client.DOM;
import com.google.gwt.user.client.ui.FocusWidget;
import com.google.gwt.user.client.ui.HasEnabled;
import com.google.gwt.user.client.ui.RadioButton;
import com.google.gwt.user.client.ui.Widget;
import com.vaadin.client.ApplicationConnection;
import com.vaadin.client.BrowserInfo;
import com.vaadin.client.StyleConstants;
import com.vaadin.client.WidgetUtil;
import com.vaadin.client.widgets.FocusableFlowPanelComposite;
import com.vaadin.shared.Registration;
import com.vaadin.shared.data.DataCommunicatorConstants;
import com.vaadin.shared.ui.ListingJsonConstants;
import elemental.json.JsonObject;

/**
 * The client-side widget for the {@code RadioButtonGroup} component.
 *
 * @author Vaadin Ltd.
 * @since 8.0
 */
public class VRadioButtonGroup extends FocusableFlowPanelComposite
        implements Field, ClickHandler, HasEnabled {

    public static final String CLASSNAME = "v-select-optiongroup";
    public static final String CLASSNAME_OPTION = "v-select-option";
    public static final String CLASSNAME_OPTION_SELECTED = "v-select-option-selected";

    private final Map<RadioButton, JsonObject> optionsToItems;
    private final Map<String, RadioButton> keyToOptions;

    /**
     * For internal use only. May be removed or replaced in the future.
     */
    public ApplicationConnection client;

    private boolean htmlContentAllowed = false;

    private boolean enabled;
    private boolean readonly;
    private final String groupId;
    private List<Consumer<JsonObject>> selectionChangeListeners;

    public VRadioButtonGroup() {
        groupId = DOM.createUniqueId();
        getWidget().setStyleName(CLASSNAME);
        optionsToItems = new HashMap<>();
        keyToOptions = new HashMap<>();
        selectionChangeListeners = new ArrayList<>();
    }

    /*
     * Build all the options
     */
    public void buildOptions(List<JsonObject> items) {
        Roles.getRadiogroupRole().set(getElement());
        int i = 0;
        int widgetsToRemove = getWidget().getWidgetCount() - items.size();
        if (widgetsToRemove < 0) {
            widgetsToRemove = 0;
        }
        List<Widget> remove = new ArrayList<>(widgetsToRemove);
        for (Widget widget : getWidget()) {
            if (i < items.size()) {
                updateItem((RadioButton) widget, items.get(i), false);
                i++;
            } else {
                remove.add(widget);
            }
        }
        remove.stream().forEach(this::remove);
        while (i < items.size()) {
            updateItem(new RadioButton(groupId), items.get(i), true);
            i++;
        }
    }

    /**
     * Returns the JsonObject used to populate the RadioButton widget that
     * contains given Element.
     *
     * @since 8.2
     * @param element
     *            the element to search for
     * @return the related JsonObject; {@code null} if not found
     */
    public JsonObject getItem(Element element) {
        // The HTML populated in updateItem does not match RadioButton directly,
        // which is why tryGetItem is also attempted on the parent element
        return tryGetItem(element)
                .orElse(tryGetItem(element.getParentElement()).orElse(null));
    }

    private Optional<JsonObject> tryGetItem(Element element) {
        return optionsToItems.entrySet().stream()
                .filter(entry -> entry.getKey().getElement().equals(element))
                .map(entry -> entry.getValue()).findFirst();
    }

    private void remove(Widget widget) {
        getWidget().remove(widget);
        JsonObject item = optionsToItems.remove(widget);
        if (item != null) {
            String key = item.getString(DataCommunicatorConstants.KEY);
            keyToOptions.remove(key);
        }
    }

    private void updateItem(RadioButton button, JsonObject item,
            boolean requireInitialization) {
        String itemHtml = item
                .getString(ListingJsonConstants.JSONKEY_ITEM_VALUE);
        if (!isHtmlContentAllowed()) {
            itemHtml = WidgetUtil.escapeHTML(itemHtml);
        }

        String iconUrl = item.getString(ListingJsonConstants.JSONKEY_ITEM_ICON);
        if (iconUrl != null && !iconUrl.isEmpty()) {
            Icon icon = client.getIcon(iconUrl);
            itemHtml = icon.getElement().getString() + itemHtml;
        }

        button.setHTML(itemHtml);
        boolean optionEnabled = !item
                .getBoolean(ListingJsonConstants.JSONKEY_ITEM_DISABLED);
        boolean enabled = optionEnabled && !isReadonly() && isEnabled();
        button.setEnabled(enabled);
        // #9258 apply the v-disabled class when disabled for UX
        button.setStyleName(StyleConstants.DISABLED,
                !isEnabled() || !optionEnabled);
        updateItemSelection(button,
                item.getBoolean(ListingJsonConstants.JSONKEY_ITEM_SELECTED));

        String key = item.getString(DataCommunicatorConstants.KEY);

        if (requireInitialization) {
            getWidget().add(button);
            button.setStyleName("v-radiobutton");
            button.addStyleName(CLASSNAME_OPTION);
            button.addClickHandler(this);
        }
        optionsToItems.put(button, item);
        keyToOptions.put(key, button);
    }

    @Override
    public void onClick(ClickEvent event) {
        if (event.getSource() instanceof RadioButton) {
            RadioButton source = (RadioButton) event.getSource();
            if (!source.isEnabled()) {
                // Click events on the text are received even though the
                // radiobutton is disabled
                return;
            }
            if (BrowserInfo.get().isWebkit() || BrowserInfo.get().isIE11()) {
                // Webkit does not focus non-text input elements on click
                // (#11854)
                source.setFocus(true);
            }

            JsonObject item = optionsToItems.get(source);
            assert item != null;

            new ArrayList<>(selectionChangeListeners)
                    .forEach(listener -> listener.accept(item));
        }
    }

    public void setTabIndex(int tabIndex) {
        for (Widget anOptionsContainer : getWidget()) {
            FocusWidget widget = (FocusWidget) anOptionsContainer;
            widget.setTabIndex(tabIndex);
        }
    }

    protected void updateEnabledState() {
        boolean radioButtonEnabled = isEnabled() && !isReadonly();
        // sets options enabled according to the widget's enabled,
        // readonly and each options own enabled
        for (Map.Entry<RadioButton, JsonObject> entry : optionsToItems
                .entrySet()) {
            RadioButton radioButton = entry.getKey();
            JsonObject value = entry.getValue();
            boolean optionEnabled = !value
                    .getBoolean(ListingJsonConstants.JSONKEY_ITEM_DISABLED);
            radioButton.setEnabled(radioButtonEnabled && optionEnabled);
            // #9258 apply the v-disabled class when disabled for UX
            radioButton.setStyleName(StyleConstants.DISABLED,
                    !isEnabled() || !optionEnabled);
        }
    }

    public boolean isHtmlContentAllowed() {
        return htmlContentAllowed;
    }

    public void setHtmlContentAllowed(boolean htmlContentAllowed) {
        this.htmlContentAllowed = htmlContentAllowed;
    }

    @Override
    public boolean isEnabled() {
        return enabled;
    }

    public boolean isReadonly() {
        return readonly;
    }

    public void setReadonly(boolean readonly) {
        if (this.readonly != readonly) {
            this.readonly = readonly;
            updateEnabledState();
        }
    }

    @Override
    public void setEnabled(boolean enabled) {
        if (this.enabled != enabled) {
            this.enabled = enabled;
            updateEnabledState();
        }
    }

    public Registration addSelectionChangeHandler(
            Consumer<JsonObject> selectionChanged) {
        selectionChangeListeners.add(selectionChanged);
        return (Registration) () -> selectionChangeListeners
                .remove(selectionChanged);
    }

    public void selectItemKey(String selectedItemKey) {
        // At most one item could be selected so reset all radio buttons
        // before applying current selection
        keyToOptions.values()
                .forEach(button -> updateItemSelection(button, false));
        if (selectedItemKey != null) {
            RadioButton radioButton = keyToOptions.get(selectedItemKey);
            if (radioButton != null) { // Items might not be loaded yet
                updateItemSelection(radioButton, true);
            }
        }
    }

    /**
<<<<<<< HEAD
     * Set focus to the selected radio button (or first radio button if there is
     * no selection).
     */
    @Override
    public void focus() {
        // If focus is set on creation, need to wait until options are populated
        Scheduler.get().scheduleDeferred(new Command() {
            @Override
            public void execute() {
                // if there's a selected radio button, focus it
                for (String key : keyToOptions.keySet()) {
                    RadioButton radioButton = keyToOptions.get(key);
                    if (radioButton != null && radioButton.getValue()) {
                        radioButton.setFocus(true);
                        return;
                    }
                }
                // otherwise focus the first one
                if (getWidget().getWidgetCount() > 0) {
                    RadioButton first = (RadioButton) getWidget().getWidget(0);
                    first.setFocus(true);
                }
            }
        });
=======
     * Updates the selected state of a radio button.
     * 
     * @param radioButton
     *            the radio button to update
     * @param value
     *            {@code true} if selected; {@code false} if not
     */
    protected void updateItemSelection(RadioButton radioButton, boolean value) {
        radioButton.setValue(value);
        radioButton.setStyleName(CLASSNAME_OPTION_SELECTED, value);
>>>>>>> b45f3068
    }
}<|MERGE_RESOLUTION|>--- conflicted
+++ resolved
@@ -42,6 +42,7 @@
 import com.vaadin.shared.Registration;
 import com.vaadin.shared.data.DataCommunicatorConstants;
 import com.vaadin.shared.ui.ListingJsonConstants;
+
 import elemental.json.JsonObject;
 
 /**
@@ -274,7 +275,6 @@
     }
 
     /**
-<<<<<<< HEAD
      * Set focus to the selected radio button (or first radio button if there is
      * no selection).
      */
@@ -299,9 +299,11 @@
                 }
             }
         });
-=======
+    }
+
+    /**
      * Updates the selected state of a radio button.
-     * 
+     *
      * @param radioButton
      *            the radio button to update
      * @param value
@@ -310,6 +312,6 @@
     protected void updateItemSelection(RadioButton radioButton, boolean value) {
         radioButton.setValue(value);
         radioButton.setStyleName(CLASSNAME_OPTION_SELECTED, value);
->>>>>>> b45f3068
+
     }
 }