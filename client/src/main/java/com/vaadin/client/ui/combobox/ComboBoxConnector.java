--- conflicted
+++ resolved
@@ -206,15 +206,10 @@
             }
             page = 0;
         }
-<<<<<<< HEAD
-        int adjustment = getWidget().nullSelectionAllowed && filter.isEmpty()
+        VComboBox widget = getWidget();
+        int adjustment = widget.nullSelectionAllowed && filter.isEmpty()
                 ? 1
                 : 0;
-=======
-        VComboBox widget = getWidget();
-        int adjustment = widget.nullSelectionAllowed && filter.isEmpty()
-                ? 1 : 0;
->>>>>>> 04905e1e
         int startIndex = Math.max(0,
                 page * widget.pageLength - adjustment);
         int pageLength = widget.pageLength > 0 ? widget.pageLength
