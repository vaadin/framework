/*
 * Copyright 2000-2016 Vaadin Ltd.
 *
 * Licensed under the Apache License, Version 2.0 (the "License"); you may not
 * use this file except in compliance with the License. You may obtain a copy of
 * the License at
 *
 * http://www.apache.org/licenses/LICENSE-2.0
 *
 * Unless required by applicable law or agreed to in writing, software
 * distributed under the License is distributed on an "AS IS" BASIS, WITHOUT
 * WARRANTIES OR CONDITIONS OF ANY KIND, either express or implied. See the
 * License for the specific language governing permissions and limitations under
 * the License.
 */

package com.vaadin.client.ui;

import java.util.logging.Logger;

import com.google.gwt.core.client.GWT;
import com.google.gwt.core.client.Scheduler;
import com.google.gwt.core.client.Scheduler.ScheduledCommand;
import com.google.gwt.dom.client.DivElement;
import com.google.gwt.dom.client.Document;
import com.google.gwt.dom.client.Element;
import com.google.gwt.dom.client.FormElement;
import com.google.gwt.user.client.Event;
import com.google.gwt.user.client.Timer;
import com.google.gwt.user.client.ui.FileUpload;
import com.google.gwt.user.client.ui.FlowPanel;
import com.google.gwt.user.client.ui.FormPanel;
import com.google.gwt.user.client.ui.Hidden;
import com.google.gwt.user.client.ui.Panel;
import com.google.gwt.user.client.ui.SimplePanel;
import com.vaadin.client.ApplicationConnection;
import com.vaadin.client.BrowserInfo;
import com.vaadin.client.ConnectorMap;
import com.vaadin.client.StyleConstants;
import com.vaadin.client.ui.upload.UploadConnector;
import com.vaadin.client.ui.upload.UploadIFrameOnloadStrategy;
import com.vaadin.shared.ui.upload.UploadServerRpc;

/**
 *
 * Note, we are not using GWT FormPanel as we want to listen submitcomplete
 * events even though the upload component is already detached.
 *
 * @author Vaadin Ltd
 *
 */
public class VUpload extends SimplePanel {

    private final class VFileUpload extends FileUpload {
        @Override
        public void onBrowserEvent(Event event) {
            super.onBrowserEvent(event);
            if (event.getTypeInt() == Event.ONCHANGE) {
                if (isImmediateMode() && fu.getFilename() != null
                        && !fu.getFilename().isEmpty()) {
                    submit();
                }
            } else if (BrowserInfo.get().isIE()
                    && event.getTypeInt() == Event.ONFOCUS) {
                // IE and user has clicked on hidden textarea part of upload
                // field. Manually open file selector, other browsers do it by
                // default.
                fireNativeClick(fu.getElement());
                // also remove focus to enable hack if user presses cancel
                // button
                fireNativeBlur(fu.getElement());
            }
        }
    }

    public static final String CLASSNAME = "v-upload";

    /**
     * FileUpload component that opens native OS dialog to select file.
     * <p>
     * For internal use only. May be removed or replaced in the future.
     */
    public FileUpload fu = new VFileUpload();

    Panel panel = new FlowPanel();

    UploadIFrameOnloadStrategy onloadstrategy = GWT
            .create(UploadIFrameOnloadStrategy.class);

    /** For internal use only. May be removed or replaced in the future. */
    public ApplicationConnection client;

    /** For internal use only. May be removed or replaced in the future. */
    public String paintableId;

    /**
     * Button that initiates uploading.
     * <p>
     * For internal use only. May be removed or replaced in the future.
     */
    public final VButton submitButton;

    /**
     * When expecting big files, programmer may initiate some UI changes when
     * uploading the file starts. Bit after submitting file we'll visit the
     * server to check possible changes.
     * <p>
     * For internal use only. May be removed or replaced in the future.
     */
    public Timer t;

    /**
     * some browsers tries to send form twice if submit is called in button
     * click handler, some don't submit at all without it, so we need to track
     * if form is already being submitted
     */
    private boolean submitted = false;

    private boolean enabled = true;

    private boolean immediateMode;

    private Hidden maxfilesize = new Hidden();

    /** For internal use only. May be removed or replaced in the future. */
    public FormElement element;

    private com.google.gwt.dom.client.Element synthesizedFrame;

    /** For internal use only. May be removed or replaced in the future. */
    public int nextUploadId;

    public VUpload() {
        super(com.google.gwt.dom.client.Document.get().createFormElement());

        element = getElement().cast();
        setEncoding(getElement(), FormPanel.ENCODING_MULTIPART);
        element.setMethod(FormPanel.METHOD_POST);

        setWidget(panel);
        panel.add(maxfilesize);
        panel.add(fu);
        submitButton = new VButton();
        submitButton.addClickHandler(event -> {
            if (isImmediateMode()) {
                // fire click on upload (e.g. focused button and hit space)
                fireNativeClick(fu.getElement());
            } else {
                submit();
            }
        });
        panel.add(submitButton);

        setStyleName(CLASSNAME);
    }

    private static native void setEncoding(Element form, String encoding)
    /*-{
      form.enctype = encoding;
    }-*/;

    /**
     * Sets the upload in immediate mode.
     *
     * @param immediateMode
     *            {@code true} for immediate mode, {@code false} for
     *            non-immediate mode
     */
    public void setImmediateMode(boolean immediateMode) {
        if (this.immediateMode != immediateMode) {
            this.immediateMode = immediateMode;
            if (immediateMode) {
                fu.sinkEvents(Event.ONCHANGE);
                fu.sinkEvents(Event.ONFOCUS);
            } else {
                fu.unsinkEvents(Event.ONCHANGE);
                fu.unsinkEvents(Event.ONFOCUS);
            }
        }
        setStyleName(getElement(), CLASSNAME + "-immediate", immediateMode);
    }

    /**
     * Returns whether this component is in immediate mode or not.
     *
     * @return {@code true} for immediate mode, {@code false} for not
     */
    public boolean isImmediateMode() {
        return immediateMode;
    }

    private static native void fireNativeClick(Element element)
    /*-{
        element.click();
    }-*/;

    private static native void fireNativeBlur(Element element)
    /*-{
        element.blur();
    }-*/;

    /** For internal use only. May be removed or replaced in the future. */
    public void disableUpload() {
        setEnabledForSubmitButton(false);
        if (!submitted) {
            // Cannot disable the fileupload while submitting or the file won't
            // be submitted at all
            fu.getElement().setPropertyBoolean("disabled", true);
        }
        enabled = false;
    }

    /** For internal use only. May be removed or replaced in the future. */
    public void enableUpload() {
        setEnabledForSubmitButton(true);
        fu.getElement().setPropertyBoolean("disabled", false);
        enabled = true;
        if (submitted) {
            /*
             * An old request is still in progress (most likely cancelled),
             * ditching that target frame to make it possible to send a new
             * file. A new target frame is created later."
             */
            cleanTargetFrame();
            submitted = false;
        }
    }

    private void setEnabledForSubmitButton(boolean enabled) {
        submitButton.setEnabled(enabled);
        submitButton.setStyleName(StyleConstants.DISABLED, !enabled);
    }

    /**
     * Re-creates file input field and populates panel. This is needed as we
     * want to clear existing values from our current file input field.
     */
    private void rebuildPanel() {
        panel.remove(submitButton);
        panel.remove(fu);
        fu = new VFileUpload();
        fu.setName(paintableId + "_file");
        fu.getElement().setPropertyBoolean("disabled", !enabled);
        panel.add(fu);
        panel.add(submitButton);
        if (isImmediateMode()) {
            fu.sinkEvents(Event.ONCHANGE);
        }
    }

    /**
     * Called by JSNI (hooked via {@link #onloadstrategy})
     */
    private void onSubmitComplete() {
        /* Needs to be run dereferred to avoid various browser issues. */
<<<<<<< HEAD
        Scheduler.get().scheduleDeferred(new Command() {
            @Override
            public void execute() {
                if (submitted) {
                    if (client != null) {
                        if (t != null) {
                            t.cancel();
                        }
                        getLogger().info("VUpload:Submit complete");
                        if (isAttached()) {
                            // no need to call poll() if component is already
                            // detached #8728
                            ((UploadConnector) ConnectorMap.get(client)
                                    .getConnector(VUpload.this))
                                            .getRpcProxy(UploadServerRpc.class)
                                            .poll();
                        }
=======
        Scheduler.get().scheduleDeferred(() -> {
            if (submitted) {
                if (client != null) {
                    if (t != null) {
                        t.cancel();
                    }
                    VConsole.log("VUpload:Submit complete");
                    if (isAttached()) {
                        // no need to call poll() if component is already
                        // detached #8728
                        ((UploadConnector) ConnectorMap.get(client)
                                .getConnector(VUpload.this))
                                        .getRpcProxy(UploadServerRpc.class)
                                        .poll();
>>>>>>> 3763f3f9
                    }
                }

                rebuildPanel();

                submitted = false;
                enableUpload();
                if (!isAttached()) {
                    /*
                     * Upload is complete when upload is already abandoned.
                     */
                    cleanTargetFrame();
                }
            }
        });
    }

    ScheduledCommand startUploadCmd = () -> {
        element.submit();
        submitted = true;

        disableUpload();

        /*
         * Visit server a moment after upload has started to see possible
         * changes from UploadStarted event. Will be cleared on complete.
         *
         * Must get the id here as the upload can finish before the timer
         * expires and in that case nextUploadId has been updated and is wrong.
         */
        final int thisUploadId = nextUploadId;
        t = new Timer() {
            @Override
            public void run() {
                // Only visit the server if the upload has not already
                // finished
                if (thisUploadId == nextUploadId) {
                    getLogger().info(
                            "Visiting server to see if upload started event changed UI.");
                    client.updateVariable(paintableId, "pollForStart",
                            thisUploadId, true);
                }
            }
        };
        t.schedule(800);
    };

    /** For internal use only. May be removed or replaced in the future. */
    public void submit() {
        if (submitted || !enabled) {
            getLogger().info("Submit cancelled (disabled or already submitted)");
            return;
        }
        if (fu.getFilename().isEmpty()) {
            getLogger().info("Submitting empty selection (no file)");
        }
        // flush possibly pending variable changes, so they will be handled
        // before upload
        client.sendPendingVariableChanges();

        // This is done as deferred because sendPendingVariableChanges is also
        // deferred and we want to start the upload only after the changes have
        // been sent to the server
        Scheduler.get().scheduleDeferred(startUploadCmd);
    }

    /** For internal use only. May be removed or replaced in the future. */
    public void disableTitle(boolean disable) {
        if (disable) {
            // Disable title attribute for upload element.
            if (BrowserInfo.get().isChrome()) {
                // In Chrome title has to be set to " " to make it invisible
                fu.setTitle(" ");
            } else if (BrowserInfo.get().isFirefox()) {
                // In FF title has to be set to empty string to make it
                // invisible
                // Method setTitle removes title attribute when it's an empty
                // string, so setAttribute() should be used here
                fu.getElement().setAttribute("title", "");
            }
            // For other browsers absent title doesn't show default tooltip for
            // input element
        } else {
            fu.setTitle(null);
        }
    }

    @Override
    protected void onAttach() {
        super.onAttach();
        if (client != null) {
            ensureTargetFrame();
        }
    }

    /** For internal use only. May be removed or replaced in the future. */
    public void ensureTargetFrame() {
        if (synthesizedFrame == null) {
            // Attach a hidden IFrame to the form. This is the target iframe to
            // which the form will be submitted. We have to create the iframe
            // using innerHTML, because setting an iframe's 'name' property
            // dynamically doesn't work on most browsers.
            DivElement dummy = Document.get().createDivElement();
            dummy.setInnerHTML("<iframe src=\"javascript:''\" name='"
                    + getFrameName()
                    + "' style='position:absolute;width:0;height:0;border:0'>");
            synthesizedFrame = dummy.getFirstChildElement();
            Document.get().getBody().appendChild(synthesizedFrame);
            element.setTarget(getFrameName());
            onloadstrategy.hookEvents(synthesizedFrame, this);
        }
    }

    private String getFrameName() {
        return paintableId + "_TGT_FRAME";
    }

    @Override
    protected void onDetach() {
        super.onDetach();
        if (!submitted) {
            cleanTargetFrame();
        }
    }

    private void cleanTargetFrame() {
        if (synthesizedFrame != null) {
            Document.get().getBody().removeChild(synthesizedFrame);
            onloadstrategy.unHookEvents(synthesizedFrame);
            synthesizedFrame = null;
        }
    }

    private static Logger getLogger() {
        return Logger.getLogger(VUpload.class.getName());
    }
}<|MERGE_RESOLUTION|>--- conflicted
+++ resolved
@@ -253,32 +253,13 @@
      */
     private void onSubmitComplete() {
         /* Needs to be run dereferred to avoid various browser issues. */
-<<<<<<< HEAD
-        Scheduler.get().scheduleDeferred(new Command() {
-            @Override
-            public void execute() {
-                if (submitted) {
-                    if (client != null) {
-                        if (t != null) {
-                            t.cancel();
-                        }
-                        getLogger().info("VUpload:Submit complete");
-                        if (isAttached()) {
-                            // no need to call poll() if component is already
-                            // detached #8728
-                            ((UploadConnector) ConnectorMap.get(client)
-                                    .getConnector(VUpload.this))
-                                            .getRpcProxy(UploadServerRpc.class)
-                                            .poll();
-                        }
-=======
         Scheduler.get().scheduleDeferred(() -> {
             if (submitted) {
                 if (client != null) {
                     if (t != null) {
                         t.cancel();
                     }
-                    VConsole.log("VUpload:Submit complete");
+                    getLogger().info("VUpload:Submit complete");
                     if (isAttached()) {
                         // no need to call poll() if component is already
                         // detached #8728
@@ -286,7 +267,6 @@
                                 .getConnector(VUpload.this))
                                         .getRpcProxy(UploadServerRpc.class)
                                         .poll();
->>>>>>> 3763f3f9
                     }
                 }
 
