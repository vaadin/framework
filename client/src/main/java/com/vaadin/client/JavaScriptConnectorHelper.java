/*
 * Copyright 2000-2016 Vaadin Ltd.
 *
 * Licensed under the Apache License, Version 2.0 (the "License"); you may not
 * use this file except in compliance with the License. You may obtain a copy of
 * the License at
 *
 * http://www.apache.org/licenses/LICENSE-2.0
 *
 * Unless required by applicable law or agreed to in writing, software
 * distributed under the License is distributed on an "AS IS" BASIS, WITHOUT
 * WARRANTIES OR CONDITIONS OF ANY KIND, either express or implied. See the
 * License for the specific language governing permissions and limitations under
 * the License.
 */

package com.vaadin.client;

import java.util.ArrayList;
import java.util.HashMap;
import java.util.HashSet;
import java.util.List;
import java.util.Map;
import java.util.Map.Entry;
import java.util.Set;
import java.util.logging.Logger;

import com.google.gwt.core.client.JavaScriptObject;
import com.google.gwt.core.client.JsArray;
import com.google.gwt.dom.client.Element;
import com.vaadin.client.communication.JavaScriptMethodInvocation;
import com.vaadin.client.communication.ServerRpcQueue;
import com.vaadin.client.communication.StateChangeEvent;
import com.vaadin.client.communication.StateChangeEvent.StateChangeHandler;
import com.vaadin.client.ui.layout.ElementResizeEvent;
import com.vaadin.client.ui.layout.ElementResizeListener;
import com.vaadin.shared.JavaScriptConnectorState;
import com.vaadin.shared.communication.MethodInvocation;

import elemental.json.JsonArray;

public class JavaScriptConnectorHelper {

    private final ServerConnector connector;
    private final JavaScriptObject nativeState = JavaScriptObject
            .createObject();
    private final JavaScriptObject rpcMap = JavaScriptObject.createObject();

    private final Map<String, JavaScriptObject> rpcObjects = new HashMap<>();
    private final Map<String, Set<String>> rpcMethods = new HashMap<>();
    private final Map<Element, Map<JavaScriptObject, ElementResizeListener>> resizeListeners = new HashMap<>();

    private JavaScriptObject connectorWrapper;

    private String initFunctionName;
    private String tagName;

    public JavaScriptConnectorHelper(ServerConnector connector) {
        this.connector = connector;

        // Wildcard rpc object
        rpcObjects.put("", JavaScriptObject.createObject());
    }

    /**
     * The id of the previous response for which state changes have been
     * processed. If this is the same as the
     * {@link ApplicationConnection#getLastSeenServerSyncId()}, it means that
     * the state change has already been handled and should not be done again.
     */
    private int processedResponseId = -1;

    public void init() {
        connector.addStateChangeHandler(new StateChangeHandler() {
            @Override
            public void onStateChanged(StateChangeEvent stateChangeEvent) {
                processStateChanges();
            }
        });
    }

    /**
     * Makes sure the javascript part of the connector has been initialized. The
     * javascript is usually initalized the first time a state change event is
     * received, but it might in some cases be necessary to make this happen
     * earlier.
     *
     * @since 7.4.0
     */
    public void ensureJavascriptInited() {
        if (initFunctionName == null) {
            processStateChanges();
        }
    }

    private void processStateChanges() {
        int lastResponseId = connector.getConnection()
                .getLastSeenServerSyncId();
        if (processedResponseId == lastResponseId) {
            return;
        }
        processedResponseId = lastResponseId;

        JavaScriptObject wrapper = getConnectorWrapper();
        JavaScriptConnectorState state = getConnectorState();

        for (String callback : state.getCallbackNames()) {
            ensureCallback(JavaScriptConnectorHelper.this, wrapper, callback);
        }

        for (Entry<String, Set<String>> entry : state.getRpcInterfaces()
                .entrySet()) {
            String rpcName = entry.getKey();
            String jsName = getJsInterfaceName(rpcName);
            if (!rpcObjects.containsKey(jsName)) {
                Set<String> methods = entry.getValue();
                rpcObjects.put(jsName, createRpcObject(rpcName, methods));

                // Init all methods for wildcard rpc
                for (String method : methods) {
                    JavaScriptObject wildcardRpcObject = rpcObjects.get("");
                    Set<String> interfaces = rpcMethods.get(method);
                    if (interfaces == null) {
                        interfaces = new HashSet<>();
                        rpcMethods.put(method, interfaces);
                        attachRpcMethod(wildcardRpcObject, null, method);
                    }
                    interfaces.add(rpcName);
                }
            }
        }

        // Init after setting up callbacks & rpc
        if (initFunctionName == null) {
            initJavaScript();
        }

        invokeIfPresent(wrapper, "onStateChange");
    }

    private static String getJsInterfaceName(String rpcName) {
        return rpcName.replace('$', '.');
    }

    protected JavaScriptObject createRpcObject(String iface,
            Set<String> methods) {
        JavaScriptObject object = JavaScriptObject.createObject();

        for (String method : methods) {
            attachRpcMethod(object, iface, method);
        }

        return object;
    }

    protected boolean initJavaScript() {
        List<String> initFunctionNames = getPotentialInitFunctionNames();
        for (String initFunctionName : initFunctionNames) {
            if (tryInitJs(initFunctionName, getConnectorWrapper())) {
                getLogger().info("JavaScript connector initialized using "
                        + initFunctionName);
                this.initFunctionName = initFunctionName;
                return true;
            } else {
                getLogger().warning("No JavaScript function " + initFunctionName
                        + " found");
            }
        }
        getLogger().info("No JavaScript init for connector found");
        showInitProblem(initFunctionNames);
        return false;
    }

    protected void showInitProblem(List<String> attemptedNames) {
        // Default does nothing
    }

    private static native boolean tryInitJs(String initFunctionName,
            JavaScriptObject connectorWrapper)
    /*-{
        if (typeof $wnd[initFunctionName] == 'function') {
            $wnd[initFunctionName].apply(connectorWrapper);
            return true;
        } else {
            return false;
        }
    }-*/;

    public JavaScriptObject getConnectorWrapper() {
        if (connectorWrapper == null) {
            connectorWrapper = createConnectorWrapper(this,
                    connector.getConnection(), nativeState, rpcMap,
                    connector.getConnectorId(), rpcObjects);
        }

        return connectorWrapper;
    }

    private static native JavaScriptObject createConnectorWrapper(
            JavaScriptConnectorHelper h, ApplicationConnection c,
            JavaScriptObject nativeState, JavaScriptObject registeredRpc,
            String connectorId, Map<String, JavaScriptObject> rpcObjects)
    /*-{
        return {
            'getConnectorId': function() {
                return connectorId;
            },
            'getParentId': $entry(function(connectorId) {
                return h.@com.vaadin.client.JavaScriptConnectorHelper::getParentId(Ljava/lang/String;)(connectorId);
            }),
            'getState': function() {
                return nativeState;
            },
            'getRpcProxy': $entry(function(iface) {
                if (!iface) {
                    iface = '';
                }
                return rpcObjects.@java.util.Map::get(Ljava/lang/Object;)(iface);
            }),
            'getElement': $entry(function(connectorId) {
                return h.@com.vaadin.client.JavaScriptConnectorHelper::getWidgetElement(Ljava/lang/String;)(connectorId);
            }),
            'registerRpc': function(iface, rpcHandler) {
                //registerRpc(handler) -> registerRpc('', handler);
                if (!rpcHandler) {
                    rpcHandler = iface;
                    iface = '';
                }
                if (!registeredRpc[iface]) {
                    registeredRpc[iface] = [];
                }
                registeredRpc[iface].push(rpcHandler);
            },
            'translateVaadinUri': $entry(function(uri) {
                return c.@com.vaadin.client.ApplicationConnection::translateVaadinUri(Ljava/lang/String;)(uri);
            }),
            'addResizeListener': function(element, resizeListener) {
                if (!element || element.nodeType != 1) throw "element must be defined";
                if (typeof resizeListener != "function") throw "resizeListener must be defined";
                $entry(h.@com.vaadin.client.JavaScriptConnectorHelper::addResizeListener(*)).call(h, element, resizeListener);
            },
            'removeResizeListener': function(element, resizeListener) {
                if (!element || element.nodeType != 1) throw "element must be defined";
                if (typeof resizeListener != "function") throw "resizeListener must be defined";
                $entry(h.@com.vaadin.client.JavaScriptConnectorHelper::removeResizeListener(*)).call(h, element, resizeListener);
            }
        };
    }-*/;

    // Called from JSNI to add a listener
    private void addResizeListener(Element element,
            final JavaScriptObject callbackFunction) {
        Map<JavaScriptObject, ElementResizeListener> elementListeners = resizeListeners
                .get(element);
        if (elementListeners == null) {
            elementListeners = new HashMap<>();
            resizeListeners.put(element, elementListeners);
        }

        ElementResizeListener listener = elementListeners.get(callbackFunction);
        if (listener == null) {
            LayoutManager layoutManager = LayoutManager
                    .get(connector.getConnection());
            listener = new ElementResizeListener() {
                @Override
                public void onElementResize(ElementResizeEvent e) {
                    invokeElementResizeCallback(e.getElement(),
                            callbackFunction);
                }
            };
            layoutManager.addElementResizeListener(element, listener);
            elementListeners.put(callbackFunction, listener);
        }
    }

    private static native void invokeElementResizeCallback(Element element,
            JavaScriptObject callbackFunction)
    /*-{
        // Call with a simple event object and 'this' pointing to the global scope
        callbackFunction.call($wnd, {'element': element});
    }-*/;

    // Called from JSNI to remove a listener
    private void removeResizeListener(Element element,
            JavaScriptObject callbackFunction) {
        Map<JavaScriptObject, ElementResizeListener> listenerMap = resizeListeners
                .get(element);
        if (listenerMap == null) {
            return;
        }

        ElementResizeListener listener = listenerMap.remove(callbackFunction);
        if (listener != null) {
            LayoutManager.get(connector.getConnection())
                    .removeElementResizeListener(element, listener);
            if (listenerMap.isEmpty()) {
                resizeListeners.remove(element);
            }
        }
    }

    private native void attachRpcMethod(JavaScriptObject rpc, String iface,
            String method)
    /*-{
        var self = this;
        rpc[method] = $entry(function() {
            self.@com.vaadin.client.JavaScriptConnectorHelper::fireRpc(Ljava/lang/String;Ljava/lang/String;Lcom/google/gwt/core/client/JsArray;)(iface, method, arguments);
        });
    }-*/;

    private String getParentId(String connectorId) {
        ServerConnector target = getConnector(connectorId);
        if (target == null) {
            return null;
        }
        ServerConnector parent = target.getParent();
        if (parent == null) {
            return null;
        } else {
            return parent.getConnectorId();
        }
    }

    private Element getWidgetElement(String connectorId) {
        ServerConnector target = getConnector(connectorId);
        if (target instanceof ComponentConnector) {
            return ((ComponentConnector) target).getWidget().getElement();
        } else {
            return null;
        }
    }

    private ServerConnector getConnector(String connectorId) {
        if (connectorId == null || connectorId.isEmpty()) {
            return connector;
        }

        return ConnectorMap.get(connector.getConnection())
                .getConnector(connectorId);
    }

    private void fireRpc(String iface, String method,
            JsArray<JavaScriptObject> arguments) {
        if (iface == null) {
            iface = findWildcardInterface(method);
        }

        JsonArray argumentsArray = Util.jso2json(arguments);
        Object[] parameters = new Object[arguments.length()];
        for (int i = 0; i < parameters.length; i++) {
            parameters[i] = argumentsArray.get(i);
        }
        ServerRpcQueue rpcQueue = ServerRpcQueue.get(connector.getConnection());
        rpcQueue.add(new JavaScriptMethodInvocation(connector.getConnectorId(),
                iface, method, parameters), false);
        rpcQueue.flush();
    }

    private String findWildcardInterface(String method) {
        Set<String> interfaces = rpcMethods.get(method);
        if (interfaces.size() == 1) {
            return interfaces.iterator().next();
        } else {
            // TODO Resolve conflicts using argument count and types
            String interfaceList = "";
            for (String iface : interfaces) {
                if (!interfaceList.isEmpty()) {
                    interfaceList += ", ";
                }
                interfaceList += getJsInterfaceName(iface);
            }

            throw new IllegalStateException("Can not call method " + method
                    + " for wildcard rpc proxy because the function is defined for multiple rpc interfaces: "
                    + interfaceList
                    + ". Retrieve a rpc proxy for a specific interface using getRpcProxy(interfaceName) to use the function.");
        }
    }

    private void fireCallback(String name,
            JsArray<JavaScriptObject> arguments) {
        MethodInvocation invocation = new JavaScriptMethodInvocation(
                connector.getConnectorId(),
                "com.vaadin.ui.JavaScript$JavaScriptCallbackRpc", "call",
                new Object[] { name, arguments });
        ServerRpcQueue rpcQueue = ServerRpcQueue.get(connector.getConnection());
        rpcQueue.add(invocation, false);
        rpcQueue.flush();
    }

    public void setNativeState(JavaScriptObject state) {
        updateNativeState(nativeState, state);
    }

    private static native void updateNativeState(JavaScriptObject state,
            JavaScriptObject input)
    /*-{
        // Copy all fields to existing state object
        for(var key in input) {
            if (input.hasOwnProperty(key)) {
                state[key] = input[key];
            }
        }
    }-*/;

    public Object[] decodeRpcParameters(JsonArray parametersJson) {
        return new Object[] { Util.json2jso(parametersJson) };
    }

    public void invokeJsRpc(MethodInvocation invocation,
            JsonArray parametersJson) {
        String iface = invocation.getInterfaceName();
        String method = invocation.getMethodName();
        if ("com.vaadin.ui.JavaScript$JavaScriptCallbackRpc".equals(iface)
                && "call".equals(method)) {
            String callbackName = parametersJson.getString(0);
            JavaScriptObject arguments = Util.json2jso(parametersJson.get(1));
            invokeCallback(getConnectorWrapper(), callbackName, arguments);
        } else {
            JavaScriptObject arguments = Util.json2jso(parametersJson);
            invokeJsRpc(rpcMap, iface, method, arguments);
            // Also invoke wildcard interface
            invokeJsRpc(rpcMap, "", method, arguments);
        }
    }

    private static native void invokeCallback(JavaScriptObject connector,
            String name, JavaScriptObject arguments)
    /*-{
        connector[name].apply(connector, arguments);
    }-*/;

    private static native void invokeJsRpc(JavaScriptObject rpcMap,
            String interfaceName, String methodName,
            JavaScriptObject parameters)
    /*-{
        var targets = rpcMap[interfaceName];
        if (!targets) {
            return;
        }
        for(var i = 0; i < targets.length; i++) {
            var target = targets[i];
            target[methodName].apply(target, parameters);
        }
    }-*/;

    private static native void ensureCallback(JavaScriptConnectorHelper h,
            JavaScriptObject connector, String name)
    /*-{
        connector[name] = $entry(function() {
            var args = Array.prototype.slice.call(arguments, 0);
            h.@com.vaadin.client.JavaScriptConnectorHelper::fireCallback(Ljava/lang/String;Lcom/google/gwt/core/client/JsArray;)(name, args);
        });
    }-*/;

    private JavaScriptConnectorState getConnectorState() {
        return (JavaScriptConnectorState) connector.getState();
    }

    public void onUnregister() {
        invokeIfPresent(connectorWrapper, "onUnregister");

        if (!resizeListeners.isEmpty()) {
            LayoutManager layoutManager = LayoutManager
                    .get(connector.getConnection());
            for (Entry<Element, Map<JavaScriptObject, ElementResizeListener>> entry : resizeListeners
                    .entrySet()) {
                Element element = entry.getKey();
                for (ElementResizeListener listener : entry.getValue()
                        .values()) {
                    layoutManager.removeElementResizeListener(element,
                            listener);
                }
            }
            resizeListeners.clear();
        }
    }

    private static native void invokeIfPresent(
            JavaScriptObject connectorWrapper, String functionName)
    /*-{
        if (typeof connectorWrapper[functionName] == 'function') {
            connectorWrapper[functionName].apply(connectorWrapper, arguments);
        }
    }-*/;

    public String getInitFunctionName() {
        return initFunctionName;
    }

    private List<String> getPotentialInitFunctionNames() {
        ApplicationConfiguration conf = connector.getConnection()
                .getConfiguration();
<<<<<<< HEAD
        ArrayList<String> initFunctionNames = new ArrayList<String>();
        Integer tag = connector.getTag();
=======
        List<String> initFunctionNames = new ArrayList<String>();
        Integer tag = Integer.valueOf(connector.getTag());
>>>>>>> c520767b
        while (tag != null) {
            String initFunctionName = conf.getServerSideClassNameForTag(tag);
            initFunctionName = initFunctionName.replaceAll("\\.", "_");
            initFunctionNames.add(initFunctionName);
            tag = conf.getParentTag(tag);
        }
        return initFunctionNames;
    }

    public String getTagName() {
        if (tagName != null) {
            return tagName;
        }
        for (String initFunctionName : getPotentialInitFunctionNames()) {
            tagName = getTagJs(initFunctionName);
            if (tagName != null) {
                return tagName;
            }
        }
        // No tagName found, use default
        tagName = "div";
        return tagName;
    }

    private static native String getTagJs(String initFunctionName)
    /*-{
        if ($wnd[initFunctionName] && typeof $wnd[initFunctionName].tag == 'string') {
            return $wnd[initFunctionName].tag;
        } else {
            return null;
        }
    }-*/;

    private static Logger getLogger() {
        return Logger.getLogger(JavaScriptConnectorHelper.class.getName());
    }
}<|MERGE_RESOLUTION|>--- conflicted
+++ resolved
@@ -491,13 +491,8 @@
     private List<String> getPotentialInitFunctionNames() {
         ApplicationConfiguration conf = connector.getConnection()
                 .getConfiguration();
-<<<<<<< HEAD
-        ArrayList<String> initFunctionNames = new ArrayList<String>();
+        List<String> initFunctionNames = new ArrayList<String>();
         Integer tag = connector.getTag();
-=======
-        List<String> initFunctionNames = new ArrayList<String>();
-        Integer tag = Integer.valueOf(connector.getTag());
->>>>>>> c520767b
         while (tag != null) {
             String initFunctionName = conf.getServerSideClassNameForTag(tag);
             initFunctionName = initFunctionName.replaceAll("\\.", "_");
