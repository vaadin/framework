/*
 * Copyright 2000-2016 Vaadin Ltd.
 *
 * Licensed under the Apache License, Version 2.0 (the "License"); you may not
 * use this file except in compliance with the License. You may obtain a copy of
 * the License at
 *
 * http://www.apache.org/licenses/LICENSE-2.0
 *
 * Unless required by applicable law or agreed to in writing, software
 * distributed under the License is distributed on an "AS IS" BASIS, WITHOUT
 * WARRANTIES OR CONDITIONS OF ANY KIND, either express or implied. See the
 * License for the specific language governing permissions and limitations under
 * the License.
 */
package com.vaadin.tests.components.combobox;

import static org.junit.Assert.assertEquals;

import java.util.List;

import org.junit.Test;
import org.openqa.selenium.Keys;
import org.openqa.selenium.WebDriver;
import org.openqa.selenium.WebElement;
import org.openqa.selenium.support.ui.ExpectedCondition;

import com.vaadin.testbench.By;
import com.vaadin.testbench.elements.ComboBoxElement;
import com.vaadin.tests.tb3.MultiBrowserTest;

/**
 * When pressed down key, while positioned on the last item - should show next
 * page and focus on the first item of the next page.
 */
public class ComboBoxScrollingWithArrowsTest extends MultiBrowserTest {

    private final int PAGESIZE = 10;

    @Override
    public void setup() throws Exception {
        super.setup();

        openTestURL();
        openPopup();
    }

    private WebElement getDropDown() {
        // Selenium is used instead of TestBench4, because there is no method to
        // access the popup of the combobox
        // The method ComboBoxElement.openPopup() opens the popup, but doesn't
        // provide any way to access the popup and send keys to it.
        // Ticket #13756

        return driver.findElement(By.className("v-filterselect-input"));
    }

    private void openPopup() {
        ComboBoxElement cb = $(ComboBoxElement.class).first();
        cb.openPopup();
    }

    @Test
    public void scrollDownArrowKeyTest() throws InterruptedException {
        WebElement dropDownComboBox = getDropDown();

        for (int i = 0; i < PAGESIZE; i++) {
            dropDownComboBox.sendKeys(Keys.DOWN);
        }

        assertEquals("item " + PAGESIZE, getSelectedItemText()); // item 10
    }

    private String getSelectedItemText() {
        List<WebElement> items = driver
                .findElements(By.className("gwt-MenuItem-selected"));
        return items.get(0).getText();
    }

    @Test
    public void scrollUpArrowKeyTest() throws InterruptedException {
        WebElement dropDownComboBox = getDropDown();

        for (int i = 0; i < PAGESIZE; i++) {
            dropDownComboBox.sendKeys(Keys.DOWN);
        }

        // move to one item up
        waitUntilNextPageIsVisible();
        dropDownComboBox.sendKeys(Keys.UP);

<<<<<<< HEAD
        assertEquals("item " + (PAGESIZE - 1), getSelectedItemText()); // item
                                                                       // 9
=======
        // item 9
        assertThat(getSelectedItemText(), is("item " + (PAGESIZE - 1)));
>>>>>>> 04905e1e
    }

    private void waitUntilNextPageIsVisible() {
        waitUntil(new ExpectedCondition<Boolean>() {
            @Override
            public Boolean apply(WebDriver input) {
                return getSelectedItemText().equals("item " + PAGESIZE);
            }
        }, 5);
    }
}<|MERGE_RESOLUTION|>--- conflicted
+++ resolved
@@ -89,13 +89,8 @@
         waitUntilNextPageIsVisible();
         dropDownComboBox.sendKeys(Keys.UP);
 
-<<<<<<< HEAD
-        assertEquals("item " + (PAGESIZE - 1), getSelectedItemText()); // item
-                                                                       // 9
-=======
         // item 9
-        assertThat(getSelectedItemText(), is("item " + (PAGESIZE - 1)));
->>>>>>> 04905e1e
+        assertEquals("item " + (PAGESIZE - 1), getSelectedItemText());
     }
 
     private void waitUntilNextPageIsVisible() {
