/*
 * Copyright 2000-2016 Vaadin Ltd.
 *
 * Licensed under the Apache License, Version 2.0 (the "License"); you may not
 * use this file except in compliance with the License. You may obtain a copy of
 * the License at
 *
 * http://www.apache.org/licenses/LICENSE-2.0
 *
 * Unless required by applicable law or agreed to in writing, software
 * distributed under the License is distributed on an "AS IS" BASIS, WITHOUT
 * WARRANTIES OR CONDITIONS OF ANY KIND, either express or implied. See the
 * License for the specific language governing permissions and limitations under
 * the License.
 */
package com.vaadin.client.widgets;

import java.util.ArrayList;
import java.util.Arrays;
import java.util.Collection;
import java.util.Collections;
import java.util.HashMap;
import java.util.LinkedList;
import java.util.List;
import java.util.ListIterator;
import java.util.Map;
import java.util.Map.Entry;
import java.util.Optional;
import java.util.TreeMap;
import java.util.function.Consumer;
import java.util.logging.Level;
import java.util.logging.Logger;

import com.google.gwt.animation.client.Animation;
import com.google.gwt.animation.client.AnimationScheduler;
import com.google.gwt.animation.client.AnimationScheduler.AnimationCallback;
import com.google.gwt.animation.client.AnimationScheduler.AnimationHandle;
import com.google.gwt.core.client.Duration;
import com.google.gwt.core.client.JavaScriptObject;
import com.google.gwt.core.client.JsArray;
import com.google.gwt.core.client.Scheduler;
import com.google.gwt.core.client.Scheduler.ScheduledCommand;
import com.google.gwt.dom.client.DivElement;
import com.google.gwt.dom.client.Document;
import com.google.gwt.dom.client.Element;
import com.google.gwt.dom.client.NativeEvent;
import com.google.gwt.dom.client.Node;
import com.google.gwt.dom.client.NodeList;
import com.google.gwt.dom.client.Style;
import com.google.gwt.dom.client.Style.Display;
import com.google.gwt.dom.client.Style.Unit;
import com.google.gwt.dom.client.TableCellElement;
import com.google.gwt.dom.client.TableRowElement;
import com.google.gwt.dom.client.TableSectionElement;
import com.google.gwt.dom.client.Touch;
import com.google.gwt.event.shared.HandlerRegistration;
import com.google.gwt.logging.client.LogConfiguration;
import com.google.gwt.user.client.DOM;
import com.google.gwt.user.client.Window;
import com.google.gwt.user.client.ui.RequiresResize;
import com.google.gwt.user.client.ui.RootPanel;
import com.google.gwt.user.client.ui.UIObject;
import com.google.gwt.user.client.ui.Widget;
import com.vaadin.client.BrowserInfo;
import com.vaadin.client.ComputedStyle;
import com.vaadin.client.DeferredWorker;
import com.vaadin.client.Profiler;
import com.vaadin.client.WidgetUtil;
import com.vaadin.client.ui.SubPartAware;
import com.vaadin.client.widget.escalator.Cell;
import com.vaadin.client.widget.escalator.ColumnConfiguration;
import com.vaadin.client.widget.escalator.EscalatorUpdater;
import com.vaadin.client.widget.escalator.FlyweightCell;
import com.vaadin.client.widget.escalator.FlyweightRow;
import com.vaadin.client.widget.escalator.PositionFunction;
import com.vaadin.client.widget.escalator.PositionFunction.Translate3DPosition;
import com.vaadin.client.widget.escalator.PositionFunction.TranslatePosition;
import com.vaadin.client.widget.escalator.PositionFunction.WebkitTranslate3DPosition;
import com.vaadin.client.widget.escalator.Row;
import com.vaadin.client.widget.escalator.RowContainer;
import com.vaadin.client.widget.escalator.RowContainer.BodyRowContainer;
import com.vaadin.client.widget.escalator.RowVisibilityChangeEvent;
import com.vaadin.client.widget.escalator.RowVisibilityChangeHandler;
import com.vaadin.client.widget.escalator.ScrollbarBundle;
import com.vaadin.client.widget.escalator.ScrollbarBundle.HorizontalScrollbarBundle;
import com.vaadin.client.widget.escalator.ScrollbarBundle.VerticalScrollbarBundle;
import com.vaadin.client.widget.escalator.Spacer;
import com.vaadin.client.widget.escalator.SpacerUpdater;
import com.vaadin.client.widget.escalator.events.RowHeightChangedEvent;
import com.vaadin.client.widget.grid.events.ScrollEvent;
import com.vaadin.client.widget.grid.events.ScrollHandler;
import com.vaadin.client.widgets.Escalator.JsniUtil.TouchHandlerBundle;
import com.vaadin.shared.Range;
import com.vaadin.shared.ui.grid.HeightMode;
import com.vaadin.shared.ui.grid.ScrollDestination;
import com.vaadin.shared.util.SharedUtil;

/*-

 Maintenance Notes! Reading these might save your day.
 (note for editors: line width is 80 chars, including the
 one-space indentation)


 == Row Container Structure

 AbstractRowContainer
 |-- AbstractStaticRowContainer
 | |-- HeaderRowContainer
 | `-- FooterContainer
 `---- BodyRowContainerImpl

 AbstractRowContainer is intended to contain all common logic
 between RowContainers. It manages the bookkeeping of row
 count, makes sure that all individual cells are rendered
 the same way, and so on.

 AbstractStaticRowContainer has some special logic that is
 required by all RowContainers that don't scroll (hence the
 word "static"). HeaderRowContainer and FooterRowContainer
 are pretty thin special cases of a StaticRowContainer
 (mostly relating to positioning of the root element).

 BodyRowContainerImpl could also be split into an additional
 "AbstractScrollingRowContainer", but I felt that no more
 inner classes were needed. So it contains both logic
 required for making things scroll about, and equivalent
 special cases for layouting, as are found in
 Header/FooterRowContainers.


 == The Three Indices

 Each RowContainer can be thought to have three levels of
 indices for any given displayed row (but the distinction
 matters primarily for the BodyRowContainerImpl, because of
 the way it scrolls through data):

 - Logical index
 - Physical (or DOM) index
 - Visual index

 LOGICAL INDEX is the index that is linked to the data
 source. If you want your data source to represent a SQL
 database with 10 000 rows, the 7 000:th row in the SQL has a
 logical index of 6 999, since the index is 0-based (unless
 that data source does some funky logic).

 PHYSICAL INDEX is the index for a row that you see in a
 browser's DOM inspector. If your row is the second <tr>
 element within a <tbody> tag, it has a physical index of 1
 (because of 0-based indices). In Header and
 FooterRowContainers, you are safe to assume that the logical
 index is the same as the physical index. But because the
 BodyRowContainerImpl never displays large data sources
 entirely in the DOM, a physical index usually has no
 apparent direct relationship with its logical index.

 VISUAL INDEX is the index relating to the order that you
 see a row in, in the browser, as it is rendered. The
 topmost row is 0, the second is 1, and so on. The visual
 index is similar to the physical index in the sense that
 Header and FooterRowContainers can assume a 1:1
 relationship between visual index and logical index. And
 again, BodyRowContainerImpl has no such relationship. The
 body's visual index has additionally no apparent
 relationship with its physical index. Because the <tr> tags
 are reused in the body and visually repositioned with CSS
 as the user scrolls, the relationship between physical
 index and visual index is quickly broken. You can get an
 element's visual index via the field
 BodyRowContainerImpl.visualRowOrder.

 Currently, the physical and visual indices are kept in sync
 _most of the time_ by a deferred rearrangement of rows.
 They become desynced when scrolling. This is to help screen
 readers to read the contents from the DOM in a natural
 order. See BodyRowContainerImpl.DeferredDomSorter for more
 about that.

 */

/**
 * A workaround-class for GWT and JSNI.
 * <p>
 * GWT is unable to handle some method calls to Java methods in inner-classes
 * from within JSNI blocks. Having that inner class extend a non-inner-class (or
 * implement such an interface), makes it possible for JSNI to indirectly refer
 * to the inner class, by invoking methods and fields in the non-inner-class
 * API.
 *
 * @see Escalator.Scroller
 */
abstract class JsniWorkaround {
    /**
     * A JavaScript function that handles the scroll DOM event, and passes it on
     * to Java code.
     *
     * @see #createScrollListenerFunction(Escalator)
     * @see Escalator.Scroller#onScroll()
     */
    protected final JavaScriptObject scrollListenerFunction;

    /**
     * A JavaScript function that handles the mousewheel DOM event, and passes
     * it on to Java code.
     *
     * @see #createMousewheelListenerFunction(Escalator)
     * @see Escalator.Scroller#onScroll()
     */
    protected final JavaScriptObject mousewheelListenerFunction;

    /**
     * A JavaScript function that handles the touch start DOM event, and passes
     * it on to Java code.
     *
     * @see TouchHandlerBundle#touchStart(Escalator.JsniUtil.TouchHandlerBundle.CustomTouchEvent)
     */
    protected JavaScriptObject touchStartFunction;

    /**
     * A JavaScript function that handles the touch move DOM event, and passes
     * it on to Java code.
     *
     * @see TouchHandlerBundle#touchMove(Escalator.JsniUtil.TouchHandlerBundle.CustomTouchEvent)
     */
    protected JavaScriptObject touchMoveFunction;

    /**
     * A JavaScript function that handles the touch end and cancel DOM events,
     * and passes them on to Java code.
     *
     * @see TouchHandlerBundle#touchEnd(Escalator.JsniUtil.TouchHandlerBundle.CustomTouchEvent)
     */
    protected JavaScriptObject touchEndFunction;

    protected TouchHandlerBundle touchHandlerBundle;

    protected JsniWorkaround(final Escalator escalator) {
        scrollListenerFunction = createScrollListenerFunction(escalator);
        mousewheelListenerFunction = createMousewheelListenerFunction(
                escalator);

        touchHandlerBundle = new TouchHandlerBundle(escalator);
        touchStartFunction = touchHandlerBundle.getTouchStartHandler();
        touchMoveFunction = touchHandlerBundle.getTouchMoveHandler();
        touchEndFunction = touchHandlerBundle.getTouchEndHandler();
    }

    /**
     * A method that constructs the JavaScript function that will be stored into
     * {@link #scrollListenerFunction}.
     *
     * @param esc
     *            a reference to the current instance of {@link Escalator}
     * @see Escalator.Scroller#onScroll()
     */
    protected abstract JavaScriptObject createScrollListenerFunction(
            Escalator esc);

    /**
     * A method that constructs the JavaScript function that will be stored into
     * {@link #mousewheelListenerFunction}.
     *
     * @param esc
     *            a reference to the current instance of {@link Escalator}
     * @see Escalator.Scroller#onScroll()
     */
    protected abstract JavaScriptObject createMousewheelListenerFunction(
            Escalator esc);
}

/**
 * A low-level table-like widget that features a scrolling virtual viewport and
 * lazily generated rows.
 *
 * @since 7.4
 * @author Vaadin Ltd
 */
public class Escalator extends Widget
        implements RequiresResize, DeferredWorker, SubPartAware {

    // todo comments legend
    /*
     * [[optimize]]: There's an opportunity to rewrite the code in such a way
     * that it _might_ perform better (remember to measure, implement,
     * re-measure)
     */
    /*
     * [[mpixscroll]]: This code will require alterations that are relevant for
     * supporting the scrolling through more pixels than some browsers normally
     * would support. (i.e. when we support more than "a million" pixels in the
     * escalator DOM). NOTE: these bits can most often also be identified by
     * searching for code that call scrollElem.getScrollTop();.
     */
    /*
     * [[spacer]]: Code that is important to make spacers work.
     */

    /**
     * A utility class that contains utility methods that are usually called
     * from JSNI.
     * <p>
     * The methods are moved in this class to minimize the amount of JSNI code
     * as much as feasible.
     */
    static class JsniUtil {
        public static class TouchHandlerBundle {

            public static final String POINTER_EVENT_TYPE_TOUCH = "touch";

            public static final int SIGNIFICANT_MOVE_THRESHOLD = 3;

            /**
             * A <a href=
             * "http://www.gwtproject.org/doc/latest/DevGuideCodingBasicsOverlay.html"
             * >JavaScriptObject overlay</a> for the
             * <a href="http://www.w3.org/TR/touch-events/">JavaScript
             * TouchEvent</a> object.
             * <p>
             * This needs to be used in the touch event handlers, since GWT's
             * {@link com.google.gwt.event.dom.client.TouchEvent TouchEvent}
             * can't be cast from the JSNI call, and the
             * {@link com.google.gwt.dom.client.NativeEvent NativeEvent} isn't
             * properly populated with the correct values.
             */
            private static final class CustomTouchEvent
                    extends JavaScriptObject {
                protected CustomTouchEvent() {
                }

                public native NativeEvent getNativeEvent()
                /*-{
                    return this;
                }-*/;

                public native int getPageX()
                /*-{
                    return this.targetTouches[0].pageX;
                }-*/;

                public native int getPageY()
                /*-{
                    return this.targetTouches[0].pageY;
                }-*/;

                public native String getPointerType()
                /*-{
                    return this.pointerType;
                }-*/;
            }

            private final Escalator escalator;

            public TouchHandlerBundle(final Escalator escalator) {
                this.escalator = escalator;
            }

            public native JavaScriptObject getTouchStartHandler()
            /*-{
                // we need to store "this", since it won't be preserved on call.
                var self = this;
                return $entry(function (e) {
                    self.@com.vaadin.client.widgets.Escalator.JsniUtil.TouchHandlerBundle::touchStart(*)(e);
                });
            }-*/;

            public native JavaScriptObject getTouchMoveHandler()
            /*-{
                // we need to store "this", since it won't be preserved on call.
                var self = this;
                return $entry(function (e) {
                    self.@com.vaadin.client.widgets.Escalator.JsniUtil.TouchHandlerBundle::touchMove(*)(e);
                });
            }-*/;

            public native JavaScriptObject getTouchEndHandler()
            /*-{
                // we need to store "this", since it won't be preserved on call.
                var self = this;
                return $entry(function (e) {
                    self.@com.vaadin.client.widgets.Escalator.JsniUtil.TouchHandlerBundle::touchEnd(*)(e);
                });
            }-*/;

            // Duration of the inertial scrolling simulation. Devices with
            // larger screens take longer durations.
            private static final int DURATION = Window.getClientHeight();
            // multiply scroll velocity with repeated touching
            private int acceleration = 1;
            private boolean touching = false;
            // Two movement objects for storing status and processing touches
            private Movement yMov, xMov;
            // true if moved significantly since touch start
            private boolean movedSignificantly = false;
            private double touchStartTime;
            final double MIN_VEL = 0.6, MAX_VEL = 4, F_VEL = 1500, F_ACC = 0.7,
                    F_AXIS = 1;

            // The object to deal with one direction scrolling
            private class Movement {
                final List<Double> speeds = new ArrayList<>();
                final ScrollbarBundle scroll;
                double position, offset, velocity, prevPos, prevTime, delta;
                boolean run, vertical;

                public Movement(boolean vertical) {
                    this.vertical = vertical;
                    scroll = vertical ? escalator.verticalScrollbar
                            : escalator.horizontalScrollbar;
                }

                public void startTouch(CustomTouchEvent event) {
                    speeds.clear();
                    prevPos = pagePosition(event);
                    prevTime = Duration.currentTimeMillis();
                }

                public void moveTouch(CustomTouchEvent event) {
                    double pagePosition = pagePosition(event);
                    if (pagePosition > -1) {
                        delta = prevPos - pagePosition;
                        double now = Duration.currentTimeMillis();
                        double ellapsed = now - prevTime;
                        velocity = delta / ellapsed;
                        // if last speed was so low, reset speeds and start
                        // storing again
                        if (!speeds.isEmpty() && !validSpeed(speeds.get(0))) {
                            speeds.clear();
                            run = true;
                        }
                        speeds.add(0, velocity);
                        prevTime = now;
                        prevPos = pagePosition;
                    }
                }

                public void endTouch(CustomTouchEvent event) {
                    // Compute average speed
                    velocity = 0;
                    for (double s : speeds) {
                        velocity += s / speeds.size();
                    }
                    position = scroll.getScrollPos();

                    // Compute offset, and adjust it with an easing curve so as
                    // movement is smoother.
                    offset = F_VEL * velocity * acceleration
                            * easingInOutCos(velocity, MAX_VEL);

                    // Enable or disable inertia movement in this axis
                    run = validSpeed(velocity);
                    if (run) {
                        event.getNativeEvent().preventDefault();
                    }
                }

                void validate(Movement other) {
                    if (!run || other.velocity > 0
                            && Math.abs(velocity / other.velocity) < F_AXIS) {
                        delta = offset = 0;
                        run = false;
                    }
                }

                void stepAnimation(double progress) {
                    scroll.setScrollPos(position + offset * progress);
                }

                int pagePosition(CustomTouchEvent event) {
                    // Use native event's screen x and y for IE11 and Edge
                    // since there is no touches for these browsers (#18737)
                    if (isCurrentBrowserIE11OrEdge()) {
                        return vertical
                                ? event.getNativeEvent().getClientY()
                                        + Window.getScrollTop()
                                : event.getNativeEvent().getClientX()
                                        + Window.getScrollLeft();
                    }
                    JsArray<Touch> a = event.getNativeEvent().getTouches();
                    return vertical ? a.get(0).getPageY() : a.get(0).getPageX();
                }

                boolean validSpeed(double speed) {
                    return Math.abs(speed) > MIN_VEL;
                }
            }

            // Using GWT animations which take care of native animation frames.
            private Animation animation = new Animation() {
                @Override
                public void onUpdate(double progress) {
                    xMov.stepAnimation(progress);
                    yMov.stepAnimation(progress);
                }

                @Override
                public double interpolate(double progress) {
                    return easingOutCirc(progress);
                };

                @Override
                public void onComplete() {
                    touching = false;
                    escalator.body.domSorter.reschedule();
                };

                @Override
                public void run(int duration) {
                    if (xMov.run || yMov.run) {
                        super.run(duration);
                    } else {
                        onComplete();
                    }
                };
            };

            public void touchStart(final CustomTouchEvent event) {
                if (allowTouch(event)) {
                    if (yMov == null) {
                        yMov = new Movement(true);
                        xMov = new Movement(false);
                    }
                    if (animation.isRunning()) {
                        acceleration += F_ACC;
                        event.getNativeEvent().preventDefault();
                        animation.cancel();
                    } else {
                        acceleration = 1;
                    }
                    xMov.startTouch(event);
                    yMov.startTouch(event);
                    touchStartTime = Duration.currentTimeMillis();
                    touching = true;
                    movedSignificantly = false;
                } else {
                    touching = false;
                    animation.cancel();
                    acceleration = 1;
                }
            }

            public void touchMove(final CustomTouchEvent event) {
                if (touching) {
                    if (!movedSignificantly) {
                        double distanceSquared = Math.abs(xMov.delta)
                                * Math.abs(xMov.delta)
                                + Math.abs(yMov.delta) * Math.abs(yMov.delta);
                        movedSignificantly = distanceSquared > SIGNIFICANT_MOVE_THRESHOLD
                                * SIGNIFICANT_MOVE_THRESHOLD;
                    }
                    // allow handling long press differently, without triggering
                    // scrolling
                    if (escalator.getDelayToCancelTouchScroll() >= 0
                            && !movedSignificantly
                            && Duration.currentTimeMillis()
                                    - touchStartTime > escalator
                                            .getDelayToCancelTouchScroll()) {
                        // cancel touch handling, don't prevent event
                        touching = false;
                        animation.cancel();
                        acceleration = 1;
                        return;
                    }
                    xMov.moveTouch(event);
                    yMov.moveTouch(event);
                    xMov.validate(yMov);
                    yMov.validate(xMov);
                    event.getNativeEvent().preventDefault();
                    moveScrollFromEvent(escalator, xMov.delta, yMov.delta,
                            event.getNativeEvent());
                }
            }

            public void touchEnd(final CustomTouchEvent event) {
                if (touching) {
                    xMov.endTouch(event);
                    yMov.endTouch(event);
                    xMov.validate(yMov);
                    yMov.validate(xMov);
                    // Adjust duration so as longer movements take more duration
                    boolean vert = !xMov.run || yMov.run
                            && Math.abs(yMov.offset) > Math.abs(xMov.offset);
                    double delta = Math.abs((vert ? yMov : xMov).offset);
                    animation.run((int) (3 * DURATION * easingOutExp(delta)));
                }
            }

            // Allow touchStart for IE11 and Edge even though there is no touch
            // (#18737),
            // otherwise allow touch only if there is a single touch in the
            // event
            private boolean allowTouch(
                    final TouchHandlerBundle.CustomTouchEvent event) {
                if (isCurrentBrowserIE11OrEdge()) {
                    return (POINTER_EVENT_TYPE_TOUCH
                            .equals(event.getPointerType()));
                } else {
                    return (event.getNativeEvent().getTouches().length() == 1);
                }
            }

            private double easingInOutCos(double val, double max) {
                return 0.5 - 0.5 * Math.cos(Math.PI * Math.signum(val)
                        * Math.min(Math.abs(val), max) / max);
            }

            private double easingOutExp(double delta) {
                return (1 - Math.pow(2, -delta / 1000));
            }

            private double easingOutCirc(double progress) {
                return Math.sqrt(1 - (progress - 1) * (progress - 1));
            }
        }

        public static void moveScrollFromEvent(final Escalator escalator,
                final double deltaX, final double deltaY,
                final NativeEvent event) {

            if (!Double.isNaN(deltaX)) {
                escalator.horizontalScrollbar.setScrollPosByDelta(deltaX);
            }

            if (!Double.isNaN(deltaY)) {
                escalator.verticalScrollbar.setScrollPosByDelta(deltaY);
            }

            /*
             * TODO: only prevent if not scrolled to end/bottom. Or no? UX team
             * needs to decide.
             */
            final boolean warrantedYScroll = deltaY != 0
                    && escalator.verticalScrollbar.showsScrollHandle();
            final boolean warrantedXScroll = deltaX != 0
                    && escalator.horizontalScrollbar.showsScrollHandle();
            if (warrantedYScroll || warrantedXScroll) {
                event.preventDefault();
            }
        }
    }

    /**
     * ScrollDestination case-specific handling logic.
     */
    private static double getScrollPos(final ScrollDestination destination,
            final double targetStartPx, final double targetEndPx,
            final double viewportStartPx, final double viewportEndPx,
            final double padding) {

        final double viewportLength = viewportEndPx - viewportStartPx;

        switch (destination) {

        /*
         * Scroll as little as possible to show the target element. If the
         * element fits into view, this works as START or END depending on the
         * current scroll position. If the element does not fit into view, this
         * works as START.
         */
        case ANY: {
            final double startScrollPos = targetStartPx - padding;
            final double endScrollPos = targetEndPx + padding - viewportLength;

            if (startScrollPos < viewportStartPx) {
                return startScrollPos;
            } else if (targetEndPx + padding > viewportEndPx) {
                return endScrollPos;
            } else {
                // NOOP, it's already visible
                return viewportStartPx;
            }
        }

        /*
         * Scrolls so that the element is shown at the end of the viewport. The
         * viewport will, however, not scroll before its first element.
         */
        case END: {
            return targetEndPx + padding - viewportLength;
        }

        /*
         * Scrolls so that the element is shown in the middle of the viewport.
         * The viewport will, however, not scroll beyond its contents, given
         * more elements than what the viewport is able to show at once. Under
         * no circumstances will the viewport scroll before its first element.
         */
        case MIDDLE: {
            final double targetMiddle = targetStartPx
                    + (targetEndPx - targetStartPx) / 2;
            return targetMiddle - viewportLength / 2;
        }

        /*
         * Scrolls so that the element is shown at the start of the viewport.
         * The viewport will, however, not scroll beyond its contents.
         */
        case START: {
            return targetStartPx - padding;
        }

        /*
         * Throw an error if we're here. This can only mean that
         * ScrollDestination has been carelessly amended..
         */
        default: {
            throw new IllegalArgumentException(
                    "Internal: ScrollDestination has been modified, "
                            + "but Escalator.getScrollPos has not been updated "
                            + "to match new values.");
        }
        }

    }

    /** An inner class that handles all logic related to scrolling. */
    private class Scroller extends JsniWorkaround {
        private double lastScrollTop = 0;
        private double lastScrollLeft = 0;

        public Scroller() {
            super(Escalator.this);
        }

        @Override
        protected native JavaScriptObject createScrollListenerFunction(
                Escalator esc)
        /*-{
            var vScroll = esc.@com.vaadin.client.widgets.Escalator::verticalScrollbar;
            var vScrollElem = vScroll.@com.vaadin.client.widget.escalator.ScrollbarBundle::getElement()();
        
            var hScroll = esc.@com.vaadin.client.widgets.Escalator::horizontalScrollbar;
            var hScrollElem = hScroll.@com.vaadin.client.widget.escalator.ScrollbarBundle::getElement()();
        
            return $entry(function(e) {
                var target = e.target;
        
                // in case the scroll event was native (i.e. scrollbars were dragged, or
                // the scrollTop/Left was manually modified), the bundles have old cache
                // values. We need to make sure that the caches are kept up to date.
                if (target === vScrollElem) {
                    vScroll.@com.vaadin.client.widget.escalator.ScrollbarBundle::updateScrollPosFromDom()();
                } else if (target === hScrollElem) {
                    hScroll.@com.vaadin.client.widget.escalator.ScrollbarBundle::updateScrollPosFromDom()();
                } else {
                    $wnd.console.error("unexpected scroll target: "+target);
                }
            });
        }-*/;

        @Override
        protected native JavaScriptObject createMousewheelListenerFunction(
                Escalator esc)
        /*-{
            return $entry(function(e) {
                var deltaX = e.deltaX ? e.deltaX : -0.5*e.wheelDeltaX;
                var deltaY = e.deltaY ? e.deltaY : -0.5*e.wheelDeltaY;
        
                // Delta mode 0 is in pixels; we don't need to do anything...
        
                // A delta mode of 1 means we're scrolling by lines instead of pixels
                // We need to scale the number of lines by the default line height
                if (e.deltaMode === 1) {
                    var brc = esc.@com.vaadin.client.widgets.Escalator::body;
                    deltaY *= brc.@com.vaadin.client.widgets.Escalator.AbstractRowContainer::getDefaultRowHeight()();
                }
        
                // Other delta modes aren't supported
                if ((e.deltaMode !== undefined) && (e.deltaMode >= 2 || e.deltaMode < 0)) {
                    var msg = "Unsupported wheel delta mode \"" + e.deltaMode + "\"";
        
                    // Print warning message
                    esc.@com.vaadin.client.widgets.Escalator::logWarning(*)(msg);
                }
        
                // IE8 has only delta y
                if (isNaN(deltaY)) {
                    deltaY = -0.5*e.wheelDelta;
                }
        
                @com.vaadin.client.widgets.Escalator.JsniUtil::moveScrollFromEvent(*)(esc, deltaX, deltaY, e);
            });
        }-*/;

        /**
         * Recalculates the virtual viewport represented by the scrollbars, so
         * that the sizes of the scroll handles appear correct in the browser
         */
        public void recalculateScrollbarsForVirtualViewport() {
            double scrollContentHeight = body.calculateTotalRowHeight()
                    + body.spacerContainer.getSpacerHeightsSum();
            double scrollContentWidth = columnConfiguration.calculateRowWidth();
            double tableWrapperHeight = heightOfEscalator;
            double tableWrapperWidth = widthOfEscalator;

            boolean verticalScrollNeeded = scrollContentHeight > tableWrapperHeight
                    + WidgetUtil.PIXEL_EPSILON - header.getHeightOfSection()
                    - footer.getHeightOfSection();
            boolean horizontalScrollNeeded = scrollContentWidth > tableWrapperWidth
                    + WidgetUtil.PIXEL_EPSILON;

            // One dimension got scrollbars, but not the other. Recheck time!
            if (verticalScrollNeeded != horizontalScrollNeeded) {
                if (!verticalScrollNeeded && horizontalScrollNeeded) {
                    verticalScrollNeeded = scrollContentHeight > tableWrapperHeight
                            + WidgetUtil.PIXEL_EPSILON
                            - header.getHeightOfSection()
                            - footer.getHeightOfSection()
                            - horizontalScrollbar.getScrollbarThickness();
                } else {
                    horizontalScrollNeeded = scrollContentWidth > tableWrapperWidth
                            + WidgetUtil.PIXEL_EPSILON
                            - verticalScrollbar.getScrollbarThickness();
                }
            }

            // let's fix the table wrapper size, since it's now stable.
            if (verticalScrollNeeded) {
                tableWrapperWidth -= verticalScrollbar.getScrollbarThickness();
                tableWrapperWidth = Math.max(0, tableWrapperWidth);
            }
            if (horizontalScrollNeeded) {
                tableWrapperHeight -= horizontalScrollbar
                        .getScrollbarThickness();
                tableWrapperHeight = Math.max(0, tableWrapperHeight);
            }
            tableWrapper.getStyle().setHeight(tableWrapperHeight, Unit.PX);
            tableWrapper.getStyle().setWidth(tableWrapperWidth, Unit.PX);

            double footerHeight = footer.getHeightOfSection();
            double headerHeight = header.getHeightOfSection();
            double vScrollbarHeight = Math.max(0,
                    tableWrapperHeight - footerHeight - headerHeight);
            verticalScrollbar.setOffsetSize(vScrollbarHeight);
            verticalScrollbar.setScrollSize(scrollContentHeight);

            /*
             * If decreasing the amount of frozen columns, and scrolled to the
             * right, the scroll position might reset. So we need to remember
             * the scroll position, and re-apply it once the scrollbar size has
             * been adjusted.
             */
            double prevScrollPos = horizontalScrollbar.getScrollPos();

            double unfrozenPixels = columnConfiguration
                    .getCalculatedColumnsWidth(Range.between(
                            columnConfiguration.getFrozenColumnCount(),
                            columnConfiguration.getColumnCount()));
            double frozenPixels = scrollContentWidth - unfrozenPixels;
            double hScrollOffsetWidth = tableWrapperWidth - frozenPixels;
            horizontalScrollbar.setOffsetSize(hScrollOffsetWidth);
            horizontalScrollbar.setScrollSize(unfrozenPixels);
            horizontalScrollbar.getElement().getStyle().setLeft(frozenPixels,
                    Unit.PX);
            horizontalScrollbar.setScrollPos(prevScrollPos);

            /*
             * only show the scrollbar wrapper if the scrollbar itself is
             * visible.
             */
            if (horizontalScrollbar.showsScrollHandle()) {
                horizontalScrollbarDeco.getStyle().clearDisplay();
            } else {
                horizontalScrollbarDeco.getStyle().setDisplay(Display.NONE);
            }

            /*
             * only show corner background divs if the vertical scrollbar is
             * visible.
             */
            Style hCornerStyle = headerDeco.getStyle();
            Style fCornerStyle = footerDeco.getStyle();
            if (verticalScrollbar.showsScrollHandle()) {
                hCornerStyle.clearDisplay();
                fCornerStyle.clearDisplay();

                if (horizontalScrollbar.showsScrollHandle()) {
                    double offset = horizontalScrollbar.getScrollbarThickness();
                    fCornerStyle.setBottom(offset, Unit.PX);
                } else {
                    fCornerStyle.clearBottom();
                }
            } else {
                hCornerStyle.setDisplay(Display.NONE);
                fCornerStyle.setDisplay(Display.NONE);
            }
        }

        /**
         * Logical scrolling event handler for the entire widget.
         */
        public void onScroll() {

            final double scrollTop = verticalScrollbar.getScrollPos();
            final double scrollLeft = horizontalScrollbar.getScrollPos();
            if (lastScrollLeft != scrollLeft) {
                for (int i = 0; i < columnConfiguration.frozenColumns; i++) {
                    header.updateFreezePosition(i, scrollLeft);
                    body.updateFreezePosition(i, scrollLeft);
                    footer.updateFreezePosition(i, scrollLeft);
                }

                position.set(headElem, -scrollLeft, 0);
                position.set(footElem, -scrollLeft, 0);

                lastScrollLeft = scrollLeft;
            }

            body.setBodyScrollPosition(scrollLeft, scrollTop);

            lastScrollTop = scrollTop;
            body.updateEscalatorRowsOnScroll();
            body.spacerContainer.updateSpacerDecosVisibility();
            /*
             * TODO [[optimize]]: Might avoid a reflow by first calculating new
             * scrolltop and scrolleft, then doing the escalator magic based on
             * those numbers and only updating the positions after that.
             */
        }

        public native void attachScrollListener(Element element)
        /*
         * Attaching events with JSNI instead of the GWT event mechanism because
         * GWT didn't provide enough details in events, or triggering the event
         * handlers with GWT bindings was unsuccessful. Maybe, with more time
         * and skill, it could be done with better success. JavaScript overlay
         * types might work. This might also get rid of the JsniWorkaround
         * class.
         */
        /*-{
             if (element.addEventListener) {
                 element.addEventListener("scroll", this.@com.vaadin.client.widgets.JsniWorkaround::scrollListenerFunction);
             } else {
                 element.attachEvent("onscroll", this.@com.vaadin.client.widgets.JsniWorkaround::scrollListenerFunction);
             }
        }-*/;

        public native void detachScrollListener(Element element)
        /*
         * Detaching events with JSNI instead of the GWT event mechanism because
         * GWT didn't provide enough details in events, or triggering the event
         * handlers with GWT bindings was unsuccessful. Maybe, with more time
         * and skill, it could be done with better success. JavaScript overlay
         * types might work. This might also get rid of the JsniWorkaround
         * class.
         */
        /*-{
            if (element.addEventListener) {
                element.removeEventListener("scroll", this.@com.vaadin.client.widgets.JsniWorkaround::scrollListenerFunction);
            } else {
                element.detachEvent("onscroll", this.@com.vaadin.client.widgets.JsniWorkaround::scrollListenerFunction);
            }
        }-*/;

        public native void attachMousewheelListener(Element element)
        /*
         * Attaching events with JSNI instead of the GWT event mechanism because
         * GWT didn't provide enough details in events, or triggering the event
         * handlers with GWT bindings was unsuccessful. Maybe, with more time
         * and skill, it could be done with better success. JavaScript overlay
         * types might work. This might also get rid of the JsniWorkaround
         * class.
         */
        /*-{
            // firefox likes "wheel", while others use "mousewheel"
            var eventName = 'onmousewheel' in element ? 'mousewheel' : 'wheel';
            element.addEventListener(eventName, this.@com.vaadin.client.widgets.JsniWorkaround::mousewheelListenerFunction);
        }-*/;

        public native void detachMousewheelListener(Element element)
        /*
         * Detaching events with JSNI instead of the GWT event mechanism because
         * GWT didn't provide enough details in events, or triggering the event
         * handlers with GWT bindings was unsuccessful. Maybe, with more time
         * and skill, it could be done with better success. JavaScript overlay
         * types might work. This might also get rid of the JsniWorkaround
         * class.
         */
        /*-{
            // firefox likes "wheel", while others use "mousewheel"
            var eventName = element.onwheel===undefined?"mousewheel":"wheel";
            element.removeEventListener(eventName, this.@com.vaadin.client.widgets.JsniWorkaround::mousewheelListenerFunction);
        }-*/;

        public native void attachTouchListeners(Element element)
        /*
         * Detaching events with JSNI instead of the GWT event mechanism because
         * GWT didn't provide enough details in events, or triggering the event
         * handlers with GWT bindings was unsuccessful. Maybe, with more time
         * and skill, it could be done with better success. JavaScript overlay
         * types might work. This might also get rid of the JsniWorkaround
         * class.
         */
        /*-{
            element.addEventListener("touchstart", this.@com.vaadin.client.widgets.JsniWorkaround::touchStartFunction);
            element.addEventListener("touchmove", this.@com.vaadin.client.widgets.JsniWorkaround::touchMoveFunction);
            element.addEventListener("touchend", this.@com.vaadin.client.widgets.JsniWorkaround::touchEndFunction);
            element.addEventListener("touchcancel", this.@com.vaadin.client.widgets.JsniWorkaround::touchEndFunction);
        }-*/;

        public native void detachTouchListeners(Element element)
        /*
         * Detaching events with JSNI instead of the GWT event mechanism because
         * GWT didn't provide enough details in events, or triggering the event
         * handlers with GWT bindings was unsuccessful. Maybe, with more time
         * and skill, it could be done with better success. JavaScript overlay
         * types might work. This might also get rid of the JsniWorkaround
         * class.
         */
        /*-{
            element.removeEventListener("touchstart", this.@com.vaadin.client.widgets.JsniWorkaround::touchStartFunction);
            element.removeEventListener("touchmove", this.@com.vaadin.client.widgets.JsniWorkaround::touchMoveFunction);
            element.removeEventListener("touchend", this.@com.vaadin.client.widgets.JsniWorkaround::touchEndFunction);
            element.removeEventListener("touchcancel", this.@com.vaadin.client.widgets.JsniWorkaround::touchEndFunction);
        }-*/;

        /**
         * Using pointerdown, pointermove, pointerup, and pointercancel for IE11
         * and Edge instead of touch* listeners (#18737)
         *
         * @param element
         */
        public native void attachPointerEventListeners(Element element)
        /*
         * Attaching events with JSNI instead of the GWT event mechanism because
         * GWT didn't provide enough details in events, or triggering the event
         * handlers with GWT bindings was unsuccessful. Maybe, with more time
         * and skill, it could be done with better success. JavaScript overlay
         * types might work. This might also get rid of the JsniWorkaround
         * class.
         */
        /*-{
            element.addEventListener("pointerdown", this.@com.vaadin.client.widgets.JsniWorkaround::touchStartFunction);
            element.addEventListener("pointermove", this.@com.vaadin.client.widgets.JsniWorkaround::touchMoveFunction);
            element.addEventListener("pointerup", this.@com.vaadin.client.widgets.JsniWorkaround::touchEndFunction);
            element.addEventListener("pointercancel", this.@com.vaadin.client.widgets.JsniWorkaround::touchEndFunction);
        }-*/;

        /**
         * Using pointerdown, pointermove, pointerup, and pointercancel for IE11
         * and Edge instead of touch* listeners (#18737)
         *
         * @param element
         */
        public native void detachPointerEventListeners(Element element)
        /*
         * Detaching events with JSNI instead of the GWT event mechanism because
         * GWT didn't provide enough details in events, or triggering the event
         * handlers with GWT bindings was unsuccessful. Maybe, with more time
         * and skill, it could be done with better success. JavaScript overlay
         * types might work. This might also get rid of the JsniWorkaround
         * class.
         */
        /*-{
            element.removeEventListener("pointerdown", this.@com.vaadin.client.widgets.JsniWorkaround::touchStartFunction);
            element.removeEventListener("pointermove", this.@com.vaadin.client.widgets.JsniWorkaround::touchMoveFunction);
            element.removeEventListener("pointerup", this.@com.vaadin.client.widgets.JsniWorkaround::touchEndFunction);
            element.removeEventListener("pointercancel", this.@com.vaadin.client.widgets.JsniWorkaround::touchEndFunction);
        }-*/;

        public void scrollToColumn(final int columnIndex,
                final ScrollDestination destination, final int padding) {
            assert columnIndex >= columnConfiguration.frozenColumns : "Can't scroll to a frozen column";

            /*
             * To cope with frozen columns, we just pretend those columns are
             * not there at all when calculating the position of the target
             * column and the boundaries of the viewport. The resulting
             * scrollLeft will be correct without compensation since the DOM
             * structure effectively means that scrollLeft also ignores the
             * frozen columns.
             */
            final double frozenPixels = columnConfiguration
                    .getCalculatedColumnsWidth(Range.withLength(0,
                            columnConfiguration.frozenColumns));

            final double targetStartPx = columnConfiguration
                    .getCalculatedColumnsWidth(Range.withLength(0, columnIndex))
                    - frozenPixels;
            final double targetEndPx = targetStartPx
                    + columnConfiguration.getColumnWidthActual(columnIndex);

            final double viewportStartPx = getScrollLeft();
            double viewportEndPx = viewportStartPx
                    + getBoundingWidth(getElement()) - frozenPixels;
            if (verticalScrollbar.showsScrollHandle()) {
                viewportEndPx -= WidgetUtil.getNativeScrollbarSize();
            }

            final double scrollLeft = getScrollPos(destination, targetStartPx,
                    targetEndPx, viewportStartPx, viewportEndPx, padding);

            /*
             * note that it doesn't matter if the scroll would go beyond the
             * content, since the browser will adjust for that, and everything
             * fall into line accordingly.
             */
            setScrollLeft(scrollLeft);
        }

        public void scrollToRow(final int rowIndex,
                final ScrollDestination destination, final double padding) {

            final double targetStartPx = (body.getDefaultRowHeight() * rowIndex)
                    + body.spacerContainer
                            .getSpacerHeightsSumUntilIndex(rowIndex);
            final double targetEndPx = targetStartPx
                    + body.getDefaultRowHeight();

            final double viewportStartPx = getScrollTop();
            final double viewportEndPx = viewportStartPx
                    + body.getHeightOfSection();

            final double scrollTop = getScrollPos(destination, targetStartPx,
                    targetEndPx, viewportStartPx, viewportEndPx, padding);

            /*
             * note that it doesn't matter if the scroll would go beyond the
             * content, since the browser will adjust for that, and everything
             * falls into line accordingly.
             */
            setScrollTop(scrollTop);
        }
    }

    /**
     * Helper class that helps to implement the WAI-ARIA functionality for the
     * Grid and TreeGrid component.
     * <p>
     * The following WAI-ARIA attributes are added through this class:
     *
     * <ul>
<<<<<<< HEAD
     *     <li>aria-rowcount (since 8.2)</li>
     *     <li>roles provided by {@link AriaGridRole} (since 8.2)</li>
=======
     * <li>aria-rowcount (since 8.2)</li>
>>>>>>> c265cd1d
     * </ul>
     *
     * @since 8.2
     */
    public class AriaGridHelper {

        /**
         * This field contains the total number of rows from the grid including
         * rows from thead, tbody and tfoot.
         *
         * @since 8.2
         */
        private int allRows;

        /**
         * Adds the given numberOfRows to allRows and calls
         * {@link #updateAriaRowCount()}.
         *
         * @param numberOfRows
         *            number of rows that were added to the grid
         *
         * @since 8.2
         */
        public void addRows(int numberOfRows) {
            allRows += numberOfRows;
            updateAriaRowCount();
        }

        /**
         * Removes the given numberOfRows from allRows and calls
         * {@link #updateAriaRowCount()}.
         *
         * @param numberOfRows
         *            number of rows that were removed from the grid
         *
         * @since 8.2
         */
        public void removeRows(int numberOfRows) {
            allRows -= numberOfRows;
            updateAriaRowCount();
        }

        /**
         * Sets the aria-rowcount attribute with the current value of
         * {@link AriaGridHelper#allRows} if the grid is attached and
         * {@link AriaGridHelper#allRows} > 0.
         *
         * @since 8.2
         */
        public void updateAriaRowCount() {
            if (!isAttached() || 0 > allRows) {

                return;
            }

            getTable().setAttribute("aria-rowcount", String.valueOf(allRows));
        }

        /**
         * Sets the {@code role} attribute to the given element.
         *
         * @param element     element that should get the role attribute
         * @param role        role to be added
         *
         * @since
         */
        public void updateRole(final Element element, AriaGridRole role) {
            element.setAttribute("role", role.getName());
        }
    }

    /**
     * Holds the currently used aria roles within the grid for rows and cells.
     *
     * @since
     */
    public enum AriaGridRole {

        ROW("row"),
        ROWHEADER("rowheader"),
        ROWGROUP("rowgroup"),
        GRIDCELL("gridcell"),
        COLUMNHEADER("columnheader");

        private final String name;


        AriaGridRole(String name) {
            this.name = name;
        }

        /**
         * Return the name of the {@link AriaGridRole}.
         *
         * @return String name to be used as role attribute
         */
        public String getName() {
            return name;
        }
    }

    public abstract class AbstractRowContainer implements RowContainer {
        private EscalatorUpdater updater = EscalatorUpdater.NULL;

        private int rows;

        /**
         * The table section element ({@code <thead>}, {@code <tbody>} or
         * {@code <tfoot>}) the rows (i.e. <code>&lt;tr&gt;</code> tags) are
         * contained in.
         */
        protected final TableSectionElement root;

        /**
         * The primary style name of the escalator. Most commonly provided by
         * Escalator as "v-escalator".
         */
        private String primaryStyleName = null;

        private boolean defaultRowHeightShouldBeAutodetected = true;

        private double defaultRowHeight = INITIAL_DEFAULT_ROW_HEIGHT;

        private boolean initialColumnSizesCalculated = false;

        public AbstractRowContainer(
                final TableSectionElement rowContainerElement) {
            root = rowContainerElement;
            ariaGridHelper.updateRole(root, AriaGridRole.ROWGROUP);
        }

        @Override
        public TableSectionElement getElement() {
            return root;
        }

        /**
         * Gets the tag name of an element to represent a cell in a row.
         * <p>
         * Usually {@code "th"} or {@code "td"}.
         * <p>
         * <em>Note:</em> To actually <em>create</em> such an element, use
         * {@link #createCellElement(double)} instead.
         *
         * @return the tag name for the element to represent cells as
         * @see #createCellElement(double)
         */
        protected abstract String getCellElementTagName();

        /**
         * Gets the role attribute of an element to represent a cell in a row.
         * <p>
         * Usually {@link AriaGridRole#GRIDCELL} except for a cell in
         * the header.
         *
         * @return the role attribute for the element to represent cells
         *
         * @since
         */
        protected AriaGridRole getCellElementRole() {
            return AriaGridRole.GRIDCELL;
        }

        /**
         * Gets the role attribute of an element to represent a row in a grid.
         * <p>
         * Usually {@link AriaGridRole#ROW} except for a row in
         * the header.
         *
         * @return the role attribute for the element to represent rows
         *
         * @since
         */
        protected AriaGridRole getRowElementRole() {
            return AriaGridRole.ROW;
        }

        @Override
        public EscalatorUpdater getEscalatorUpdater() {
            return updater;
        }

        /**
         * {@inheritDoc}
         * <p>
         * <em>Implementation detail:</em> This method does no DOM modifications
         * (i.e. is very cheap to call) if there is no data for rows or columns
         * when this method is called.
         *
         * @see #hasColumnAndRowData()
         */
        @Override
        public void setEscalatorUpdater(
                final EscalatorUpdater escalatorUpdater) {
            if (escalatorUpdater == null) {
                throw new IllegalArgumentException(
                        "escalator updater cannot be null");
            }

            updater = escalatorUpdater;

            if (hasColumnAndRowData() && getRowCount() > 0) {
                refreshRows(0, getRowCount());
            }
        }

        /**
         * {@inheritDoc}
         * <p>
         * <em>Implementation detail:</em> This method does no DOM modifications
         * (i.e. is very cheap to call) if there are no rows in the DOM when
         * this method is called.
         *
         * @see #hasSomethingInDom()
         */
        @Override
        public void removeRows(final int index, final int numberOfRows) {
            assertArgumentsAreValidAndWithinRange(index, numberOfRows);

            rows -= numberOfRows;
            ariaGridHelper.removeRows(numberOfRows);

            if (!isAttached()) {
                return;
            }

            if (hasSomethingInDom()) {
                paintRemoveRows(index, numberOfRows);
            }
        }

        /**
         * Removes those row elements from the DOM that correspond to the given
         * range of logical indices. This may be fewer than {@code numberOfRows}
         * , even zero, if not all the removed rows are actually visible.
         * <p>
         * The implementation must call
         * {@link #paintRemoveRow(TableRowElement, int)} for each row that is
         * removed from the DOM.
         *
         * @param index
         *            the logical index of the first removed row
         * @param numberOfRows
         *            number of logical rows to remove
         */
        protected abstract void paintRemoveRows(final int index,
                final int numberOfRows);

        /**
         * Removes a row element from the DOM, invoking
         * {@link #getEscalatorUpdater()}
         * {@link EscalatorUpdater#preDetach(Row, Iterable) preDetach} and
         * {@link EscalatorUpdater#postDetach(Row, Iterable) postDetach} before
         * and after removing the row, respectively.
         * <p>
         * This method must be called for each removed DOM row by any
         * {@link #paintRemoveRows(int, int)} implementation.
         *
         * @param tr
         *            the row element to remove.
         */
        protected void paintRemoveRow(final TableRowElement tr,
                final int logicalRowIndex) {

            flyweightRow.setup(tr, logicalRowIndex,
                    columnConfiguration.getCalculatedColumnWidths());

            getEscalatorUpdater().preDetach(flyweightRow,
                    flyweightRow.getCells());

            tr.removeFromParent();

            getEscalatorUpdater().postDetach(flyweightRow,
                    flyweightRow.getCells());

            /*
             * the "assert" guarantees that this code is run only during
             * development/debugging.
             */
            assert flyweightRow.teardown();

        }

        protected void assertArgumentsAreValidAndWithinRange(final int index,
                final int numberOfRows)
                throws IllegalArgumentException, IndexOutOfBoundsException {
            if (numberOfRows < 1) {
                throw new IllegalArgumentException(
                        "Number of rows must be 1 or greater (was "
                                + numberOfRows + ")");
            }

            if (index < 0 || index + numberOfRows > getRowCount()) {
                throw new IndexOutOfBoundsException("The given " + "row range ("
                        + index + ".." + (index + numberOfRows)
                        + ") was outside of the current number of rows ("
                        + getRowCount() + ")");
            }
        }

        @Override
        public int getRowCount() {
            return rows;
        }

        /**
         * This method calculates the current row count directly from the DOM.
         * <p>
         * While Escalator is stable, this value should equal to
         * {@link #getRowCount()}, but while row counts are being updated, these
         * two values might differ for a short while.
         * <p>
         * Any extra content, such as spacers for the body, should not be
         * included in this count.
         *
         * @since 7.5.0
         *
         * @return the actual DOM count of rows
         */
        public abstract int getDomRowCount();

        /**
         * {@inheritDoc}
         * <p>
         * <em>Implementation detail:</em> This method does no DOM modifications
         * (i.e. is very cheap to call) if there is no data for columns when
         * this method is called.
         *
         * @see #hasColumnAndRowData()
         */
        @Override
        public void insertRows(final int index, final int numberOfRows) {
            if (index < 0 || index > getRowCount()) {
                throw new IndexOutOfBoundsException("The given index (" + index
                        + ") was outside of the current number of rows (0.."
                        + getRowCount() + ")");
            }

            if (numberOfRows < 1) {
                throw new IllegalArgumentException(
                        "Number of rows must be 1 or greater (was "
                                + numberOfRows + ")");
            }

            rows += numberOfRows;
            ariaGridHelper.addRows(numberOfRows);
            /*
             * only add items in the DOM if the widget itself is attached to the
             * DOM. We can't calculate sizes otherwise.
             */
            if (isAttached()) {
                paintInsertRows(index, numberOfRows);

                /*
                 * We are inserting the first rows in this container. We
                 * potentially need to set the widths for the cells for the
                 * first time.
                 */
                if (rows == numberOfRows) {
                    Scheduler.get().scheduleFinally(() -> {
                        if (initialColumnSizesCalculated) {
                            return;
                        }
                        initialColumnSizesCalculated = true;

                        Map<Integer, Double> colWidths = new HashMap<>();
                        for (int i = 0; i < getColumnConfiguration()
                                .getColumnCount(); i++) {
                            Double width = Double.valueOf(
                                    getColumnConfiguration().getColumnWidth(i));
                            Integer col = Integer.valueOf(i);
                            colWidths.put(col, width);
                        }
                        getColumnConfiguration().setColumnWidths(colWidths);
                    });
                }
            }
        }

        /**
         * Actually add rows into the DOM, now that everything can be
         * calculated.
         *
         * @param visualIndex
         *            the DOM index to add rows into
         * @param numberOfRows
         *            the number of rows to insert
         */
        protected abstract void paintInsertRows(final int visualIndex,
                final int numberOfRows);

        protected List<TableRowElement> paintInsertStaticRows(
                final int visualIndex, final int numberOfRows) {
            assert isAttached() : "Can't paint rows if Escalator is not attached";

            final List<TableRowElement> addedRows = new ArrayList<>();

            if (numberOfRows < 1) {
                return addedRows;
            }

            Node referenceRow;
            if (root.getChildCount() != 0 && visualIndex != 0) {
                // get the row node we're inserting stuff after
                referenceRow = root.getChild(visualIndex - 1);
            } else {
                // index is 0, so just prepend.
                referenceRow = null;
            }

            for (int row = visualIndex; row < visualIndex
                    + numberOfRows; row++) {
                final TableRowElement tr = TableRowElement.as(DOM.createTR());
                addedRows.add(tr);
                tr.addClassName(getStylePrimaryName() + "-row");
                ariaGridHelper.updateRole(tr, getRowElementRole());

                for (int col = 0; col < columnConfiguration
                        .getColumnCount(); col++) {
                    final double colWidth = columnConfiguration
                            .getColumnWidthActual(col);
                    final TableCellElement cellElem = createCellElement(colWidth);
                    tr.appendChild(cellElem);
                    // Set stylename and position if new cell is frozen
                    if (col < columnConfiguration.frozenColumns) {
                        cellElem.addClassName("frozen");
                        position.set(cellElem, scroller.lastScrollLeft, 0);
                    }
                    if (columnConfiguration.frozenColumns > 0
                            && col == columnConfiguration.frozenColumns - 1) {
                        cellElem.addClassName("last-frozen");
                    }
                }

                referenceRow = paintInsertRow(referenceRow, tr, row);
            }
            reapplyRowWidths();

            recalculateSectionHeight();

            return addedRows;
        }

        /**
         * Inserts a single row into the DOM, invoking
         * {@link #getEscalatorUpdater()}
         * {@link EscalatorUpdater#preAttach(Row, Iterable) preAttach} and
         * {@link EscalatorUpdater#postAttach(Row, Iterable) postAttach} before
         * and after inserting the row, respectively. The row should have its
         * cells already inserted.
         *
         * @param referenceRow
         *            the row after which to insert or null if insert as first
         * @param tr
         *            the row to be inserted
         * @param logicalRowIndex
         *            the logical index of the inserted row
         * @return the inserted row to be used as the new reference
         */
        protected Node paintInsertRow(Node referenceRow,
                final TableRowElement tr, int logicalRowIndex) {
            flyweightRow.setup(tr, logicalRowIndex,
                    columnConfiguration.getCalculatedColumnWidths());

            getEscalatorUpdater().preAttach(flyweightRow,
                    flyweightRow.getCells());

            referenceRow = insertAfterReferenceAndUpdateIt(root, tr,
                    referenceRow);

            getEscalatorUpdater().postAttach(flyweightRow,
                    flyweightRow.getCells());
            updater.update(flyweightRow, flyweightRow.getCells());

            /*
             * the "assert" guarantees that this code is run only during
             * development/debugging.
             */
            assert flyweightRow.teardown();
            return referenceRow;
        }

        private Node insertAfterReferenceAndUpdateIt(final Element parent,
                final Element elem, final Node referenceNode) {
            if (referenceNode != null) {
                parent.insertAfter(elem, referenceNode);
            } else {
                /*
                 * referencenode being null means we have offset 0, i.e. make it
                 * the first row
                 */
                /*
                 * TODO [[optimize]]: Is insertFirst or append faster for an
                 * empty root?
                 */
                parent.insertFirst(elem);
            }
            return elem;
        }

        protected abstract void recalculateSectionHeight();

        /**
         * Returns the height of all rows in the row container.
         */
        protected double calculateTotalRowHeight() {
            return getDefaultRowHeight() * getRowCount();
        }

        /**
         * {@inheritDoc}
         * <p>
         * <em>Implementation detail:</em> This method does no DOM modifications
         * (i.e. is very cheap to call) if there is no data for columns when
         * this method is called.
         *
         * @see #hasColumnAndRowData()
         */
        @Override
        // overridden because of JavaDoc
        public void refreshRows(final int index, final int numberOfRows) {
            Range rowRange = Range.withLength(index, numberOfRows);
            Range colRange = Range.withLength(0,
                    getColumnConfiguration().getColumnCount());
            refreshCells(rowRange, colRange);
        }

        protected abstract void refreshCells(Range logicalRowRange,
                Range colRange);

        void refreshRow(TableRowElement tr, int logicalRowIndex) {
            refreshRow(tr, logicalRowIndex, Range.withLength(0,
                    getColumnConfiguration().getColumnCount()));
        }

        void refreshRow(final TableRowElement tr, final int logicalRowIndex,
                Range colRange) {
            flyweightRow.setup(tr, logicalRowIndex,
                    columnConfiguration.getCalculatedColumnWidths());
            Iterable<FlyweightCell> cellsToUpdate = flyweightRow
                    .getCells(colRange.getStart(), colRange.length());
            updater.update(flyweightRow, cellsToUpdate);

            /*
             * the "assert" guarantees that this code is run only during
             * development/debugging.
             */
            assert flyweightRow.teardown();
        }

        /**
         * Create and setup an empty cell element.
         *
         * @param width
         *            the width of the cell, in pixels
         *
         * @return a set-up empty cell element
         */
        public TableCellElement createCellElement(final double width) {
            final TableCellElement cellElem = TableCellElement
                    .as(DOM.createElement(getCellElementTagName()));

            final double height = getDefaultRowHeight();
            assert height >= 0 : "defaultRowHeight was negative. There's a setter leak somewhere.";
            cellElem.getStyle().setHeight(height, Unit.PX);

            if (width >= 0) {
                cellElem.getStyle().setWidth(width, Unit.PX);
            }
            cellElem.addClassName(getStylePrimaryName() + "-cell");
            ariaGridHelper.updateRole(cellElem, getCellElementRole());
            return cellElem;
        }

        @Override
        public TableRowElement getRowElement(int index) {
            return getTrByVisualIndex(index);
        }

        /**
         * Gets the child element that is visually at a certain index.
         *
         * @param index
         *            the index of the element to retrieve
         * @return the element at position {@code index}
         * @throws IndexOutOfBoundsException
         *             if {@code index} is not valid within {@link #root}
         */
        protected abstract TableRowElement getTrByVisualIndex(int index)
                throws IndexOutOfBoundsException;

        protected void paintRemoveColumns(final int offset,
                final int numberOfColumns) {
            for (int i = 0; i < getDomRowCount(); i++) {
                TableRowElement row = getTrByVisualIndex(i);
                flyweightRow.setup(row, i,
                        columnConfiguration.getCalculatedColumnWidths());

                Iterable<FlyweightCell> attachedCells = flyweightRow
                        .getCells(offset, numberOfColumns);
                getEscalatorUpdater().preDetach(flyweightRow, attachedCells);

                for (int j = 0; j < numberOfColumns; j++) {
                    row.getCells().getItem(offset).removeFromParent();
                }

                Iterable<FlyweightCell> detachedCells = flyweightRow
                        .getUnattachedCells(offset, numberOfColumns);
                getEscalatorUpdater().postDetach(flyweightRow, detachedCells);

                assert flyweightRow.teardown();
            }
        }

        protected void paintInsertColumns(final int offset,
                final int numberOfColumns, boolean frozen) {

            for (int row = 0; row < getDomRowCount(); row++) {
                final TableRowElement tr = getTrByVisualIndex(row);
                int logicalRowIndex = getLogicalRowIndex(tr);
                paintInsertCells(tr, logicalRowIndex, offset, numberOfColumns);
            }
            reapplyRowWidths();

            if (frozen) {
                for (int col = offset; col < offset + numberOfColumns; col++) {
                    setColumnFrozen(col, true);
                }
            }
        }

        /**
         * Inserts new cell elements into a single row element, invoking
         * {@link #getEscalatorUpdater()}
         * {@link EscalatorUpdater#preAttach(Row, Iterable) preAttach} and
         * {@link EscalatorUpdater#postAttach(Row, Iterable) postAttach} before
         * and after inserting the cells, respectively.
         * <p>
         * Precondition: The row must be already attached to the DOM and the
         * FlyweightCell instances corresponding to the new columns added to
         * {@code flyweightRow}.
         *
         * @param tr
         *            the row in which to insert the cells
         * @param logicalRowIndex
         *            the index of the row
         * @param offset
         *            the index of the first cell
         * @param numberOfCells
         *            the number of cells to insert
         */
        private void paintInsertCells(final TableRowElement tr,
                int logicalRowIndex, final int offset,
                final int numberOfCells) {

            assert root.isOrHasChild(
                    tr) : "The row must be attached to the document";

            flyweightRow.setup(tr, logicalRowIndex,
                    columnConfiguration.getCalculatedColumnWidths());

            Iterable<FlyweightCell> cells = flyweightRow
                    .getUnattachedCells(offset, numberOfCells);

            for (FlyweightCell cell : cells) {
                final double colWidth = columnConfiguration
                        .getColumnWidthActual(cell.getColumn());
                final TableCellElement cellElem = createCellElement(colWidth);
                cell.setElement(cellElem);
            }

            getEscalatorUpdater().preAttach(flyweightRow, cells);

            Node referenceCell;
            if (offset != 0) {
                referenceCell = tr.getChild(offset - 1);
            } else {
                referenceCell = null;
            }

            for (FlyweightCell cell : cells) {
                referenceCell = insertAfterReferenceAndUpdateIt(tr,
                        cell.getElement(), referenceCell);
            }

            getEscalatorUpdater().postAttach(flyweightRow, cells);
            getEscalatorUpdater().update(flyweightRow, cells);

            assert flyweightRow.teardown();
        }

        public void setColumnFrozen(int column, boolean frozen) {
            toggleFrozenColumnClass(column, frozen, "frozen");

            if (frozen) {
                updateFreezePosition(column, scroller.lastScrollLeft);
            }
        }

        private void toggleFrozenColumnClass(int column, boolean frozen,
                String className) {
            final NodeList<TableRowElement> childRows = root.getRows();

            for (int row = 0; row < childRows.getLength(); row++) {
                final TableRowElement tr = childRows.getItem(row);
                if (!rowCanBeFrozen(tr)) {
                    continue;
                }

                TableCellElement cell = tr.getCells().getItem(column);
                if (frozen) {
                    cell.addClassName(className);
                } else {
                    cell.removeClassName(className);
                    position.reset(cell);
                }
            }
        }

        public void setColumnLastFrozen(int column, boolean lastFrozen) {
            toggleFrozenColumnClass(column, lastFrozen, "last-frozen");
        }

        public void updateFreezePosition(int column, double scrollLeft) {
            final NodeList<TableRowElement> childRows = root.getRows();

            for (int row = 0; row < childRows.getLength(); row++) {
                final TableRowElement tr = childRows.getItem(row);

                if (rowCanBeFrozen(tr)) {
                    TableCellElement cell = tr.getCells().getItem(column);
                    position.set(cell, scrollLeft, 0);
                }
            }
        }

        /**
         * Checks whether a row is an element, or contains such elements, that
         * can be frozen.
         * <p>
         * In practice, this applies for all header and footer rows. For body
         * rows, it applies for all rows except spacer rows.
         *
         * @since 7.5.0
         *
         * @param tr
         *            the row element to check whether it, or any of its its
         *            descendants can be frozen
         * @return <code>true</code> if the given element, or any of its
         *         descendants, can be frozen
         */
        protected abstract boolean rowCanBeFrozen(TableRowElement tr);

        /**
         * Iterates through all the cells in a column and returns the width of
         * the widest element in this RowContainer.
         *
         * @param index
         *            the index of the column to inspect
         * @return the pixel width of the widest element in the indicated column
         */
        public double calculateMaxColWidth(int index) {
            TableRowElement row = TableRowElement
                    .as(root.getFirstChildElement());
            double maxWidth = 0;
            while (row != null) {
                final TableCellElement cell = row.getCells().getItem(index);
                final boolean isVisible = !cell.getStyle().getDisplay()
                        .equals(Display.NONE.getCssName());
                if (isVisible) {
                    maxWidth = Math.max(maxWidth, getBoundingWidth(cell));
                }
                row = TableRowElement.as(row.getNextSiblingElement());
            }
            return maxWidth;
        }

        /**
         * Reapplies all the cells' widths according to the calculated widths in
         * the column configuration.
         */
        public void reapplyColumnWidths() {
            Element row = root.getFirstChildElement();
            while (row != null) {
                // Only handle non-spacer rows
                if (!body.spacerContainer.isSpacer(row)) {
                    Element cell = row.getFirstChildElement();
                    int columnIndex = 0;
                    while (cell != null) {
                        final double width = getCalculatedColumnWidthWithColspan(
                                cell, columnIndex);

                        /*
                         * TODO Should Escalator implement ProvidesResize at
                         * some point, this is where we need to do that.
                         */
                        cell.getStyle().setWidth(width, Unit.PX);

                        cell = cell.getNextSiblingElement();
                        columnIndex++;
                    }
                }
                row = row.getNextSiblingElement();
            }

            reapplyRowWidths();
        }

        private double getCalculatedColumnWidthWithColspan(final Element cell,
                final int columnIndex) {
            final int colspan = cell.getPropertyInt(FlyweightCell.COLSPAN_ATTR);
            Range spannedColumns = Range.withLength(columnIndex, colspan);

            /*
             * Since browsers don't explode with overflowing colspans, escalator
             * shouldn't either.
             */
            if (spannedColumns.getEnd() > columnConfiguration
                    .getColumnCount()) {
                spannedColumns = Range.between(columnIndex,
                        columnConfiguration.getColumnCount());
            }
            return columnConfiguration
                    .getCalculatedColumnsWidth(spannedColumns);
        }

        /**
         * Applies the total length of the columns to each row element.
         * <p>
         * <em>Note:</em> In contrast to {@link #reapplyColumnWidths()}, this
         * method only modifies the width of the {@code
         *
        <tr>
         * } element, not the cells within.
         */
        protected void reapplyRowWidths() {
            double rowWidth = columnConfiguration.calculateRowWidth();
            if (rowWidth < 0) {
                return;
            }

            Element row = root.getFirstChildElement();
            while (row != null) {
                // IF there is a rounding error when summing the columns, we
                // need to round the tr width up to ensure that columns fit and
                // do not wrap
                // E.g.122.95+123.25+103.75+209.25+83.52+88.57+263.45+131.21+126.85+113.13=1365.9299999999998
                // For this we must set 1365.93 or the last column will wrap
                row.getStyle().setWidth(WidgetUtil.roundSizeUp(rowWidth),
                        Unit.PX);
                row = row.getNextSiblingElement();
            }
        }

        /**
         * The primary style name for the container.
         *
         * @param primaryStyleName
         *            the style name to use as prefix for all row and cell style
         *            names.
         */
        protected void setStylePrimaryName(String primaryStyleName) {
            String oldStyle = getStylePrimaryName();
            if (SharedUtil.equals(oldStyle, primaryStyleName)) {
                return;
            }

            this.primaryStyleName = primaryStyleName;

            // Update already rendered rows and cells
            Element row = root.getRows().getItem(0);
            while (row != null) {
                UIObject.setStylePrimaryName(row, primaryStyleName + "-row");
                Element cell = TableRowElement.as(row).getCells().getItem(0);
                while (cell != null) {
                    assert TableCellElement.is(cell);
                    UIObject.setStylePrimaryName(cell,
                            primaryStyleName + "-cell");
                    cell = cell.getNextSiblingElement();
                }
                row = row.getNextSiblingElement();
            }
        }

        /**
         * Returns the primary style name of the container.
         *
         * @return The primary style name or <code>null</code> if not set.
         */
        protected String getStylePrimaryName() {
            return primaryStyleName;
        }

        @Override
        public void setDefaultRowHeight(double px)
                throws IllegalArgumentException {
            if (px < 1) {
                throw new IllegalArgumentException(
                        "Height must be positive. " + px + " was given.");
            }

            defaultRowHeightShouldBeAutodetected = false;
            defaultRowHeight = px;
            reapplyDefaultRowHeights();
        }

        @Override
        public double getDefaultRowHeight() {
            return defaultRowHeight;
        }

        /**
         * The default height of rows has (most probably) changed.
         * <p>
         * Make sure that the displayed rows with a default height are updated
         * in height and top position.
         * <p>
         * <em>Note:</em>This implementation should not call
         * {@link Escalator#recalculateElementSizes()} - it is done by the
         * discretion of the caller of this method.
         */
        protected abstract void reapplyDefaultRowHeights();

        protected void reapplyRowHeight(final TableRowElement tr,
                final double heightPx) {
            assert heightPx >= 0 : "Height must not be negative";

            Element cellElem = tr.getFirstChildElement();
            while (cellElem != null) {
                cellElem.getStyle().setHeight(heightPx, Unit.PX);
                cellElem = cellElem.getNextSiblingElement();
            }

            /*
             * no need to apply height to tr-element, it'll be resized
             * implicitly.
             */
        }

        protected void setRowPosition(final TableRowElement tr, final int x,
                final double y) {
            positions.set(tr, x, y);
        }

        /**
         * Returns <em>the assigned</em> top position for the given element.
         * <p>
         * <em>Note:</em> This method does not calculate what a row's top
         * position should be. It just returns an assigned value, correct or
         * not.
         *
         * @param tr
         *            the table row element to measure
         * @return the current top position for {@code tr}
         * @see BodyRowContainerImpl#getRowTop(int)
         */
        protected double getRowTop(final TableRowElement tr) {
            return positions.getTop(tr);
        }

        protected void removeRowPosition(TableRowElement tr) {
            positions.remove(tr);
        }

        public void autodetectRowHeightLater() {
            Scheduler.get().scheduleFinally(() -> {
                if (defaultRowHeightShouldBeAutodetected && isAttached()) {
                    autodetectRowHeightNow();
                    defaultRowHeightShouldBeAutodetected = false;
                }
            });
        }

        private void fireRowHeightChangedEventFinally() {
            if (!rowHeightChangedEventFired) {
                rowHeightChangedEventFired = true;
                Scheduler.get().scheduleFinally(() -> {
                    fireEvent(new RowHeightChangedEvent());
                    rowHeightChangedEventFired = false;
                });
            }
        }

        public void autodetectRowHeightNow() {
            if (!isAttached()) {
                // Run again when attached
                defaultRowHeightShouldBeAutodetected = true;
                return;
            }

            final double oldRowHeight = defaultRowHeight;

            final Element detectionTr = DOM.createTR();
            detectionTr.setClassName(getStylePrimaryName() + "-row");

            final Element cellElem = DOM.createElement(getCellElementTagName());
            cellElem.setClassName(getStylePrimaryName() + "-cell");
            cellElem.setInnerText("Ij");

            detectionTr.appendChild(cellElem);
            root.appendChild(detectionTr);
            double boundingHeight = getBoundingHeight(cellElem);
            defaultRowHeight = Math.max(1.0d, boundingHeight);
            root.removeChild(detectionTr);

            if (root.hasChildNodes()) {
                reapplyDefaultRowHeights();
                applyHeightByRows();
            }

            if (oldRowHeight != defaultRowHeight) {
                fireRowHeightChangedEventFinally();
            }
        }

        @Override
        public Cell getCell(final Element element) {
            if (element == null) {
                throw new IllegalArgumentException("Element cannot be null");
            }

            /*
             * Ensure that element is not root nor the direct descendant of root
             * (a row) and ensure the element is inside the dom hierarchy of the
             * root element. If not, return.
             */
            if (root == element || element.getParentElement() == root
                    || !root.isOrHasChild(element)) {
                return null;
            }

            /*
             * Ensure element is the cell element by iterating up the DOM
             * hierarchy until reaching cell element.
             */
            Element cellElementCandidate = element;
            while (cellElementCandidate.getParentElement()
                    .getParentElement() != root) {
                cellElementCandidate = cellElementCandidate.getParentElement();
            }
            final TableCellElement cellElement = TableCellElement
                    .as(cellElementCandidate);

            // Find dom column
            int domColumnIndex = -1;
            for (Element e = cellElement; e != null; e = e
                    .getPreviousSiblingElement()) {
                domColumnIndex++;
            }

            // Find dom row
            int domRowIndex = -1;
            for (Element e = cellElement.getParentElement(); e != null; e = e
                    .getPreviousSiblingElement()) {
                domRowIndex++;
            }

            return new Cell(domRowIndex, domColumnIndex, cellElement);
        }

        double measureCellWidth(TableCellElement cell, boolean withContent) {
            /*
             * To get the actual width of the contents, we need to get the cell
             * content without any hardcoded height or width.
             *
             * But we don't want to modify the existing column, because that
             * might trigger some unnecessary listeners and whatnot. So,
             * instead, we make a deep clone of that cell, but without any
             * explicit dimensions, and measure that instead.
             */

            TableCellElement cellClone = TableCellElement
                    .as((Element) cell.cloneNode(withContent));
            cellClone.getStyle().clearHeight();
            cellClone.getStyle().clearWidth();

            cell.getParentElement().insertBefore(cellClone, cell);
            double requiredWidth = getBoundingWidth(cellClone);
            if (BrowserInfo.get().isIE()) {
                /*
                 * IE browsers have some issues with subpixels. Occasionally
                 * content is overflown even if not necessary. Increase the
                 * counted required size by 0.01 just to be on the safe side.
                 */
                requiredWidth += 0.01;
            }

            cellClone.removeFromParent();

            return requiredWidth;
        }

        /**
         * Gets the minimum width needed to display the cell properly.
         *
         * @param colIndex
         *            index of column to measure
         * @param withContent
         *            <code>true</code> if content is taken into account,
         *            <code>false</code> if not
         * @return cell width needed for displaying correctly
         */
        double measureMinCellWidth(int colIndex, boolean withContent) {
            assert isAttached() : "Can't measure max width of cell, since Escalator is not attached to the DOM.";

            double minCellWidth = -1;
            NodeList<TableRowElement> rows = root.getRows();

            for (int row = 0; row < rows.getLength(); row++) {

                TableCellElement cell = rows.getItem(row).getCells()
                        .getItem(colIndex);

                if (cell != null && !cellIsPartOfSpan(cell)) {
                    double cellWidth = measureCellWidth(cell, withContent);
                    minCellWidth = Math.max(minCellWidth, cellWidth);
                }
            }

            return minCellWidth;
        }

        private boolean cellIsPartOfSpan(TableCellElement cell) {
            boolean cellHasColspan = cell.getColSpan() > 1;
            boolean cellIsHidden = Display.NONE.getCssName()
                    .equals(cell.getStyle().getDisplay());
            return cellHasColspan || cellIsHidden;
        }

        void refreshColumns(int index, int numberOfColumns) {
            if (getRowCount() > 0) {
                Range rowRange = Range.withLength(0, getRowCount());
                Range colRange = Range.withLength(index, numberOfColumns);
                refreshCells(rowRange, colRange);
            }
        }

        /**
         * The height of this table section.
         * <p>
         * Note that {@link Escalator#getBody() the body} will calculate its
         * height, while the others will return a precomputed value.
         *
         * @since 7.5.0
         *
         * @return the height of this table section
         */
        protected abstract double getHeightOfSection();

        /**
         * Gets the logical row index for the given table row element.
         *
         * @param tr
         *            the table row element inside this container.
         * @return the logical index of the given element
         */
        public int getLogicalRowIndex(final TableRowElement tr) {
            return tr.getSectionRowIndex();
        };

    }

    private abstract class AbstractStaticRowContainer
            extends AbstractRowContainer {

        /** The height of the combined rows in the DOM. Never negative. */
        private double heightOfSection = 0;

        public AbstractStaticRowContainer(
                final TableSectionElement headElement) {
            super(headElement);
        }

        @Override
        public int getDomRowCount() {
            return root.getChildCount();
        }

        @Override
        protected void paintRemoveRows(final int index,
                final int numberOfRows) {
            for (int i = index; i < index + numberOfRows; i++) {
                final TableRowElement tr = root.getRows().getItem(index);
                paintRemoveRow(tr, index);
            }
            recalculateSectionHeight();
        }

        @Override
        protected TableRowElement getTrByVisualIndex(final int index)
                throws IndexOutOfBoundsException {
            if (index >= 0 && index < root.getChildCount()) {
                return root.getRows().getItem(index);
            } else {
                throw new IndexOutOfBoundsException(
                        "No such visual index: " + index);
            }
        }

        @Override
        public void insertRows(int index, int numberOfRows) {
            super.insertRows(index, numberOfRows);
            recalculateElementSizes();
            applyHeightByRows();
        }

        @Override
        public void removeRows(int index, int numberOfRows) {

            /*
             * While the rows in a static section are removed, the scrollbar is
             * temporarily shrunk and then re-expanded. This leads to the fact
             * that the scroll position is scooted up a bit. This means that we
             * need to reset the position here.
             *
             * If Escalator, at some point, gets a JIT evaluation functionality,
             * this re-setting is a strong candidate for removal.
             */
            double oldScrollPos = verticalScrollbar.getScrollPos();

            super.removeRows(index, numberOfRows);
            recalculateElementSizes();
            applyHeightByRows();

            verticalScrollbar.setScrollPos(oldScrollPos);
        }

        @Override
        protected void reapplyDefaultRowHeights() {
            if (root.getChildCount() == 0) {
                return;
            }

            Profiler.enter(
                    "Escalator.AbstractStaticRowContainer.reapplyDefaultRowHeights");

            Element tr = root.getRows().getItem(0);
            while (tr != null) {
                reapplyRowHeight(TableRowElement.as(tr), getDefaultRowHeight());
                tr = tr.getNextSiblingElement();
            }

            /*
             * Because all rows are immediately displayed in the static row
             * containers, the section's overall height has most probably
             * changed.
             */
            recalculateSectionHeight();

            Profiler.leave(
                    "Escalator.AbstractStaticRowContainer.reapplyDefaultRowHeights");
        }

        @Override
        protected void recalculateSectionHeight() {
            Profiler.enter(
                    "Escalator.AbstractStaticRowContainer.recalculateSectionHeight");

            double newHeight = calculateTotalRowHeight();
            if (newHeight != heightOfSection) {
                heightOfSection = newHeight;
                sectionHeightCalculated();

                /*
                 * We need to update the scrollbar dimension at this point. If
                 * we are scrolled too far down and the static section shrinks,
                 * the body will try to render rows that don't exist during
                 * body.verifyEscalatorCount. This is because the logical row
                 * indices are calculated from the scrollbar position.
                 */
                verticalScrollbar.setOffsetSize(
                        heightOfEscalator - header.getHeightOfSection()
                                - footer.getHeightOfSection());

                body.verifyEscalatorCount();
                body.spacerContainer.updateSpacerDecosVisibility();
            }

            Profiler.leave(
                    "Escalator.AbstractStaticRowContainer.recalculateSectionHeight");
        }

        /**
         * Informs the row container that the height of its respective table
         * section has changed.
         * <p>
         * These calculations might affect some layouting logic, such as the
         * body is being offset by the footer, the footer needs to be readjusted
         * according to its height, and so on.
         * <p>
         * A table section is either header, body or footer.
         */
        protected abstract void sectionHeightCalculated();

        @Override
        protected void refreshCells(Range logicalRowRange, Range colRange) {
            assertArgumentsAreValidAndWithinRange(logicalRowRange.getStart(),
                    logicalRowRange.length());

            if (!isAttached()) {
                return;
            }

            Profiler.enter("Escalator.AbstractStaticRowContainer.refreshCells");

            if (hasColumnAndRowData()) {
                for (int row = logicalRowRange.getStart(); row < logicalRowRange
                        .getEnd(); row++) {
                    final TableRowElement tr = getTrByVisualIndex(row);
                    refreshRow(tr, row, colRange);
                }
            }

            Profiler.leave("Escalator.AbstractStaticRowContainer.refreshCells");
        }

        @Override
        protected void paintInsertRows(int visualIndex, int numberOfRows) {
            paintInsertStaticRows(visualIndex, numberOfRows);
        }

        @Override
        protected boolean rowCanBeFrozen(TableRowElement tr) {
            assert root.isOrHasChild(
                    tr) : "Row does not belong to this table section";
            return true;
        }

        @Override
        protected double getHeightOfSection() {
            return Math.max(0, heightOfSection);
        }
    }

    private class HeaderRowContainer extends AbstractStaticRowContainer {
        public HeaderRowContainer(final TableSectionElement headElement) {
            super(headElement);
        }

        @Override
        protected void sectionHeightCalculated() {
            double heightOfSection = getHeightOfSection();
            bodyElem.getStyle().setMarginTop(heightOfSection, Unit.PX);
            spacerDecoContainer.getStyle().setMarginTop(heightOfSection,
                    Unit.PX);
            verticalScrollbar.getElement().getStyle().setTop(heightOfSection,
                    Unit.PX);
            headerDeco.getStyle().setHeight(heightOfSection, Unit.PX);
        }

        @Override
        protected String getCellElementTagName() {
            return "th";
        }

        @Override
        protected AriaGridRole getRowElementRole() {
            return AriaGridRole.ROWHEADER;
        }

        @Override
        protected AriaGridRole getCellElementRole() {
            return AriaGridRole.COLUMNHEADER;
        }

        @Override
        public void setStylePrimaryName(String primaryStyleName) {
            super.setStylePrimaryName(primaryStyleName);
            UIObject.setStylePrimaryName(root, primaryStyleName + "-header");
        }
    }

    private class FooterRowContainer extends AbstractStaticRowContainer {
        public FooterRowContainer(final TableSectionElement footElement) {
            super(footElement);
        }

        @Override
        public void setStylePrimaryName(String primaryStyleName) {
            super.setStylePrimaryName(primaryStyleName);
            UIObject.setStylePrimaryName(root, primaryStyleName + "-footer");
        }

        @Override
        protected String getCellElementTagName() {
            return "td";
        }

        @Override
        protected void sectionHeightCalculated() {
            double headerHeight = header.getHeightOfSection();
            double footerHeight = footer.getHeightOfSection();
            int vscrollHeight = (int) Math
                    .floor(heightOfEscalator - headerHeight - footerHeight);

            final boolean horizontalScrollbarNeeded = columnConfiguration
                    .calculateRowWidth() > widthOfEscalator;
            if (horizontalScrollbarNeeded) {
                vscrollHeight -= horizontalScrollbar.getScrollbarThickness();
            }

            footerDeco.getStyle().setHeight(footer.getHeightOfSection(),
                    Unit.PX);

            verticalScrollbar.setOffsetSize(vscrollHeight);
        }
    }

    private class BodyRowContainerImpl extends AbstractRowContainer
            implements BodyRowContainer {
        /*
         * TODO [[optimize]]: check whether a native JsArray might be faster
         * than LinkedList
         */
        /**
         * The order in which row elements are rendered visually in the browser,
         * with the help of CSS tricks. Usually has nothing to do with the DOM
         * order.
         *
         * @see #sortDomElements()
         */
        private final LinkedList<TableRowElement> visualRowOrder = new LinkedList<>();

        /**
         * The logical index of the topmost row.
         *
         * @deprecated Use the accessors {@link #setTopRowLogicalIndex(int)},
         *             {@link #updateTopRowLogicalIndex(int)} and
         *             {@link #getTopRowLogicalIndex()} instead
         */
        @Deprecated
        private int topRowLogicalIndex = 0;

        /**
         * A callback function to be executed after new rows are added to the
         * escalator.
         */
        private Consumer<List<TableRowElement>> newEscalatorRowCallback;

        private void setTopRowLogicalIndex(int topRowLogicalIndex) {
            if (LogConfiguration.loggingIsEnabled(Level.INFO)) {
                Logger.getLogger("Escalator.BodyRowContainer")
                        .fine("topRowLogicalIndex: " + this.topRowLogicalIndex
                                + " -> " + topRowLogicalIndex);
            }
            assert topRowLogicalIndex >= 0 : "topRowLogicalIndex became negative (top left cell contents: "
                    + visualRowOrder.getFirst().getCells().getItem(0)
                            .getInnerText()
                    + ") ";
            /*
             * if there's a smart way of evaluating and asserting the max index,
             * this would be a nice place to put it. I haven't found out an
             * effective and generic solution.
             */

            this.topRowLogicalIndex = topRowLogicalIndex;
        }

        public int getTopRowLogicalIndex() {
            return topRowLogicalIndex;
        }

        private void updateTopRowLogicalIndex(int diff) {
            setTopRowLogicalIndex(topRowLogicalIndex + diff);
        }

        private class DeferredDomSorter {
            private static final int SORT_DELAY_MILLIS = 50;

            // as it happens, 3 frames = 50ms @ 60fps.
            private static final int REQUIRED_FRAMES_PASSED = 3;

            private final AnimationCallback frameCounter = new AnimationCallback() {
                @Override
                public void execute(double timestamp) {
                    framesPassed++;
                    boolean domWasSorted = sortIfConditionsMet();
                    if (!domWasSorted) {
                        animationHandle = AnimationScheduler.get()
                                .requestAnimationFrame(this);
                    } else {
                        waiting = false;
                    }
                }
            };

            private int framesPassed;
            private double startTime;
            private AnimationHandle animationHandle;

            /** <code>true</code> if a sort is scheduled */
            public boolean waiting = false;

            public void reschedule() {
                waiting = true;
                resetConditions();
                animationHandle = AnimationScheduler.get()
                        .requestAnimationFrame(frameCounter);
            }

            private boolean sortIfConditionsMet() {
                boolean enoughFramesHavePassed = framesPassed >= REQUIRED_FRAMES_PASSED;
                boolean enoughTimeHasPassed = (Duration.currentTimeMillis()
                        - startTime) >= SORT_DELAY_MILLIS;
                boolean notTouchActivity = !scroller.touchHandlerBundle.touching;
                boolean conditionsMet = enoughFramesHavePassed
                        && enoughTimeHasPassed && notTouchActivity;

                if (conditionsMet) {
                    resetConditions();
                    sortDomElements();
                }

                return conditionsMet;
            }

            private void resetConditions() {
                if (animationHandle != null) {
                    animationHandle.cancel();
                    animationHandle = null;
                }
                startTime = Duration.currentTimeMillis();
                framesPassed = 0;
            }
        }

        private DeferredDomSorter domSorter = new DeferredDomSorter();

        private final SpacerContainer spacerContainer = new SpacerContainer();

        public BodyRowContainerImpl(final TableSectionElement bodyElement) {
            super(bodyElement);
        }

        @Override
        public void setStylePrimaryName(String primaryStyleName) {
            super.setStylePrimaryName(primaryStyleName);
            UIObject.setStylePrimaryName(root, primaryStyleName + "-body");
            spacerContainer.setStylePrimaryName(primaryStyleName);
        }

        public void updateEscalatorRowsOnScroll() {
            if (visualRowOrder.isEmpty()) {
                return;
            }

            boolean rowsWereMoved = false;

            final double topElementPosition;
            final double nextRowBottomOffset;
            SpacerContainer.SpacerImpl topSpacer = spacerContainer
                    .getSpacer(getTopRowLogicalIndex() - 1);

            if (topSpacer != null) {
                topElementPosition = topSpacer.getTop();
                nextRowBottomOffset = topSpacer.getHeight()
                        + getDefaultRowHeight();
            } else {
                topElementPosition = getRowTop(visualRowOrder.getFirst());
                nextRowBottomOffset = getDefaultRowHeight();
            }

            // TODO [[mpixscroll]]
            final double scrollTop = tBodyScrollTop;
            final double viewportOffset = topElementPosition - scrollTop;

            /*
             * TODO [[optimize]] this if-else can most probably be refactored
             * into a neater block of code
             */

            if (viewportOffset > 0) {
                // there's empty room on top

                double rowPx = getRowHeightsSumBetweenPx(scrollTop,
                        topElementPosition);
                int originalRowsToMove = (int) Math
                        .ceil(rowPx / getDefaultRowHeight());
                int rowsToMove = Math.min(originalRowsToMove,
                        visualRowOrder.size());

                final int end = visualRowOrder.size();
                final int start = end - rowsToMove;
                final int logicalRowIndex = getLogicalRowIndex(scrollTop);

                moveAndUpdateEscalatorRows(Range.between(start, end), 0,
                        logicalRowIndex);

                setTopRowLogicalIndex(logicalRowIndex);

                rowsWereMoved = true;
            } else if (viewportOffset + nextRowBottomOffset <= 0) {
                /*
                 * the viewport has been scrolled more than the topmost visual
                 * row.
                 */

                double rowPx = getRowHeightsSumBetweenPx(topElementPosition,
                        scrollTop);

                int originalRowsToMove = (int) (rowPx / getDefaultRowHeight());
                int rowsToMove = Math.min(originalRowsToMove,
                        visualRowOrder.size());

                int logicalRowIndex;
                if (rowsToMove < visualRowOrder.size()) {
                    /*
                     * We scroll so little that we can just keep adding the rows
                     * below the current escalator
                     */
                    logicalRowIndex = getLogicalRowIndex(
                            visualRowOrder.getLast()) + 1;
                } else {
                    /*
                     * Since we're moving all escalator rows, we need to
                     * calculate the first logical row index from the scroll
                     * position.
                     */
                    logicalRowIndex = getLogicalRowIndex(scrollTop);
                }

                /*
                 * Since we're moving the viewport downwards, the visual index
                 * is always at the bottom. Note: Due to how
                 * moveAndUpdateEscalatorRows works, this will work out even if
                 * we move all the rows, and try to place them "at the end".
                 */
                final int targetVisualIndex = visualRowOrder.size();

                // make sure that we don't move rows over the data boundary
                boolean aRowWasLeftBehind = false;
                if (logicalRowIndex + rowsToMove > getRowCount()) {
                    /*
                     * TODO [[spacer]]: with constant row heights, there's
                     * always exactly one row that will be moved beyond the data
                     * source, when viewport is scrolled to the end. This,
                     * however, isn't guaranteed anymore once row heights start
                     * varying.
                     */
                    rowsToMove--;
                    aRowWasLeftBehind = true;
                }

                /*
                 * Make sure we don't scroll beyond the row content. This can
                 * happen if we have spacers for the last rows.
                 */
                rowsToMove = Math.max(0,
                        Math.min(rowsToMove, getRowCount() - logicalRowIndex));

                moveAndUpdateEscalatorRows(Range.between(0, rowsToMove),
                        targetVisualIndex, logicalRowIndex);

                if (aRowWasLeftBehind) {
                    /*
                     * To keep visualRowOrder as a spatially contiguous block of
                     * rows, let's make sure that the one row we didn't move
                     * visually still stays with the pack.
                     */
                    final Range strayRow = Range.withOnly(0);

                    /*
                     * We cannot trust getLogicalRowIndex, because it hasn't yet
                     * been updated. But since we're leaving rows behind, it
                     * means we've scrolled to the bottom. So, instead, we
                     * simply count backwards from the end.
                     */
                    final int topLogicalIndex = getRowCount()
                            - visualRowOrder.size();
                    moveAndUpdateEscalatorRows(strayRow, 0, topLogicalIndex);
                }

                final int naiveNewLogicalIndex = getTopRowLogicalIndex()
                        + originalRowsToMove;
                final int maxLogicalIndex = getRowCount()
                        - visualRowOrder.size();
                setTopRowLogicalIndex(
                        Math.min(naiveNewLogicalIndex, maxLogicalIndex));

                rowsWereMoved = true;
            }

            if (rowsWereMoved) {
                fireRowVisibilityChangeEvent();
                domSorter.reschedule();
            }
        }

        private double getRowHeightsSumBetweenPx(double y1, double y2) {
            assert y1 < y2 : "y1 must be smaller than y2";

            double viewportPx = y2 - y1;
            double spacerPx = spacerContainer.getSpacerHeightsSumBetweenPx(y1,
                    SpacerInclusionStrategy.PARTIAL, y2,
                    SpacerInclusionStrategy.PARTIAL);

            return viewportPx - spacerPx;
        }

        private int getLogicalRowIndex(final double px) {
            double rowPx = px - spacerContainer.getSpacerHeightsSumUntilPx(px);
            return (int) (rowPx / getDefaultRowHeight());
        }

        @Override
        public void insertRows(int index, int numberOfRows) {
            super.insertRows(index, numberOfRows);

            if (heightMode == HeightMode.UNDEFINED) {
                setHeightByRows(getRowCount());
            }
        }

        @Override
        public void removeRows(int index, int numberOfRows) {
            super.removeRows(index, numberOfRows);

            if (heightMode == HeightMode.UNDEFINED) {
                setHeightByRows(getRowCount());
            }
        }

        @Override
        protected void paintInsertRows(final int index,
                final int numberOfRows) {
            if (numberOfRows == 0) {
                return;
            }

            spacerContainer.shiftSpacersByRows(index, numberOfRows);

            /*
             * TODO: this method should probably only add physical rows, and not
             * populate them - let everything be populated as appropriate by the
             * logic that follows.
             *
             * This also would lead to the fact that paintInsertRows wouldn't
             * need to return anything.
             */
            final List<TableRowElement> addedRows = fillAndPopulateEscalatorRowsIfNeeded(
                    index, numberOfRows);

            /*
             * insertRows will always change the number of rows - update the
             * scrollbar sizes.
             */
            scroller.recalculateScrollbarsForVirtualViewport();

            final boolean addedRowsAboveCurrentViewport = index
                    * getDefaultRowHeight() < getScrollTop();
            final boolean addedRowsBelowCurrentViewport = index
                    * getDefaultRowHeight() > getScrollTop()
                            + getHeightOfSection();

            if (addedRowsAboveCurrentViewport) {
                /*
                 * We need to tweak the virtual viewport (scroll handle
                 * positions, table "scroll position" and row locations), but
                 * without re-evaluating any rows.
                 */

                final double yDelta = numberOfRows * getDefaultRowHeight();
                moveViewportAndContent(yDelta);
                updateTopRowLogicalIndex(numberOfRows);
            } else if (addedRowsBelowCurrentViewport) {
                // NOOP, we already recalculated scrollbars.
            } else {
                // some rows were added inside the current viewport
                final int unupdatedLogicalStart = index + addedRows.size();
                final int visualOffset = getLogicalRowIndex(
                        visualRowOrder.getFirst());

                /*
                 * At this point, we have added new escalator rows, if so
                 * needed.
                 *
                 * If more rows were added than the new escalator rows can
                 * account for, we need to start to spin the escalator to update
                 * the remaining rows as well.
                 */
                final int rowsStillNeeded = numberOfRows - addedRows.size();

                if (rowsStillNeeded > 0) {
                    final Range unupdatedVisual = convertToVisual(
                            Range.withLength(unupdatedLogicalStart,
                                    rowsStillNeeded));
                    final int end = getDomRowCount();
                    final int start = end - unupdatedVisual.length();
                    final int visualTargetIndex = unupdatedLogicalStart
                            - visualOffset;
                    moveAndUpdateEscalatorRows(Range.between(start, end),
                            visualTargetIndex, unupdatedLogicalStart);

                    // move the surrounding rows to their correct places.
                    double rowTop = (unupdatedLogicalStart + (end - start))
                            * getDefaultRowHeight();

                    // TODO: Get rid of this try/catch block by fixing the
                    // underlying issue. The reason for this erroneous behavior
                    // might be that Escalator actually works 'by mistake', and
                    // the order of operations is, in fact, wrong.
                    try {
                        final ListIterator<TableRowElement> i = visualRowOrder
                                .listIterator(
                                        visualTargetIndex + (end - start));

                        int logicalRowIndexCursor = unupdatedLogicalStart;
                        while (i.hasNext()) {
                            rowTop += spacerContainer
                                    .getSpacerHeight(logicalRowIndexCursor++);

                            final TableRowElement tr = i.next();
                            setRowPosition(tr, 0, rowTop);
                            rowTop += getDefaultRowHeight();
                        }
                    } catch (Exception e) {
                        Logger logger = getLogger();
                        logger.warning(
                                "Ignored out-of-bounds row element access");
                        logger.warning("Escalator state: start=" + start
                                + ", end=" + end + ", visualTargetIndex="
                                + visualTargetIndex + ", visualRowOrder.size()="
                                + visualRowOrder.size());
                        logger.warning(e.toString());
                    }
                }

                fireRowVisibilityChangeEvent();
                sortDomElements();
            }
        }

        /**
         * Move escalator rows around, and make sure everything gets
         * appropriately repositioned and repainted.
         *
         * @param visualSourceRange
         *            the range of rows to move to a new place
         * @param visualTargetIndex
         *            the visual index where the rows will be placed to
         * @param logicalTargetIndex
         *            the logical index to be assigned to the first moved row
         */
        private void moveAndUpdateEscalatorRows(final Range visualSourceRange,
                final int visualTargetIndex, final int logicalTargetIndex)
                throws IllegalArgumentException {

            if (visualSourceRange.isEmpty()) {
                return;
            }

            assert visualSourceRange.getStart() >= 0 : "Visual source start "
                    + "must be 0 or greater (was "
                    + visualSourceRange.getStart() + ")";

            assert logicalTargetIndex >= 0 : "Logical target must be 0 or "
                    + "greater (was " + logicalTargetIndex + ")";

            assert visualTargetIndex >= 0 : "Visual target must be 0 or greater (was "
                    + visualTargetIndex + ")";

            assert visualTargetIndex <= getDomRowCount() : "Visual target "
                    + "must not be greater than the number of escalator rows (was "
                    + visualTargetIndex + ", escalator rows " + getDomRowCount()
                    + ")";

            assert logicalTargetIndex
                    + visualSourceRange.length() <= getRowCount() : "Logical "
                            + "target leads to rows outside of the data range ("
                            + Range.withLength(logicalTargetIndex,
                                    visualSourceRange.length())
                            + " goes beyond "
                            + Range.withLength(0, getRowCount()) + ")";

            /*
             * Since we move a range into another range, the indices might move
             * about. Having 10 rows, if we move 0..1 to index 10 (to the end of
             * the collection), the target range will end up being 8..9, instead
             * of 10..11.
             *
             * This applies only if we move elements forward in the collection,
             * not backward.
             */
            final int adjustedVisualTargetIndex;
            if (visualSourceRange.getStart() < visualTargetIndex) {
                adjustedVisualTargetIndex = visualTargetIndex
                        - visualSourceRange.length();
            } else {
                adjustedVisualTargetIndex = visualTargetIndex;
            }

            if (visualSourceRange.getStart() != adjustedVisualTargetIndex) {

                /*
                 * Reorder the rows to their correct places within
                 * visualRowOrder (unless rows are moved back to their original
                 * places)
                 */

                /*
                 * TODO [[optimize]]: move whichever set is smaller: the ones
                 * explicitly moved, or the others. So, with 10 escalator rows,
                 * if we are asked to move idx[0..8] to the end of the list,
                 * it's faster to just move idx[9] to the beginning.
                 */

                final List<TableRowElement> removedRows = new ArrayList<>(
                        visualSourceRange.length());
                for (int i = 0; i < visualSourceRange.length(); i++) {
                    final TableRowElement tr = visualRowOrder
                            .remove(visualSourceRange.getStart());
                    removedRows.add(tr);
                }
                visualRowOrder.addAll(adjustedVisualTargetIndex, removedRows);
            }

            { // Refresh the contents of the affected rows
                final ListIterator<TableRowElement> iter = visualRowOrder
                        .listIterator(adjustedVisualTargetIndex);
                for (int logicalIndex = logicalTargetIndex; logicalIndex < logicalTargetIndex
                        + visualSourceRange.length(); logicalIndex++) {
                    final TableRowElement tr = iter.next();
                    refreshRow(tr, logicalIndex);
                }
            }

            { // Reposition the rows that were moved
                double newRowTop = getRowTop(logicalTargetIndex);

                final ListIterator<TableRowElement> iter = visualRowOrder
                        .listIterator(adjustedVisualTargetIndex);
                for (int i = 0; i < visualSourceRange.length(); i++) {
                    final TableRowElement tr = iter.next();
                    setRowPosition(tr, 0, newRowTop);

                    newRowTop += getDefaultRowHeight();
                    newRowTop += spacerContainer
                            .getSpacerHeight(logicalTargetIndex + i);
                }
            }
        }

        /**
         * Adjust the scroll position and move the contained rows.
         * <p>
         * The difference between using this method and simply scrolling is that
         * this method "takes the rows and spacers with it" and renders them
         * appropriately. The viewport may be scrolled any arbitrary amount, and
         * the contents are moved appropriately, but always snapped into a
         * plausible place.
         * <p>
         * <dl>
         * <dt>Example 1</dt>
         * <dd>An Escalator with default row height 20px. Adjusting the scroll
         * position with 7.5px will move the viewport 7.5px down, but leave the
         * row where it is.</dd>
         * <dt>Example 2</dt>
         * <dd>An Escalator with default row height 20px. Adjusting the scroll
         * position with 27.5px will move the viewport 27.5px down, and place
         * the row at 20px.</dd>
         * </dl>
         *
         * @param yDelta
         *            the delta of pixels by which to move the viewport and
         *            content. A positive value moves everything downwards,
         *            while a negative value moves everything upwards
         */
        public void moveViewportAndContent(final double yDelta) {

            if (yDelta == 0) {
                return;
            }

            double newTop = tBodyScrollTop + yDelta;
            verticalScrollbar.setScrollPos(newTop);

            final double defaultRowHeight = getDefaultRowHeight();
            double rowPxDelta = yDelta - (yDelta % defaultRowHeight);
            int rowIndexDelta = (int) (yDelta / defaultRowHeight);
            if (!WidgetUtil.pixelValuesEqual(rowPxDelta, 0)) {

                Collection<SpacerContainer.SpacerImpl> spacers = spacerContainer
                        .getSpacersAfterPx(tBodyScrollTop,
                                SpacerInclusionStrategy.PARTIAL);
                for (SpacerContainer.SpacerImpl spacer : spacers) {
                    spacer.setPositionDiff(0, rowPxDelta);
                    spacer.setRowIndex(spacer.getRow() + rowIndexDelta);
                }

                for (TableRowElement tr : visualRowOrder) {
                    setRowPosition(tr, 0, getRowTop(tr) + rowPxDelta);
                }
            }

            setBodyScrollPosition(tBodyScrollLeft, newTop);
        }

        /**
         * Adds new physical escalator rows to the DOM at the given index if
         * there's still a need for more escalator rows.
         * <p>
         * If Escalator already is at (or beyond) max capacity, this method does
         * nothing to the DOM.
         *
         * @param index
         *            the index at which to add new escalator rows.
         *            <em>Note:</em>It is assumed that the index is both the
         *            visual index and the logical index.
         * @param numberOfRows
         *            the number of rows to add at <code>index</code>
         * @return a list of the added rows
         */
        private List<TableRowElement> fillAndPopulateEscalatorRowsIfNeeded(
                final int index, final int numberOfRows) {

            final int escalatorRowsStillFit = getMaxVisibleRowCount()
                    - getDomRowCount();
            final int escalatorRowsNeeded = Math.min(numberOfRows,
                    escalatorRowsStillFit);

            if (escalatorRowsNeeded > 0) {

                final List<TableRowElement> addedRows = paintInsertStaticRows(
                        index, escalatorRowsNeeded);
                visualRowOrder.addAll(index, addedRows);

                double y = index * getDefaultRowHeight()
                        + spacerContainer.getSpacerHeightsSumUntilIndex(index);
                for (int i = index; i < visualRowOrder.size(); i++) {

                    final TableRowElement tr;
                    if (i - index < addedRows.size()) {
                        tr = addedRows.get(i - index);
                    } else {
                        tr = visualRowOrder.get(i);
                    }

                    setRowPosition(tr, 0, y);
                    y += getDefaultRowHeight();
                    y += spacerContainer.getSpacerHeight(i);
                }

                // Execute the registered callback function for newly created
                // rows
                Optional.ofNullable(newEscalatorRowCallback)
                        .ifPresent(callback -> callback.accept(addedRows));

                return addedRows;
            } else {
                return Collections.emptyList();
            }
        }

        private int getMaxVisibleRowCount() {
            double heightOfSection = getHeightOfSection();
            // By including the possibly shown scrollbar height, we get a
            // consistent count and do not add/remove rows whenever a scrollbar
            // is shown
            heightOfSection += horizontalScrollbarDeco.getOffsetHeight();
            double defaultRowHeight = getDefaultRowHeight();
            final int maxVisibleRowCount = (int) Math
                    .ceil(heightOfSection / defaultRowHeight) + 1;

            /*
             * maxVisibleRowCount can become negative if the headers and footers
             * start to overlap. This is a crazy situation, but Vaadin blinks
             * the components a lot, so it's feasible.
             */
            return Math.max(0, maxVisibleRowCount);
        }

        @Override
        protected void paintRemoveRows(final int index,
                final int numberOfRows) {
            if (numberOfRows == 0) {
                return;
            }

            final Range viewportRange = getVisibleRowRange();
            final Range removedRowsRange = Range.withLength(index,
                    numberOfRows);

            /*
             * Removing spacers as the very first step will correct the
             * scrollbars and row offsets right away.
             *
             * TODO: actually, it kinda sounds like a Grid feature that a spacer
             * would be associated with a particular row. Maybe it would be
             * better to have a spacer separate from rows, and simply collapse
             * them if they happen to end up on top of each other. This would
             * probably make supporting the -1 row pretty easy, too.
             */
            spacerContainer.paintRemoveSpacers(removedRowsRange);

            final Range[] partitions = removedRowsRange
                    .partitionWith(viewportRange);
            final Range removedAbove = partitions[0];
            final Range removedLogicalInside = partitions[1];
            final Range removedVisualInside = convertToVisual(
                    removedLogicalInside);

            /*
             * TODO: extract the following if-block to a separate method. I'll
             * leave this be inlined for now, to make linediff-based code
             * reviewing easier. Probably will be moved in the following patch
             * set.
             */

            /*
             * Adjust scroll position in one of two scenarios:
             *
             * 1) Rows were removed above. Then we just need to adjust the
             * scrollbar by the height of the removed rows.
             *
             * 2) There are no logical rows above, and at least the first (if
             * not more) visual row is removed. Then we need to snap the scroll
             * position to the first visible row (i.e. reset scroll position to
             * absolute 0)
             *
             * The logic is optimized in such a way that the
             * moveViewportAndContent is called only once, to avoid extra
             * reflows, and thus the code might seem a bit obscure.
             */
            final boolean firstVisualRowIsRemoved = !removedVisualInside
                    .isEmpty() && removedVisualInside.getStart() == 0;

            if (!removedAbove.isEmpty() || firstVisualRowIsRemoved) {
                final double yDelta = removedAbove.length()
                        * getDefaultRowHeight();
                final double firstLogicalRowHeight = getDefaultRowHeight();
                final boolean removalScrollsToShowFirstLogicalRow = verticalScrollbar
                        .getScrollPos() - yDelta < firstLogicalRowHeight;

                if (removedVisualInside.isEmpty()
                        && (!removalScrollsToShowFirstLogicalRow
                                || !firstVisualRowIsRemoved)) {
                    /*
                     * rows were removed from above the viewport, so all we need
                     * to do is to adjust the scroll position to account for the
                     * removed rows
                     */
                    moveViewportAndContent(-yDelta);
                } else if (removalScrollsToShowFirstLogicalRow) {
                    /*
                     * It seems like we've removed all rows from above, and also
                     * into the current viewport. This means we'll need to even
                     * out the scroll position to exactly 0 (i.e. adjust by the
                     * current negative scrolltop, presto!), so that it isn't
                     * aligned funnily
                     */
                    moveViewportAndContent(-verticalScrollbar.getScrollPos());
                }
            }

            // ranges evaluated, let's do things.
            if (!removedVisualInside.isEmpty()) {
                int escalatorRowCount = body.getDomRowCount();

                /*
                 * remember: the rows have already been subtracted from the row
                 * count at this point
                 */
                int rowsLeft = getRowCount();
                if (rowsLeft < escalatorRowCount) {
                    /*
                     * Remove extra DOM rows and refresh contents.
                     */
                    for (int i = escalatorRowCount - 1; i >= rowsLeft; i--) {
                        final TableRowElement tr = visualRowOrder.remove(i);
                        paintRemoveRow(tr, i);
                        removeRowPosition(tr);
                    }

                    // Move rest of the rows to the Escalator's top
                    Range visualRange = Range.withLength(0,
                            visualRowOrder.size());
                    moveAndUpdateEscalatorRows(visualRange, 0, 0);

                    sortDomElements();
                    setTopRowLogicalIndex(0);

                    scroller.recalculateScrollbarsForVirtualViewport();

                    fireRowVisibilityChangeEvent();
                    return;
                } else {
                    // No escalator rows need to be removed.

                    /*
                     * Two things (or a combination thereof) can happen:
                     *
                     * 1) We're scrolled to the bottom, the last rows are
                     * removed. SOLUTION: moveAndUpdateEscalatorRows the
                     * bottommost rows, and place them at the top to be
                     * refreshed.
                     *
                     * 2) We're scrolled somewhere in the middle, arbitrary rows
                     * are removed. SOLUTION: moveAndUpdateEscalatorRows the
                     * removed rows, and place them at the bottom to be
                     * refreshed.
                     *
                     * Since a combination can also happen, we need to handle
                     * this in a smart way, all while avoiding
                     * double-refreshing.
                     */

                    final double contentBottom = getRowCount()
                            * getDefaultRowHeight();
                    final double viewportBottom = tBodyScrollTop
                            + getHeightOfSection();
                    if (viewportBottom <= contentBottom) {
                        /*
                         * We're in the middle of the row container, everything
                         * is added to the bottom
                         */
                        paintRemoveRowsAtMiddle(removedLogicalInside,
                                removedVisualInside, 0);
                    } else if (removedVisualInside.contains(0)
                            && numberOfRows >= visualRowOrder.size()) {
                        /*
                         * We're removing so many rows that the viewport is
                         * pushed up more than a screenful. This means we can
                         * simply scroll up and everything will work without a
                         * sweat.
                         */

                        double left = horizontalScrollbar.getScrollPos();
                        double top = contentBottom
                                - visualRowOrder.size() * getDefaultRowHeight();
                        setBodyScrollPosition(left, top);

                        Range allEscalatorRows = Range.withLength(0,
                                visualRowOrder.size());
                        int logicalTargetIndex = getRowCount()
                                - allEscalatorRows.length();
                        moveAndUpdateEscalatorRows(allEscalatorRows, 0,
                                logicalTargetIndex);

                        /*
                         * moveAndUpdateEscalatorRows recalculates the rows, but
                         * logical top row index bookkeeping is handled in this
                         * method.
                         *
                         * TODO: Redesign how to keep it easy to track this.
                         */
                        updateTopRowLogicalIndex(
                                -removedLogicalInside.length());

                        /*
                         * Scrolling the body to the correct location will be
                         * fixed automatically. Because the amount of rows is
                         * decreased, the viewport is pushed up as the scrollbar
                         * shrinks. So no need to do anything there.
                         *
                         * TODO [[optimize]]: This might lead to a double body
                         * refresh. Needs investigation.
                         */
                    } else if (contentBottom
                            + (numberOfRows * getDefaultRowHeight())
                            - viewportBottom < getDefaultRowHeight()) {
                        /*
                         * We're at the end of the row container, everything is
                         * added to the top.
                         */

                        /*
                         * FIXME [[spacer]]: above if-clause is coded to only
                         * work with default row heights - will not work with
                         * variable row heights
                         */

                        paintRemoveRowsAtBottom(removedLogicalInside,
                                removedVisualInside);
                        updateTopRowLogicalIndex(
                                -removedLogicalInside.length());
                    } else {
                        /*
                         * We're in a combination, where we need to both scroll
                         * up AND show new rows at the bottom.
                         *
                         * Example: Scrolled down to show the second to last
                         * row. Remove two. Viewport scrolls up, revealing the
                         * row above row. The last element collapses up and into
                         * view.
                         *
                         * Reminder: this use case handles only the case when
                         * there are enough escalator rows to still render a
                         * full view. I.e. all escalator rows will _always_ be
                         * populated
                         */
                        /*-
                         *  1       1      |1| <- newly rendered
                         * |2|     |2|     |2|
                         * |3| ==> |*| ==> |5| <- newly rendered
                         * |4|     |*|
                         *  5       5
                         *
                         *  1       1      |1| <- newly rendered
                         * |2|     |*|     |4|
                         * |3| ==> |*| ==> |5| <- newly rendered
                         * |4|     |4|
                         *  5       5
                         */

                        /*
                         * STEP 1:
                         *
                         * reorganize deprecated escalator rows to bottom, but
                         * don't re-render anything yet
                         */
                        /*-
                         *  1       1       1
                         * |2|     |*|     |4|
                         * |3| ==> |*| ==> |*|
                         * |4|     |4|     |*|
                         *  5       5       5
                         */
                        double newTop = getRowTop(visualRowOrder
                                .get(removedVisualInside.getStart()));
                        for (int i = 0; i < removedVisualInside.length(); i++) {
                            final TableRowElement tr = visualRowOrder
                                    .remove(removedVisualInside.getStart());
                            visualRowOrder.addLast(tr);
                        }

                        for (int i = removedVisualInside
                                .getStart(); i < escalatorRowCount; i++) {
                            final TableRowElement tr = visualRowOrder.get(i);
                            setRowPosition(tr, 0, (int) newTop);
                            newTop += getDefaultRowHeight();
                            newTop += spacerContainer.getSpacerHeight(
                                    i + removedLogicalInside.getStart());
                        }

                        /*
                         * STEP 2:
                         *
                         * manually scroll
                         */
                        /*-
                         *  1      |1| <-- newly rendered (by scrolling)
                         * |4|     |4|
                         * |*| ==> |*|
                         * |*|
                         *  5       5
                         */
                        final double newScrollTop = contentBottom
                                - getHeightOfSection();
                        setScrollTop(newScrollTop);
                        /*
                         * Manually call the scroll handler, so we get immediate
                         * effects in the escalator.
                         */
                        scroller.onScroll();

                        /*
                         * Move the bottommost (n+1:th) escalator row to top,
                         * because scrolling up doesn't handle that for us
                         * automatically
                         */
                        moveAndUpdateEscalatorRows(
                                Range.withOnly(escalatorRowCount - 1), 0,
                                getLogicalRowIndex(visualRowOrder.getFirst())
                                        - 1);
                        updateTopRowLogicalIndex(-1);

                        /*
                         * STEP 3:
                         *
                         * update remaining escalator rows
                         */
                        /*-
                         * |1|     |1|
                         * |4| ==> |4|
                         * |*|     |5| <-- newly rendered
                         *
                         *  5
                         */

                        final int rowsScrolled = (int) (Math
                                .ceil((viewportBottom - contentBottom)
                                        / getDefaultRowHeight()));
                        final int start = escalatorRowCount
                                - (removedVisualInside.length() - rowsScrolled);
                        final Range visualRefreshRange = Range.between(start,
                                escalatorRowCount);
                        final int logicalTargetIndex = getLogicalRowIndex(
                                visualRowOrder.getFirst()) + start;
                        // in-place move simply re-renders the rows.
                        moveAndUpdateEscalatorRows(visualRefreshRange, start,
                                logicalTargetIndex);
                    }
                }

                fireRowVisibilityChangeEvent();
                sortDomElements();
            }

            updateTopRowLogicalIndex(-removedAbove.length());

            /*
             * this needs to be done after the escalator has been shrunk down,
             * or it won't work correctly (due to setScrollTop invocation)
             */
            scroller.recalculateScrollbarsForVirtualViewport();
        }

        private void paintRemoveRowsAtMiddle(final Range removedLogicalInside,
                final Range removedVisualInside, final int logicalOffset) {
            /*-
             *  :       :       :
             * |2|     |2|     |2|
             * |3| ==> |*| ==> |4|
             * |4|     |4|     |6| <- newly rendered
             *  :       :       :
             */

            final int escalatorRowCount = visualRowOrder.size();

            final int logicalTargetIndex = getLogicalRowIndex(
                    visualRowOrder.getLast())
                    - (removedVisualInside.length() - 1) + logicalOffset;
            moveAndUpdateEscalatorRows(removedVisualInside, escalatorRowCount,
                    logicalTargetIndex);

            // move the surrounding rows to their correct places.
            final ListIterator<TableRowElement> iterator = visualRowOrder
                    .listIterator(removedVisualInside.getStart());

            double rowTop = getRowTop(
                    removedLogicalInside.getStart() + logicalOffset);
            for (int i = removedVisualInside.getStart(); i < escalatorRowCount
                    - removedVisualInside.length(); i++) {
                final TableRowElement tr = iterator.next();
                setRowPosition(tr, 0, rowTop);
                rowTop += getDefaultRowHeight();
                rowTop += spacerContainer
                        .getSpacerHeight(i + removedLogicalInside.getStart());
            }
        }

        private void paintRemoveRowsAtBottom(final Range removedLogicalInside,
                final Range removedVisualInside) {
            /*-
             *                  :
             *  :       :      |4| <- newly rendered
             * |5|     |5|     |5|
             * |6| ==> |*| ==> |7|
             * |7|     |7|
             */

            final int logicalTargetIndex = getLogicalRowIndex(
                    visualRowOrder.getFirst()) - removedVisualInside.length();
            moveAndUpdateEscalatorRows(removedVisualInside, 0,
                    logicalTargetIndex);

            // move the surrounding rows to their correct places.
            int firstUpdatedIndex = removedVisualInside.getEnd();
            final ListIterator<TableRowElement> iterator = visualRowOrder
                    .listIterator(firstUpdatedIndex);

            double rowTop = getRowTop(removedLogicalInside.getStart());
            int i = 0;
            while (iterator.hasNext()) {
                final TableRowElement tr = iterator.next();
                setRowPosition(tr, 0, rowTop);
                rowTop += getDefaultRowHeight();
                rowTop += spacerContainer
                        .getSpacerHeight(firstUpdatedIndex + i++);
            }
        }

        @Override
        public int getLogicalRowIndex(final TableRowElement tr) {
            assert tr
                    .getParentNode() == root : "The given element isn't a row element in the body";
            int internalIndex = visualRowOrder.indexOf(tr);
            return getTopRowLogicalIndex() + internalIndex;
        }

        @Override
        protected void recalculateSectionHeight() {
            // NOOP for body, since it doesn't make any sense.
        }

        /**
         * Adjusts the row index and number to be relevant for the current
         * virtual viewport.
         * <p>
         * It converts a logical range of rows index to the matching visual
         * range, truncating the resulting range with the viewport.
         * <p>
         * <ul>
         * <li>Escalator contains logical rows 0..100
         * <li>Current viewport showing logical rows 20..29
         * <li>convertToVisual([20..29]) &rarr; [0..9]
         * <li>convertToVisual([15..24]) &rarr; [0..4]
         * <li>convertToVisual([25..29]) &rarr; [5..9]
         * <li>convertToVisual([26..39]) &rarr; [6..9]
         * <li>convertToVisual([0..5]) &rarr; [0..-1] <em>(empty)</em>
         * <li>convertToVisual([35..1]) &rarr; [0..-1] <em>(empty)</em>
         * <li>convertToVisual([0..100]) &rarr; [0..9]
         * </ul>
         *
         * @return a logical range converted to a visual range, truncated to the
         *         current viewport. The first visual row has the index 0.
         */
        private Range convertToVisual(final Range logicalRange) {

            if (logicalRange.isEmpty()) {
                return logicalRange;
            } else if (visualRowOrder.isEmpty()) {
                // empty range
                return Range.withLength(0, 0);
            }

            /*
             * TODO [[spacer]]: these assumptions will be totally broken with
             * spacers.
             */
            final int maxVisibleRowCount = getMaxVisibleRowCount();
            final int currentTopRowIndex = getLogicalRowIndex(
                    visualRowOrder.getFirst());

            final Range[] partitions = logicalRange.partitionWith(
                    Range.withLength(currentTopRowIndex, maxVisibleRowCount));
            final Range insideRange = partitions[1];
            return insideRange.offsetBy(-currentTopRowIndex);
        }

        @Override
        protected String getCellElementTagName() {
            return "td";
        }

        @Override
        protected double getHeightOfSection() {
            final int tableHeight = tableWrapper.getOffsetHeight();
            final double footerHeight = footer.getHeightOfSection();
            final double headerHeight = header.getHeightOfSection();

            double heightOfSection = tableHeight - footerHeight - headerHeight;
            return Math.max(0, heightOfSection);
        }

        @Override
        protected void refreshCells(Range logicalRowRange, Range colRange) {
            Profiler.enter("Escalator.BodyRowContainer.refreshRows");

            final Range visualRange = convertToVisual(logicalRowRange);

            if (!visualRange.isEmpty()) {
                final int firstLogicalRowIndex = getLogicalRowIndex(
                        visualRowOrder.getFirst());
                for (int rowNumber = visualRange
                        .getStart(); rowNumber < visualRange
                                .getEnd(); rowNumber++) {
                    refreshRow(visualRowOrder.get(rowNumber),
                            firstLogicalRowIndex + rowNumber, colRange);
                }
            }

            Profiler.leave("Escalator.BodyRowContainer.refreshRows");
        }

        @Override
        protected TableRowElement getTrByVisualIndex(final int index)
                throws IndexOutOfBoundsException {
            if (index >= 0 && index < visualRowOrder.size()) {
                return visualRowOrder.get(index);
            } else {
                throw new IndexOutOfBoundsException(
                        "No such visual index: " + index);
            }
        }

        @Override
        public TableRowElement getRowElement(int index) {
            if (index < 0 || index >= getRowCount()) {
                throw new IndexOutOfBoundsException(
                        "No such logical index: " + index);
            }
            int visualIndex = index
                    - getLogicalRowIndex(visualRowOrder.getFirst());
            if (visualIndex >= 0 && visualIndex < visualRowOrder.size()) {
                return super.getRowElement(visualIndex);
            } else {
                throw new IllegalStateException("Row with logical index "
                        + index + " is currently not available in the DOM");
            }
        }

        private void setBodyScrollPosition(final double scrollLeft,
                final double scrollTop) {
            tBodyScrollLeft = scrollLeft;
            tBodyScrollTop = scrollTop;
            position.set(bodyElem, -tBodyScrollLeft, -tBodyScrollTop);
            position.set(spacerDecoContainer, 0, -tBodyScrollTop);
        }

        /**
         * Make sure that there is a correct amount of escalator rows: Add more
         * if needed, or remove any superfluous ones.
         * <p>
         * This method should be called when e.g. the height of the Escalator
         * changes.
         * <p>
         * <em>Note:</em> This method will make sure that the escalator rows are
         * placed in the proper places. By default new rows are added below, but
         * if the content is scrolled down, the rows are populated on top
         * instead.
         */
        public void verifyEscalatorCount() {
            /*
             * This method indeed has a smell very similar to paintRemoveRows
             * and paintInsertRows.
             *
             * Unfortunately, those the code can't trivially be shared, since
             * there are some slight differences in the respective
             * responsibilities. The "paint" methods fake the addition and
             * removal of rows, and make sure to either push existing data out
             * of view, or draw new data into view. Only in some special cases
             * will the DOM element count change.
             *
             * This method, however, has the explicit responsibility to verify
             * that when "something" happens, we still have the correct amount
             * of escalator rows in the DOM, and if not, we make sure to modify
             * that count. Only in some special cases do we need to take into
             * account other things than simply modifying the DOM element count.
             */

            Profiler.enter("Escalator.BodyRowContainer.verifyEscalatorCount");

            if (!isAttached()) {
                return;
            }

            final int maxVisibleRowCount = getMaxVisibleRowCount();
            final int neededEscalatorRows = Math.min(maxVisibleRowCount,
                    body.getRowCount());
            final int neededEscalatorRowsDiff = neededEscalatorRows
                    - visualRowOrder.size();

            if (neededEscalatorRowsDiff > 0) {
                // needs more

                /*
                 * This is a workaround for the issue where we might be scrolled
                 * to the bottom, and the widget expands beyond the content
                 * range
                 */

                final int index = visualRowOrder.size();
                final int nextLastLogicalIndex;
                if (!visualRowOrder.isEmpty()) {
                    nextLastLogicalIndex = getLogicalRowIndex(
                            visualRowOrder.getLast()) + 1;
                } else {
                    nextLastLogicalIndex = 0;
                }

                final boolean contentWillFit = nextLastLogicalIndex < getRowCount()
                        - neededEscalatorRowsDiff;
                if (contentWillFit) {
                    final List<TableRowElement> addedRows = fillAndPopulateEscalatorRowsIfNeeded(
                            index, neededEscalatorRowsDiff);

                    /*
                     * Since fillAndPopulateEscalatorRowsIfNeeded operates on
                     * the assumption that index == visual index == logical
                     * index, we thank for the added escalator rows, but since
                     * they're painted in the wrong CSS position, we need to
                     * move them to their actual locations.
                     *
                     * Note: this is the second (see body.paintInsertRows)
                     * occasion where fillAndPopulateEscalatorRowsIfNeeded would
                     * behave "more correctly" if it only would add escalator
                     * rows to the DOM and appropriate bookkeping, and not
                     * actually populate them :/
                     */
                    moveAndUpdateEscalatorRows(
                            Range.withLength(index, addedRows.size()), index,
                            nextLastLogicalIndex);
                } else {
                    /*
                     * TODO [[optimize]]
                     *
                     * We're scrolled so far down that all rows can't be simply
                     * appended at the end, since we might start displaying
                     * escalator rows that don't exist. To avoid the mess that
                     * is body.paintRemoveRows, this is a dirty hack that dumbs
                     * the problem down to a more basic and already-solved
                     * problem:
                     *
                     * 1) scroll all the way up 2) add the missing escalator
                     * rows 3) scroll back to the original position.
                     *
                     * Letting the browser scroll back to our original position
                     * will automatically solve any possible overflow problems,
                     * since the browser will not allow us to scroll beyond the
                     * actual content.
                     */

                    final double oldScrollTop = getScrollTop();
                    setScrollTop(0);
                    scroller.onScroll();
                    fillAndPopulateEscalatorRowsIfNeeded(index,
                            neededEscalatorRowsDiff);
                    setScrollTop(oldScrollTop);
                    scroller.onScroll();
                }
            } else if (neededEscalatorRowsDiff < 0) {
                // needs less

                final ListIterator<TableRowElement> iter = visualRowOrder
                        .listIterator(visualRowOrder.size());
                for (int i = 0; i < -neededEscalatorRowsDiff; i++) {
                    final Element last = iter.previous();
                    last.removeFromParent();
                    iter.remove();
                }

                /*
                 * If we were scrolled to the bottom so that we didn't have an
                 * extra escalator row at the bottom, we'll probably end up with
                 * blank space at the bottom of the escalator, and one extra row
                 * above the header.
                 *
                 * Experimentation idea #1: calculate "scrollbottom" vs content
                 * bottom and remove one row from top, rest from bottom. This
                 * FAILED, since setHeight has already happened, thus we never
                 * will detect ourselves having been scrolled all the way to the
                 * bottom.
                 */

                if (!visualRowOrder.isEmpty()) {
                    final double firstRowTop = getRowTop(
                            visualRowOrder.getFirst());
                    final double firstRowMinTop = tBodyScrollTop
                            - getDefaultRowHeight();
                    if (firstRowTop < firstRowMinTop) {
                        final int newLogicalIndex = getLogicalRowIndex(
                                visualRowOrder.getLast()) + 1;
                        moveAndUpdateEscalatorRows(Range.withOnly(0),
                                visualRowOrder.size(), newLogicalIndex);
                    }
                }
            }

            if (neededEscalatorRowsDiff != 0) {
                fireRowVisibilityChangeEvent();
            }

            Profiler.leave("Escalator.BodyRowContainer.verifyEscalatorCount");
        }

        @Override
        protected void reapplyDefaultRowHeights() {
            if (visualRowOrder.isEmpty()) {
                return;
            }

            Profiler.enter(
                    "Escalator.BodyRowContainer.reapplyDefaultRowHeights");

            /* step 1: resize and reposition rows */
            for (int i = 0; i < visualRowOrder.size(); i++) {
                TableRowElement tr = visualRowOrder.get(i);
                reapplyRowHeight(tr, getDefaultRowHeight());

                final int logicalIndex = getTopRowLogicalIndex() + i;
                setRowPosition(tr, 0, logicalIndex * getDefaultRowHeight());
            }

            /*
             * step 2: move scrollbar so that it corresponds to its previous
             * place
             */

            /*
             * This ratio needs to be calculated with the scrollsize (not max
             * scroll position) in order to align the top row with the new
             * scroll position.
             */
            double scrollRatio = verticalScrollbar.getScrollPos()
                    / verticalScrollbar.getScrollSize();
            scroller.recalculateScrollbarsForVirtualViewport();
            verticalScrollbar.setScrollPos((int) (getDefaultRowHeight()
                    * getRowCount() * scrollRatio));
            setBodyScrollPosition(horizontalScrollbar.getScrollPos(),
                    verticalScrollbar.getScrollPos());
            scroller.onScroll();

            /*
             * step 3: make sure we have the correct amount of escalator rows.
             */
            verifyEscalatorCount();

            int logicalLogical = (int) (getRowTop(visualRowOrder.getFirst())
                    / getDefaultRowHeight());
            setTopRowLogicalIndex(logicalLogical);

            Profiler.leave(
                    "Escalator.BodyRowContainer.reapplyDefaultRowHeights");
        }

        /**
         * Sorts the rows in the DOM to correspond to the visual order.
         *
         * @see #visualRowOrder
         */
        private void sortDomElements() {
            final String profilingName = "Escalator.BodyRowContainer.sortDomElements";
            Profiler.enter(profilingName);

            /*
             * Focus is lost from an element if that DOM element is (or any of
             * its parents are) removed from the document. Therefore, we sort
             * everything around that row instead.
             */
            final TableRowElement focusedRow = getRowWithFocus();

            if (focusedRow != null) {
                assert focusedRow
                        .getParentElement() == root : "Trying to sort around a row that doesn't exist in body";
                assert visualRowOrder.contains(focusedRow)
                        || body.spacerContainer.isSpacer(
                                focusedRow) : "Trying to sort around a row that doesn't exist in visualRowOrder or is not a spacer.";
            }

            /*
             * Two cases handled simultaneously:
             *
             * 1) No focus on rows. We iterate visualRowOrder backwards, and
             * take the respective element in the DOM, and place it as the first
             * child in the body element. Then we take the next-to-last from
             * visualRowOrder, and put that first, pushing the previous row as
             * the second child. And so on...
             *
             * 2) Focus on some row within Escalator body. Again, we iterate
             * visualRowOrder backwards. This time, we use the focused row as a
             * pivot: Instead of placing rows from the bottom of visualRowOrder
             * and placing it first, we place it underneath the focused row.
             * Once we hit the focused row, we don't move it (to not reset
             * focus) but change sorting mode. After that, we place all rows as
             * the first child.
             */

            List<TableRowElement> orderedBodyRows = new ArrayList<>(
                    visualRowOrder);
            Map<Integer, SpacerContainer.SpacerImpl> spacers = body.spacerContainer
                    .getSpacers();

            /*
             * Start at -1 to include a spacer that is rendered above the
             * viewport, but its parent row is still not shown
             */
            for (int i = -1; i < visualRowOrder.size(); i++) {
                SpacerContainer.SpacerImpl spacer = spacers
                        .remove(Integer.valueOf(getTopRowLogicalIndex() + i));

                if (spacer != null) {
                    orderedBodyRows.add(i + 1, spacer.getRootElement());
                    spacer.show();
                }
            }
            /*
             * At this point, invisible spacers aren't reordered, so their
             * position in the DOM will remain undefined.
             */

            // If a spacer was not reordered, it means that it's out of view.
            for (SpacerContainer.SpacerImpl unmovedSpacer : spacers.values()) {
                unmovedSpacer.hide();
            }

            /*
             * If we have a focused row, start in the mode where we put
             * everything underneath that row. Otherwise, all rows are placed as
             * first child.
             */
            boolean insertFirst = (focusedRow == null);

            final ListIterator<TableRowElement> i = orderedBodyRows
                    .listIterator(orderedBodyRows.size());
            while (i.hasPrevious()) {
                TableRowElement tr = i.previous();

                if (tr == focusedRow) {
                    insertFirst = true;
                } else if (insertFirst) {
                    // remove row explicitly to work around an IE11 bug (#9850)
                    if (BrowserInfo.get().isIE11()
                            && tr.equals(root.getFirstChildElement())) {
                        root.removeChild(tr);
                    }
                    root.insertFirst(tr);
                } else {
                    root.insertAfter(tr, focusedRow);
                }
            }

            Profiler.leave(profilingName);
        }

        /**
         * Get the {@literal <tbody>} row that contains (or has) focus.
         *
         * @return The {@literal <tbody>} row that contains a focused DOM
         *         element, or <code>null</code> if focus is outside of a body
         *         row.
         */
        private TableRowElement getRowWithFocus() {
            TableRowElement rowContainingFocus = null;

            final Element focusedElement = WidgetUtil.getFocusedElement();

            if (focusedElement != null && root.isOrHasChild(focusedElement)) {
                Element e = focusedElement;

                while (e != null && e != root) {
                    /*
                     * You never know if there's several tables embedded in a
                     * cell... We'll take the deepest one.
                     */
                    if (TableRowElement.is(e)) {
                        rowContainingFocus = TableRowElement.as(e);
                    }
                    e = e.getParentElement();
                }
            }

            return rowContainingFocus;
        }

        @Override
        public Cell getCell(Element element) {
            Cell cell = super.getCell(element);
            if (cell == null) {
                return null;
            }

            // Convert DOM coordinates to logical coordinates for rows
            TableRowElement rowElement = (TableRowElement) cell.getElement()
                    .getParentElement();
            return new Cell(getLogicalRowIndex(rowElement), cell.getColumn(),
                    cell.getElement());
        }

        @Override
        public void setSpacer(int rowIndex, double height)
                throws IllegalArgumentException {
            spacerContainer.setSpacer(rowIndex, height);
        }

        @Override
        public void setSpacerUpdater(SpacerUpdater spacerUpdater)
                throws IllegalArgumentException {
            spacerContainer.setSpacerUpdater(spacerUpdater);
        }

        @Override
        public SpacerUpdater getSpacerUpdater() {
            return spacerContainer.getSpacerUpdater();
        }

        /**
         * <em>Calculates</em> the correct top position of a row at a logical
         * index, regardless if there is one there or not.
         * <p>
         * A correct result requires that both {@link #getDefaultRowHeight()} is
         * consistent, and the placement and height of all spacers above the
         * given logical index are consistent.
         *
         * @param logicalIndex
         *            the logical index of the row for which to calculate the
         *            top position
         * @return the position at which to place a row in {@code logicalIndex}
         * @see #getRowTop(TableRowElement)
         */
        private double getRowTop(int logicalIndex) {
            double top = spacerContainer
                    .getSpacerHeightsSumUntilIndex(logicalIndex);
            return top + (logicalIndex * getDefaultRowHeight());
        }

        public void shiftRowPositions(int row, double diff) {
            for (TableRowElement tr : getVisibleRowsAfter(row)) {
                setRowPosition(tr, 0, getRowTop(tr) + diff);
            }
        }

        private List<TableRowElement> getVisibleRowsAfter(int logicalRow) {
            Range visibleRowLogicalRange = getVisibleRowRange();

            boolean allRowsAreInView = logicalRow < visibleRowLogicalRange
                    .getStart();
            boolean noRowsAreInView = logicalRow >= visibleRowLogicalRange
                    .getEnd() - 1;

            if (allRowsAreInView) {
                return Collections.unmodifiableList(visualRowOrder);
            } else if (noRowsAreInView) {
                return Collections.emptyList();
            } else {
                int fromIndex = (logicalRow - visibleRowLogicalRange.getStart())
                        + 1;
                int toIndex = visibleRowLogicalRange.length();
                List<TableRowElement> sublist = visualRowOrder
                        .subList(fromIndex, toIndex);
                return Collections.unmodifiableList(sublist);
            }
        }

        @Override
        public int getDomRowCount() {
            return root.getChildCount()
                    - spacerContainer.getSpacersInDom().size();
        }

        @Override
        protected boolean rowCanBeFrozen(TableRowElement tr) {
            return visualRowOrder.contains(tr);
        }

        void reapplySpacerWidths() {
            spacerContainer.reapplySpacerWidths();
        }

        void scrollToSpacer(int spacerIndex, ScrollDestination destination,
                int padding) {
            spacerContainer.scrollToSpacer(spacerIndex, destination, padding);
        }

        @Override
        public void setNewRowCallback(
                Consumer<List<TableRowElement>> callback) {
            newEscalatorRowCallback = callback;
        }
    }

    private class ColumnConfigurationImpl implements ColumnConfiguration {
        public class Column {
            public static final double DEFAULT_COLUMN_WIDTH_PX = 100;

            private double definedWidth = -1;
            private double calculatedWidth = DEFAULT_COLUMN_WIDTH_PX;
            private boolean measuringRequested = false;

            public void setWidth(double px) {
                Profiler.enter(
                        "Escalator.ColumnConfigurationImpl.Column.setWidth");

                definedWidth = px;

                if (px < 0) {
                    if (isAttached()) {
                        calculateWidth();
                    } else {
                        /*
                         * the column's width is calculated at Escalator.onLoad
                         * via measureAndSetWidthIfNeeded!
                         */
                        measuringRequested = true;
                    }
                } else {
                    calculatedWidth = px;
                }

                Profiler.leave(
                        "Escalator.ColumnConfigurationImpl.Column.setWidth");
            }

            public double getDefinedWidth() {
                return definedWidth;
            }

            /**
             * Returns the actual width in the DOM.
             *
             * @return the width in pixels in the DOM. Returns -1 if the column
             *         needs measuring, but has not been yet measured
             */
            public double getCalculatedWidth() {
                /*
                 * This might return an untrue value (e.g. during init/onload),
                 * since we haven't had a proper chance to actually calculate
                 * widths yet.
                 *
                 * This is fixed during Escalator.onLoad, by the call to
                 * "measureAndSetWidthIfNeeded", which fixes "everything".
                 */
                if (!measuringRequested) {
                    return calculatedWidth;
                } else {
                    return -1;
                }
            }

            /**
             * Checks if the column needs measuring, and then measures it.
             * <p>
             * Called by {@link Escalator#onLoad()}.
             */
            public boolean measureAndSetWidthIfNeeded() {
                assert isAttached() : "Column.measureAndSetWidthIfNeeded() was called even though Escalator was not attached!";

                if (measuringRequested) {
                    measuringRequested = false;
                    setWidth(definedWidth);
                    return true;
                }
                return false;
            }

            private void calculateWidth() {
                calculatedWidth = getMaxCellWidth(columns.indexOf(this));
            }
        }

        private final List<Column> columns = new ArrayList<>();
        private int frozenColumns = 0;

        /*
         * TODO: this is a bit of a duplicate functionality with the
         * Column.calculatedWidth caching. Probably should use one or the other,
         * not both
         */
        /**
         * A cached array of all the calculated column widths.
         *
         * @see #getCalculatedColumnWidths()
         */
        private double[] widthsArray = null;

        /**
         * {@inheritDoc}
         * <p>
         * <em>Implementation detail:</em> This method does no DOM modifications
         * (i.e. is very cheap to call) if there are no rows in the DOM when
         * this method is called.
         *
         * @see #hasSomethingInDom()
         */
        @Override
        public void removeColumns(final int index, final int numberOfColumns) {
            if (numberOfColumns == 0) {
                return;
            }

            // Validate
            assertArgumentsAreValidAndWithinRange(index, numberOfColumns);

            // Move the horizontal scrollbar to the left, if removed columns are
            // to the left of the viewport
            removeColumnsAdjustScrollbar(index, numberOfColumns);

            // Remove from DOM
            header.paintRemoveColumns(index, numberOfColumns);
            body.paintRemoveColumns(index, numberOfColumns);
            footer.paintRemoveColumns(index, numberOfColumns);

            // Remove from bookkeeping
            flyweightRow.removeCells(index, numberOfColumns);
            columns.subList(index, index + numberOfColumns).clear();

            // Adjust frozen columns
            if (index < getFrozenColumnCount()) {
                if (index + numberOfColumns < frozenColumns) {
                    /*
                     * Last removed column was frozen, meaning that all removed
                     * columns were frozen. Just decrement the number of frozen
                     * columns accordingly.
                     */
                    frozenColumns -= numberOfColumns;
                } else {
                    /*
                     * If last removed column was not frozen, we have removed
                     * columns beyond the frozen range, so all remaining frozen
                     * columns are to the left of the removed columns.
                     */
                    frozenColumns = index;
                }
            }

            scroller.recalculateScrollbarsForVirtualViewport();
            body.verifyEscalatorCount();

            if (getColumnConfiguration().getColumnCount() > 0) {
                reapplyRowWidths(header);
                reapplyRowWidths(body);
                reapplyRowWidths(footer);
            }

            /*
             * Colspans make any kind of automatic clever content re-rendering
             * impossible: As soon as anything has colspans, removing one might
             * reveal further colspans, modifying the DOM structure once again,
             * ending in a cascade of updates. Because we don't know how the
             * data is updated.
             *
             * So, instead, we don't do anything. The client code is responsible
             * for re-rendering the content (if so desired). Everything Just
             * Works (TM) if colspans aren't used.
             */
        }

        private void reapplyRowWidths(AbstractRowContainer container) {
            if (container.getRowCount() > 0) {
                container.reapplyRowWidths();
            }
        }

        private void removeColumnsAdjustScrollbar(int index,
                int numberOfColumns) {
            if (horizontalScrollbar.getOffsetSize() >= horizontalScrollbar
                    .getScrollSize()) {
                return;
            }

            double leftPosOfFirstColumnToRemove = getCalculatedColumnsWidth(
                    Range.between(0, index));
            double widthOfColumnsToRemove = getCalculatedColumnsWidth(
                    Range.withLength(index, numberOfColumns));

            double scrollLeft = horizontalScrollbar.getScrollPos();

            if (scrollLeft <= leftPosOfFirstColumnToRemove) {
                /*
                 * viewport is scrolled to the left of the first removed column,
                 * so there's no need to adjust anything
                 */
                return;
            }

            double adjustedScrollLeft = Math.max(leftPosOfFirstColumnToRemove,
                    scrollLeft - widthOfColumnsToRemove);
            horizontalScrollbar.setScrollPos(adjustedScrollLeft);
        }

        /**
         * Calculate the width of a row, as the sum of columns' widths.
         *
         * @return the width of a row, in pixels
         */
        public double calculateRowWidth() {
            return getCalculatedColumnsWidth(
                    Range.between(0, getColumnCount()));
        }

        private void assertArgumentsAreValidAndWithinRange(final int index,
                final int numberOfColumns) {
            if (numberOfColumns < 1) {
                throw new IllegalArgumentException(
                        "Number of columns can't be less than 1 (was "
                                + numberOfColumns + ")");
            }

            if (index < 0 || index + numberOfColumns > getColumnCount()) {
                throw new IndexOutOfBoundsException("The given "
                        + "column range (" + index + ".."
                        + (index + numberOfColumns)
                        + ") was outside of the current "
                        + "number of columns (" + getColumnCount() + ")");
            }
        }

        /**
         * {@inheritDoc}
         * <p>
         * <em>Implementation detail:</em> This method does no DOM modifications
         * (i.e. is very cheap to call) if there is no data for rows when this
         * method is called.
         *
         * @see #hasColumnAndRowData()
         */
        @Override
        public void insertColumns(final int index, final int numberOfColumns) {
            if (numberOfColumns == 0) {
                return;
            }

            // Validate
            if (index < 0 || index > getColumnCount()) {
                throw new IndexOutOfBoundsException("The given index(" + index
                        + ") was outside of the current number of columns (0.."
                        + getColumnCount() + ")");
            }

            if (numberOfColumns < 1) {
                throw new IllegalArgumentException(
                        "Number of columns must be 1 or greater (was "
                                + numberOfColumns);
            }

            // Add to bookkeeping
            flyweightRow.addCells(index, numberOfColumns);
            for (int i = 0; i < numberOfColumns; i++) {
                columns.add(index, new Column());
            }

            // Adjust frozen columns
            boolean frozen = index < frozenColumns;
            if (frozen) {
                frozenColumns += numberOfColumns;
            }

            // Add to DOM
            header.paintInsertColumns(index, numberOfColumns, frozen);
            body.paintInsertColumns(index, numberOfColumns, frozen);
            footer.paintInsertColumns(index, numberOfColumns, frozen);

            // this needs to be before the scrollbar adjustment.
            boolean scrollbarWasNeeded = horizontalScrollbar
                    .getOffsetSize() < horizontalScrollbar.getScrollSize();
            scroller.recalculateScrollbarsForVirtualViewport();
            boolean scrollbarIsNowNeeded = horizontalScrollbar
                    .getOffsetSize() < horizontalScrollbar.getScrollSize();
            if (!scrollbarWasNeeded && scrollbarIsNowNeeded) {
                // This might as a side effect move rows around (when scrolled
                // all the way down) and require the DOM to be up to date, i.e.
                // the column to be added
                body.verifyEscalatorCount();
            }

            // fix initial width
            if (header.getRowCount() > 0 || body.getRowCount() > 0
                    || footer.getRowCount() > 0) {

                Map<Integer, Double> colWidths = new HashMap<>();
                Double width = Double.valueOf(Column.DEFAULT_COLUMN_WIDTH_PX);
                for (int i = index; i < index + numberOfColumns; i++) {
                    Integer col = Integer.valueOf(i);
                    colWidths.put(col, width);
                }
                getColumnConfiguration().setColumnWidths(colWidths);
            }

            // Adjust scrollbar
            double pixelsToInsertedColumn = columnConfiguration
                    .getCalculatedColumnsWidth(Range.withLength(0, index));
            final boolean columnsWereAddedToTheLeftOfViewport = scroller.lastScrollLeft > pixelsToInsertedColumn;

            if (columnsWereAddedToTheLeftOfViewport) {
                double insertedColumnsWidth = columnConfiguration
                        .getCalculatedColumnsWidth(
                                Range.withLength(index, numberOfColumns));
                horizontalScrollbar.setScrollPos(
                        scroller.lastScrollLeft + insertedColumnsWidth);
            }

            /*
             * Colspans make any kind of automatic clever content re-rendering
             * impossible: As soon as anything has colspans, adding one might
             * affect surrounding colspans, modifying the DOM structure once
             * again, ending in a cascade of updates. Because we don't know how
             * the data is updated.
             *
             * So, instead, we don't do anything. The client code is responsible
             * for re-rendering the content (if so desired). Everything Just
             * Works (TM) if colspans aren't used.
             */
        }

        @Override
        public int getColumnCount() {
            return columns.size();
        }

        @Override
        public void setFrozenColumnCount(int count)
                throws IllegalArgumentException {
            if (count < 0 || count > getColumnCount()) {
                throw new IllegalArgumentException(
                        "count must be between 0 and the current number of columns ("
                                + getColumnCount() + ")");
            }
            int oldCount = frozenColumns;
            if (count == oldCount) {
                return;
            }

            frozenColumns = count;

            if (hasSomethingInDom()) {
                // Are we freezing or unfreezing?
                boolean frozen = count > oldCount;

                int firstAffectedCol;
                int firstUnaffectedCol;

                if (frozen) {
                    firstAffectedCol = oldCount;
                    firstUnaffectedCol = count;
                } else {
                    firstAffectedCol = count;
                    firstUnaffectedCol = oldCount;
                }

                if (oldCount > 0) {
                    header.setColumnLastFrozen(oldCount - 1, false);
                    body.setColumnLastFrozen(oldCount - 1, false);
                    footer.setColumnLastFrozen(oldCount - 1, false);
                }
                if (count > 0) {
                    header.setColumnLastFrozen(count - 1, true);
                    body.setColumnLastFrozen(count - 1, true);
                    footer.setColumnLastFrozen(count - 1, true);
                }

                for (int col = firstAffectedCol; col < firstUnaffectedCol; col++) {
                    header.setColumnFrozen(col, frozen);
                    body.setColumnFrozen(col, frozen);
                    footer.setColumnFrozen(col, frozen);
                }
            }

            scroller.recalculateScrollbarsForVirtualViewport();
        }

        @Override
        public int getFrozenColumnCount() {
            return frozenColumns;
        }

        @Override
        public void setColumnWidth(int index, double px)
                throws IllegalArgumentException {
            setColumnWidths(Collections.singletonMap(Integer.valueOf(index),
                    Double.valueOf(px)));
        }

        @Override
        public void setColumnWidths(Map<Integer, Double> indexWidthMap)
                throws IllegalArgumentException {

            if (indexWidthMap == null) {
                throw new IllegalArgumentException("indexWidthMap was null");
            }

            if (indexWidthMap.isEmpty()) {
                return;
            }

            Profiler.enter("Escalator.ColumnConfigurationImpl.setColumnWidths");
            try {

                for (Entry<Integer, Double> entry : indexWidthMap.entrySet()) {
                    int index = entry.getKey().intValue();
                    double width = entry.getValue().doubleValue();

                    checkValidColumnIndex(index);

                    // Not all browsers will accept any fractional size..
                    width = WidgetUtil.roundSizeDown(width);
                    columns.get(index).setWidth(width);

                }

                widthsArray = null;
                header.reapplyColumnWidths();
                body.reapplyColumnWidths();
                footer.reapplyColumnWidths();

                recalculateElementSizes();

            } finally {
                Profiler.leave(
                        "Escalator.ColumnConfigurationImpl.setColumnWidths");
            }
        }

        private void checkValidColumnIndex(int index)
                throws IllegalArgumentException {
            if (!Range.withLength(0, getColumnCount()).contains(index)) {
                throw new IllegalArgumentException("The given column index ("
                        + index + ") does not exist");
            }
        }

        @Override
        public double getColumnWidth(int index)
                throws IllegalArgumentException {
            checkValidColumnIndex(index);
            return columns.get(index).getDefinedWidth();
        }

        @Override
        public double getColumnWidthActual(int index) {
            return columns.get(index).getCalculatedWidth();
        }

        private double getMaxCellWidth(int colIndex)
                throws IllegalArgumentException {
            double headerWidth = header.measureMinCellWidth(colIndex, true);
            double bodyWidth = body.measureMinCellWidth(colIndex, true);
            double footerWidth = footer.measureMinCellWidth(colIndex, true);

            double maxWidth = Math.max(headerWidth,
                    Math.max(bodyWidth, footerWidth));
            assert maxWidth >= 0 : "Got a negative max width for a column, which should be impossible.";
            return maxWidth;
        }

        private double getMinCellWidth(int colIndex)
                throws IllegalArgumentException {
            double headerWidth = header.measureMinCellWidth(colIndex, false);
            double bodyWidth = body.measureMinCellWidth(colIndex, false);
            double footerWidth = footer.measureMinCellWidth(colIndex, false);

            double minWidth = Math.max(headerWidth,
                    Math.max(bodyWidth, footerWidth));
            assert minWidth >= 0 : "Got a negative max width for a column, which should be impossible.";
            return minWidth;
        }

        /**
         * Calculates the width of the columns in a given range.
         *
         * @param columns
         *            the columns to calculate
         * @return the total width of the columns in the given
         *         <code>columns</code>
         */
        double getCalculatedColumnsWidth(final Range columns) {
            /*
             * This is an assert instead of an exception, since this is an
             * internal method.
             */
            assert columns
                    .isSubsetOf(Range.between(0, getColumnCount())) : "Range "
                            + "was outside of current column range (i.e.: "
                            + Range.between(0, getColumnCount())
                            + ", but was given :" + columns;

            double sum = 0;
            for (int i = columns.getStart(); i < columns.getEnd(); i++) {
                double columnWidthActual = getColumnWidthActual(i);
                sum += columnWidthActual;
            }
            return sum;
        }

        double[] getCalculatedColumnWidths() {
            if (widthsArray == null || widthsArray.length != getColumnCount()) {
                widthsArray = new double[getColumnCount()];
                for (int i = 0; i < columns.size(); i++) {
                    widthsArray[i] = columns.get(i).getCalculatedWidth();
                }
            }
            return widthsArray;
        }

        @Override
        public void refreshColumns(int index, int numberOfColumns)
                throws IndexOutOfBoundsException, IllegalArgumentException {
            if (numberOfColumns < 1) {
                throw new IllegalArgumentException(
                        "Number of columns must be 1 or greater (was "
                                + numberOfColumns + ")");
            }

            if (index < 0 || index + numberOfColumns > getColumnCount()) {
                throw new IndexOutOfBoundsException("The given "
                        + "column range (" + index + ".."
                        + (index + numberOfColumns)
                        + ") was outside of the current number of columns ("
                        + getColumnCount() + ")");
            }

            header.refreshColumns(index, numberOfColumns);
            body.refreshColumns(index, numberOfColumns);
            footer.refreshColumns(index, numberOfColumns);
        }
    }

    /**
     * A decision on how to measure a spacer when it is partially within a
     * designated range.
     * <p>
     * The meaning of each value may differ depending on the context it is being
     * used in. Check that particular method's JavaDoc.
     */
    private enum SpacerInclusionStrategy {
        /** A representation of "the entire spacer". */
        COMPLETE,

        /** A representation of "a partial spacer". */
        PARTIAL,

        /** A representation of "no spacer at all". */
        NONE
    }

    private class SpacerContainer {

        /** This is used mainly for testing purposes */
        private static final String SPACER_LOGICAL_ROW_PROPERTY = "vLogicalRow";

        private final class SpacerImpl implements Spacer {
            private TableCellElement spacerElement;
            private TableRowElement root;
            private DivElement deco;
            private int rowIndex;
            private double height = -1;
            private boolean domHasBeenSetup = false;
            private double decoHeight;
            private double defaultCellBorderBottomSize = -1;

            public SpacerImpl(int rowIndex) {
                this.rowIndex = rowIndex;

                root = TableRowElement.as(DOM.createTR());
                spacerElement = TableCellElement.as(DOM.createTD());
                root.appendChild(spacerElement);
                root.setPropertyInt(SPACER_LOGICAL_ROW_PROPERTY, rowIndex);
                deco = DivElement.as(DOM.createDiv());
            }

            public void setPositionDiff(double x, double y) {
                setPosition(getLeft() + x, getTop() + y);
            }

            public void setupDom(double height) {
                assert !domHasBeenSetup : "DOM can't be set up twice.";
                assert RootPanel.get().getElement().isOrHasChild(
                        root) : "Root element should've been attached to the DOM by now.";
                domHasBeenSetup = true;

                getRootElement().getStyle().setWidth(getInnerWidth(), Unit.PX);
                setHeight(height);

                spacerElement
                        .setColSpan(getColumnConfiguration().getColumnCount());

                setStylePrimaryName(getStylePrimaryName());
            }

            public TableRowElement getRootElement() {
                return root;
            }

            @Override
            public Element getDecoElement() {
                return deco;
            }

            public void setPosition(double x, double y) {
                positions.set(getRootElement(), x, y);
                positions.set(getDecoElement(), 0,
                        y - getSpacerDecoTopOffset());
            }

            private double getSpacerDecoTopOffset() {
                return getBody().getDefaultRowHeight();
            }

            public void setStylePrimaryName(String style) {
                UIObject.setStylePrimaryName(root, style + "-spacer");
                UIObject.setStylePrimaryName(deco, style + "-spacer-deco");
            }

            public void setHeight(double height) {

                assert height >= 0 : "Height must be more >= 0 (was " + height
                        + ")";

                final double heightDiff = height - Math.max(0, this.height);
                final double oldHeight = this.height;

                this.height = height;

                // since the spacer might be rendered on top of the previous
                // rows border (done with css), need to increase height the
                // amount of the border thickness
                if (defaultCellBorderBottomSize < 0) {
                    defaultCellBorderBottomSize = WidgetUtil
                            .getBorderBottomThickness(body
                                    .getRowElement(
                                            getVisibleRowRange().getStart())
                                    .getFirstChildElement());
                }
                root.getStyle().setHeight(height + defaultCellBorderBottomSize,
                        Unit.PX);

                // move the visible spacers getRow row onwards.
                shiftSpacerPositionsAfterRow(getRow(), heightDiff);

                /*
                 * If we're growing, we'll adjust the scroll size first, then
                 * adjust scrolling. If we're shrinking, we do it after the
                 * second if-clause.
                 */
                boolean spacerIsGrowing = heightDiff > 0;
                if (spacerIsGrowing) {
                    verticalScrollbar.setScrollSize(
                            verticalScrollbar.getScrollSize() + heightDiff);
                }

                /*
                 * Don't modify the scrollbars if we're expanding the -1 spacer
                 * while we're scrolled to the top.
                 */
                boolean minusOneSpacerException = spacerIsGrowing
                        && getRow() == -1 && body.getTopRowLogicalIndex() == 0;

                boolean viewportNeedsScrolling = getRow() < body
                        .getTopRowLogicalIndex() && !minusOneSpacerException;
                if (viewportNeedsScrolling) {

                    /*
                     * We can't use adjustScrollPos here, probably because of a
                     * bookkeeping-related race condition.
                     *
                     * This particular situation is easier, however, since we
                     * know exactly how many pixels we need to move (heightDiff)
                     * and all elements below the spacer always need to move
                     * that pixel amount.
                     */

                    for (TableRowElement row : body.visualRowOrder) {
                        body.setRowPosition(row, 0,
                                body.getRowTop(row) + heightDiff);
                    }

                    double top = getTop();
                    double bottom = top + oldHeight;
                    double scrollTop = verticalScrollbar.getScrollPos();

                    boolean viewportTopIsAtMidSpacer = top < scrollTop
                            && scrollTop < bottom;

                    final double moveDiff;
                    if (viewportTopIsAtMidSpacer && !spacerIsGrowing) {

                        /*
                         * If the scroll top is in the middle of the modified
                         * spacer, we want to scroll the viewport up as usual,
                         * but we don't want to scroll past the top of it.
                         *
                         * Math.max ensures this (remember: the result is going
                         * to be negative).
                         */

                        moveDiff = Math.max(heightDiff, top - scrollTop);
                    } else {
                        moveDiff = heightDiff;
                    }
                    body.setBodyScrollPosition(tBodyScrollLeft,
                            tBodyScrollTop + moveDiff);
                    verticalScrollbar.setScrollPosByDelta(moveDiff);

                } else {
                    body.shiftRowPositions(getRow(), heightDiff);
                }

                if (!spacerIsGrowing) {
                    verticalScrollbar.setScrollSize(
                            verticalScrollbar.getScrollSize() + heightDiff);
                }

                updateDecoratorGeometry(height);
            }

            /** Resizes and places the decorator. */
            private void updateDecoratorGeometry(double detailsHeight) {
                Style style = deco.getStyle();
                decoHeight = detailsHeight + getBody().getDefaultRowHeight();
                style.setHeight(decoHeight, Unit.PX);
            }

            @Override
            public Element getElement() {
                return spacerElement;
            }

            @Override
            public int getRow() {
                return rowIndex;
            }

            public double getHeight() {
                assert height >= 0 : "Height was not previously set by setHeight.";
                return height;
            }

            public double getTop() {
                return positions.getTop(getRootElement());
            }

            public double getLeft() {
                return positions.getLeft(getRootElement());
            }

            /**
             * Sets a new row index for this spacer. Also updates the bookeeping
             * at {@link SpacerContainer#rowIndexToSpacer}.
             */
            @SuppressWarnings("boxing")
            public void setRowIndex(int rowIndex) {
                SpacerImpl spacer = rowIndexToSpacer.remove(this.rowIndex);
                assert this == spacer : "trying to move an unexpected spacer.";
                this.rowIndex = rowIndex;
                root.setPropertyInt(SPACER_LOGICAL_ROW_PROPERTY, rowIndex);
                rowIndexToSpacer.put(this.rowIndex, this);
            }

            /**
             * Updates the spacer's visibility parameters, based on whether it
             * is being currently visible or not.
             */
            public void updateVisibility() {
                if (isInViewport()) {
                    show();
                } else {
                    hide();
                }
            }

            private boolean isInViewport() {
                int top = (int) Math.ceil(getTop());
                int height = (int) Math.floor(getHeight());
                Range location = Range.withLength(top, height);
                return getViewportPixels().intersects(location);
            }

            public void show() {
                getRootElement().getStyle().clearDisplay();
                getDecoElement().getStyle().clearDisplay();
            }

            public void hide() {
                getRootElement().getStyle().setDisplay(Display.NONE);
                getDecoElement().getStyle().setDisplay(Display.NONE);
            }

            /**
             * Crop the decorator element so that it doesn't overlap the header
             * and footer sections.
             *
             * @param bodyTop
             *            the top cordinate of the escalator body
             * @param bodyBottom
             *            the bottom cordinate of the escalator body
             * @param decoWidth
             *            width of the deco
             */
            private void updateDecoClip(final double bodyTop,
                    final double bodyBottom, final double decoWidth) {
                final int top = deco.getAbsoluteTop();
                final int bottom = deco.getAbsoluteBottom();
                /*
                 * FIXME
                 *
                 * Height and its use is a workaround for the issue where
                 * coordinates of the deco are not calculated yet. This will
                 * prevent a deco from being displayed when it's added to DOM
                 */
                final int height = bottom - top;
                if (top < bodyTop || bottom > bodyBottom) {
                    final double topClip = Math.max(0.0D, bodyTop - top);
                    final double bottomClip = height
                            - Math.max(0.0D, bottom - bodyBottom);
                    // TODO [optimize] not sure how GWT compiles this
                    final String clip = new StringBuilder("rect(")
                            .append(topClip).append("px,").append(decoWidth)
                            .append("px,").append(bottomClip).append("px,0)")
                            .toString();
                    deco.getStyle().setProperty("clip", clip);
                } else {
                    deco.getStyle().setProperty("clip", "auto");
                }
            }
        }

        private final TreeMap<Integer, SpacerImpl> rowIndexToSpacer = new TreeMap<>();

        private SpacerUpdater spacerUpdater = SpacerUpdater.NULL;

        private final ScrollHandler spacerScroller = new ScrollHandler() {
            private double prevScrollX = 0;

            @Override
            public void onScroll(ScrollEvent event) {
                if (WidgetUtil.pixelValuesEqual(getScrollLeft(), prevScrollX)) {
                    return;
                }

                prevScrollX = getScrollLeft();
                for (SpacerImpl spacer : rowIndexToSpacer.values()) {
                    spacer.setPosition(prevScrollX, spacer.getTop());
                }
            }
        };
        private HandlerRegistration spacerScrollerRegistration;

        /** Width of the spacers' decos. Calculated once then cached. */
        private double spacerDecoWidth = 0.0D;

        public void setSpacer(int rowIndex, double height)
                throws IllegalArgumentException {

            if (rowIndex < -1 || rowIndex >= getBody().getRowCount()) {
                throw new IllegalArgumentException("invalid row index: "
                        + rowIndex + ", while the body only has "
                        + getBody().getRowCount() + " rows.");
            }

            if (height >= 0) {
                if (!spacerExists(rowIndex)) {
                    insertNewSpacer(rowIndex, height);
                } else {
                    updateExistingSpacer(rowIndex, height);
                }
            } else if (spacerExists(rowIndex)) {
                removeSpacer(rowIndex);
            }

            updateSpacerDecosVisibility();
        }

        /** Checks if a given element is a spacer element */
        public boolean isSpacer(Element row) {

            /*
             * If this needs optimization, we could do a more heuristic check
             * based on stylenames and stuff, instead of iterating through the
             * map.
             */

            for (SpacerImpl spacer : rowIndexToSpacer.values()) {
                if (spacer.getRootElement().equals(row)) {
                    return true;
                }
            }

            return false;
        }

        @SuppressWarnings("boxing")
        void scrollToSpacer(int spacerIndex, ScrollDestination destination,
                int padding) {

            assert !destination.equals(ScrollDestination.MIDDLE)
                    || padding != 0 : "destination/padding check should be done before this method";

            if (!rowIndexToSpacer.containsKey(spacerIndex)) {
                throw new IllegalArgumentException(
                        "No spacer open at index " + spacerIndex);
            }

            SpacerImpl spacer = rowIndexToSpacer.get(spacerIndex);
            double targetStartPx = spacer.getTop();
            double targetEndPx = targetStartPx + spacer.getHeight();

            Range viewportPixels = getViewportPixels();
            double viewportStartPx = viewportPixels.getStart();
            double viewportEndPx = viewportPixels.getEnd();

            double scrollTop = getScrollPos(destination, targetStartPx,
                    targetEndPx, viewportStartPx, viewportEndPx, padding);

            setScrollTop(scrollTop);
        }

        public void reapplySpacerWidths() {
            // FIXME #16266 , spacers get couple pixels too much because borders
            final double width = getInnerWidth() - spacerDecoWidth;
            for (SpacerImpl spacer : rowIndexToSpacer.values()) {
                spacer.getRootElement().getStyle().setWidth(width, Unit.PX);
            }
        }

        public void paintRemoveSpacers(Range removedRowsRange) {
            removeSpacers(removedRowsRange);
            shiftSpacersByRows(removedRowsRange.getStart(),
                    -removedRowsRange.length());
        }

        @SuppressWarnings("boxing")
        public void removeSpacers(Range removedRange) {

            Map<Integer, SpacerImpl> removedSpacers = rowIndexToSpacer.subMap(
                    removedRange.getStart(), true, removedRange.getEnd(),
                    false);

            if (removedSpacers.isEmpty()) {
                return;
            }

            for (SpacerImpl spacer : removedSpacers.values()) {
                /*
                 * [[optimization]] TODO: Each invocation of the setHeight
                 * method has a cascading effect in the DOM. if this proves to
                 * be slow, the DOM offset could be updated as a batch.
                 */

                destroySpacerContent(spacer);
                spacer.setHeight(0); // resets row offsets
                spacer.getRootElement().removeFromParent();
                spacer.getDecoElement().removeFromParent();
            }

            removedSpacers.clear();

            if (rowIndexToSpacer.isEmpty()) {
                assert spacerScrollerRegistration != null : "Spacer scroller registration was null";
                spacerScrollerRegistration.removeHandler();
                spacerScrollerRegistration = null;
            }
        }

        public Map<Integer, SpacerImpl> getSpacers() {
            return new HashMap<>(rowIndexToSpacer);
        }

        /**
         * Calculates the sum of all spacers.
         *
         * @return sum of all spacers, or 0 if no spacers present
         */
        public double getSpacerHeightsSum() {
            return getHeights(rowIndexToSpacer.values());
        }

        /**
         * Calculates the sum of all spacers from one row index onwards.
         *
         * @param logicalRowIndex
         *            the spacer to include as the first calculated spacer
         * @return the sum of all spacers from {@code logicalRowIndex} and
         *         onwards, or 0 if no suitable spacers were found
         */
        @SuppressWarnings("boxing")
        public Collection<SpacerImpl> getSpacersForRowAndAfter(
                int logicalRowIndex) {
            return new ArrayList<>(
                    rowIndexToSpacer.tailMap(logicalRowIndex, true).values());
        }

        /**
         * Get all spacers from one pixel point onwards.
         * <p>
         *
         * In this method, the {@link SpacerInclusionStrategy} has the following
         * meaning when a spacer lies in the middle of either pixel argument:
         * <dl>
         * <dt>{@link SpacerInclusionStrategy#COMPLETE COMPLETE}
         * <dd>include the spacer
         * <dt>{@link SpacerInclusionStrategy#PARTIAL PARTIAL}
         * <dd>include the spacer
         * <dt>{@link SpacerInclusionStrategy#NONE NONE}
         * <dd>ignore the spacer
         * </dl>
         *
         * @param px
         *            the pixel point after which to return all spacers
         * @param strategy
         *            the inclusion strategy regarding the {@code px}
         * @return a collection of the spacers that exist after {@code px}
         */
        public Collection<SpacerImpl> getSpacersAfterPx(final double px,
                final SpacerInclusionStrategy strategy) {

            List<SpacerImpl> spacers = new ArrayList<>(
                    rowIndexToSpacer.values());

            for (int i = 0; i < spacers.size(); i++) {
                SpacerImpl spacer = spacers.get(i);

                double top = spacer.getTop();
                double bottom = top + spacer.getHeight();

                if (top > px) {
                    return spacers.subList(i, spacers.size());
                } else if (bottom > px) {
                    if (strategy == SpacerInclusionStrategy.NONE) {
                        return spacers.subList(i + 1, spacers.size());
                    } else {
                        return spacers.subList(i, spacers.size());
                    }
                }
            }

            return Collections.emptySet();
        }

        /**
         * Gets the spacers currently rendered in the DOM.
         *
         * @return an unmodifiable (but live) collection of the spacers
         *         currently in the DOM
         */
        public Collection<SpacerImpl> getSpacersInDom() {
            return Collections
                    .unmodifiableCollection(rowIndexToSpacer.values());
        }

        /**
         * Gets the amount of pixels occupied by spacers between two pixel
         * points.
         * <p>
         * In this method, the {@link SpacerInclusionStrategy} has the following
         * meaning when a spacer lies in the middle of either pixel argument:
         * <dl>
         * <dt>{@link SpacerInclusionStrategy#COMPLETE COMPLETE}
         * <dd>take the entire spacer into account
         * <dt>{@link SpacerInclusionStrategy#PARTIAL PARTIAL}
         * <dd>take only the visible area into account
         * <dt>{@link SpacerInclusionStrategy#NONE NONE}
         * <dd>ignore that spacer
         * </dl>
         *
         * @param rangeTop
         *            the top pixel point
         * @param topInclusion
         *            the inclusion strategy regarding {@code rangeTop}.
         * @param rangeBottom
         *            the bottom pixel point
         * @param bottomInclusion
         *            the inclusion strategy regarding {@code rangeBottom}.
         * @return the pixels occupied by spacers between {@code rangeTop} and
         *         {@code rangeBottom}
         */
        public double getSpacerHeightsSumBetweenPx(double rangeTop,
                SpacerInclusionStrategy topInclusion, double rangeBottom,
                SpacerInclusionStrategy bottomInclusion) {

            assert rangeTop <= rangeBottom : "rangeTop must be less than rangeBottom";

            double heights = 0;

            /*
             * TODO [[optimize]]: this might be somewhat inefficient (due to
             * iterator-based scanning, instead of using the treemap's search
             * functionalities). But it should be easy to write, read, verify
             * and maintain.
             */
            for (SpacerImpl spacer : rowIndexToSpacer.values()) {
                double top = spacer.getTop();
                double height = spacer.getHeight();
                double bottom = top + height;

                /*
                 * If we happen to implement a DoubleRange (in addition to the
                 * int-based Range) at some point, the following logic should
                 * probably be converted into using the
                 * Range.partitionWith-equivalent.
                 */

                boolean topIsAboveRange = top < rangeTop;
                boolean topIsInRange = rangeTop <= top && top <= rangeBottom;
                boolean topIsBelowRange = rangeBottom < top;

                boolean bottomIsAboveRange = bottom < rangeTop;
                boolean bottomIsInRange = rangeTop <= bottom
                        && bottom <= rangeBottom;
                boolean bottomIsBelowRange = rangeBottom < bottom;

                assert topIsAboveRange ^ topIsBelowRange
                        ^ topIsInRange : "Bad top logic";
                assert bottomIsAboveRange ^ bottomIsBelowRange
                        ^ bottomIsInRange : "Bad bottom logic";

                if (bottomIsAboveRange) {
                    continue;
                } else if (topIsBelowRange) {
                    return heights;
                } else if (topIsAboveRange && bottomIsInRange) {
                    switch (topInclusion) {
                    case PARTIAL:
                        heights += bottom - rangeTop;
                        break;
                    case COMPLETE:
                        heights += height;
                        break;
                    default:
                        break;
                    }
                } else if (topIsAboveRange && bottomIsBelowRange) {

                    /*
                     * Here we arbitrarily decide that the top inclusion will
                     * have the honor of overriding the bottom inclusion if
                     * happens to be a conflict of interests.
                     */
                    switch (topInclusion) {
                    case NONE:
                        return 0;
                    case COMPLETE:
                        return height;
                    case PARTIAL:
                        return rangeBottom - rangeTop;
                    default:
                        throw new IllegalArgumentException(
                                "Unexpected inclusion state :" + topInclusion);
                    }

                } else if (topIsInRange && bottomIsInRange) {
                    heights += height;
                } else if (topIsInRange && bottomIsBelowRange) {
                    switch (bottomInclusion) {
                    case PARTIAL:
                        heights += rangeBottom - top;
                        break;
                    case COMPLETE:
                        heights += height;
                        break;
                    default:
                        break;
                    }

                    return heights;
                } else {
                    assert false : "Unnaccounted-for situation";
                }
            }

            return heights;
        }

        /**
         * Gets the amount of pixels occupied by spacers from the top until a
         * certain spot from the top of the body.
         *
         * @param px
         *            pixels counted from the top
         * @return the pixels occupied by spacers up until {@code px}
         */
        public double getSpacerHeightsSumUntilPx(double px) {
            return getSpacerHeightsSumBetweenPx(0,
                    SpacerInclusionStrategy.PARTIAL, px,
                    SpacerInclusionStrategy.PARTIAL);
        }

        /**
         * Gets the amount of pixels occupied by spacers until a logical row
         * index.
         *
         * @param logicalIndex
         *            a logical row index
         * @return the pixels occupied by spacers up until {@code logicalIndex}
         */
        @SuppressWarnings("boxing")
        public double getSpacerHeightsSumUntilIndex(int logicalIndex) {
            return getHeights(
                    rowIndexToSpacer.headMap(logicalIndex, false).values());
        }

        private double getHeights(Collection<SpacerImpl> spacers) {
            double heights = 0;
            for (SpacerImpl spacer : spacers) {
                heights += spacer.getHeight();
            }
            return heights;
        }

        /**
         * Gets the height of the spacer for a row index.
         *
         * @param rowIndex
         *            the index of the row where the spacer should be
         * @return the height of the spacer at index {@code rowIndex}, or 0 if
         *         there is no spacer there
         */
        public double getSpacerHeight(int rowIndex) {
            SpacerImpl spacer = getSpacer(rowIndex);
            if (spacer != null) {
                return spacer.getHeight();
            } else {
                return 0;
            }
        }

        private boolean spacerExists(int rowIndex) {
            return rowIndexToSpacer.containsKey(Integer.valueOf(rowIndex));
        }

        @SuppressWarnings("boxing")
        private void insertNewSpacer(int rowIndex, double height) {

            if (spacerScrollerRegistration == null) {
                spacerScrollerRegistration = addScrollHandler(spacerScroller);
            }

            final SpacerImpl spacer = new SpacerImpl(rowIndex);

            rowIndexToSpacer.put(rowIndex, spacer);
            // set the position before adding it to DOM
            positions.set(spacer.getRootElement(), getScrollLeft(),
                    calculateSpacerTop(rowIndex));

            TableRowElement spacerRoot = spacer.getRootElement();
            spacerRoot.getStyle()
                    .setWidth(columnConfiguration.calculateRowWidth(), Unit.PX);
            body.getElement().appendChild(spacerRoot);
            spacer.setupDom(height);
            // set the deco position, requires that spacer is in the DOM
            positions.set(spacer.getDecoElement(), 0,
                    spacer.getTop() - spacer.getSpacerDecoTopOffset());

            spacerDecoContainer.appendChild(spacer.getDecoElement());
            if (spacerDecoContainer.getParentElement() == null) {
                getElement().appendChild(spacerDecoContainer);
                // calculate the spacer deco width, it won't change
                spacerDecoWidth = getBoundingWidth(spacer.getDecoElement());
            }

            initSpacerContent(spacer);

            body.sortDomElements();
        }

        private void updateExistingSpacer(int rowIndex, double newHeight) {
            getSpacer(rowIndex).setHeight(newHeight);
        }

        public SpacerImpl getSpacer(int rowIndex) {
            return rowIndexToSpacer.get(Integer.valueOf(rowIndex));
        }

        private void removeSpacer(int rowIndex) {
            removeSpacers(Range.withOnly(rowIndex));
        }

        public void setStylePrimaryName(String style) {
            for (SpacerImpl spacer : rowIndexToSpacer.values()) {
                spacer.setStylePrimaryName(style);
            }
        }

        public void setSpacerUpdater(SpacerUpdater spacerUpdater)
                throws IllegalArgumentException {
            if (spacerUpdater == null) {
                throw new IllegalArgumentException(
                        "spacer updater cannot be null");
            }

            destroySpacerContent(rowIndexToSpacer.values());
            this.spacerUpdater = spacerUpdater;
            initSpacerContent(rowIndexToSpacer.values());
        }

        public SpacerUpdater getSpacerUpdater() {
            return spacerUpdater;
        }

        private void destroySpacerContent(Iterable<SpacerImpl> spacers) {
            for (SpacerImpl spacer : spacers) {
                destroySpacerContent(spacer);
            }
        }

        private void destroySpacerContent(SpacerImpl spacer) {
            assert getElement().isOrHasChild(spacer
                    .getRootElement()) : "Spacer's root element somehow got detached from Escalator before detaching";
            assert getElement().isOrHasChild(spacer
                    .getElement()) : "Spacer element somehow got detached from Escalator before detaching";
            spacerUpdater.destroy(spacer);
            assert getElement().isOrHasChild(spacer
                    .getRootElement()) : "Spacer's root element somehow got detached from Escalator before detaching";
            assert getElement().isOrHasChild(spacer
                    .getElement()) : "Spacer element somehow got detached from Escalator before detaching";
        }

        private void initSpacerContent(Iterable<SpacerImpl> spacers) {
            for (SpacerImpl spacer : spacers) {
                initSpacerContent(spacer);
            }
        }

        private void initSpacerContent(SpacerImpl spacer) {
            assert getElement().isOrHasChild(spacer
                    .getRootElement()) : "Spacer's root element somehow got detached from Escalator before attaching";
            assert getElement().isOrHasChild(spacer
                    .getElement()) : "Spacer element somehow got detached from Escalator before attaching";
            spacerUpdater.init(spacer);
            assert getElement().isOrHasChild(spacer
                    .getRootElement()) : "Spacer's root element somehow got detached from Escalator during attaching";
            assert getElement().isOrHasChild(spacer
                    .getElement()) : "Spacer element somehow got detached from Escalator during attaching";

            spacer.updateVisibility();
        }

        public String getSubPartName(Element subElement) {
            for (SpacerImpl spacer : rowIndexToSpacer.values()) {
                if (spacer.getRootElement().isOrHasChild(subElement)) {
                    return "spacer[" + spacer.getRow() + "]";
                }
            }
            return null;
        }

        public Element getSubPartElement(int index) {
            SpacerImpl spacer = rowIndexToSpacer.get(Integer.valueOf(index));
            if (spacer != null) {
                return spacer.getElement();
            } else {
                return null;
            }
        }

        private double calculateSpacerTop(int logicalIndex) {
            return body.getRowTop(logicalIndex) + body.getDefaultRowHeight();
        }

        @SuppressWarnings("boxing")
        private void shiftSpacerPositionsAfterRow(int changedRowIndex,
                double diffPx) {
            for (SpacerImpl spacer : rowIndexToSpacer
                    .tailMap(changedRowIndex, false).values()) {
                spacer.setPositionDiff(0, diffPx);
            }
        }

        /**
         * Shifts spacers at and after a specific row by an amount of rows.
         * <p>
         * This moves both their associated row index and also their visual
         * placement.
         * <p>
         * <em>Note:</em> This method does not check for the validity of any
         * arguments.
         *
         * @param index
         *            the index of first row to move
         * @param numberOfRows
         *            the number of rows to shift the spacers with. A positive
         *            value is downwards, a negative value is upwards.
         */
        public void shiftSpacersByRows(int index, int numberOfRows) {
            final double pxDiff = numberOfRows * body.getDefaultRowHeight();
            for (SpacerContainer.SpacerImpl spacer : getSpacersForRowAndAfter(
                    index)) {
                spacer.setPositionDiff(0, pxDiff);
                spacer.setRowIndex(spacer.getRow() + numberOfRows);
            }
        }

        private void updateSpacerDecosVisibility() {
            final Range visibleRowRange = getVisibleRowRange();
            Collection<SpacerImpl> visibleSpacers = rowIndexToSpacer
                    .subMap(visibleRowRange.getStart() - 1,
                            visibleRowRange.getEnd() + 1)
                    .values();
            if (!visibleSpacers.isEmpty()) {
                final double top = tableWrapper.getAbsoluteTop()
                        + header.getHeightOfSection();
                final double bottom = tableWrapper.getAbsoluteBottom()
                        - footer.getHeightOfSection();
                for (SpacerImpl spacer : visibleSpacers) {
                    spacer.updateDecoClip(top, bottom, spacerDecoWidth);
                }
            }
        }
    }

    private class ElementPositionBookkeeper {
        /**
         * A map containing cached values of an element's current top position.
         */
        private final Map<Element, Double> elementTopPositionMap = new HashMap<>();
        private final Map<Element, Double> elementLeftPositionMap = new HashMap<>();

        public void set(final Element e, final double x, final double y) {
            assert e != null : "Element was null";
            position.set(e, x, y);
            elementTopPositionMap.put(e, Double.valueOf(y));
            elementLeftPositionMap.put(e, Double.valueOf(x));
        }

        public double getTop(final Element e) {
            Double top = elementTopPositionMap.get(e);
            if (top == null) {
                throw new IllegalArgumentException("Element " + e
                        + " was not found in the position bookkeeping");
            }
            return top.doubleValue();
        }

        public double getLeft(final Element e) {
            Double left = elementLeftPositionMap.get(e);
            if (left == null) {
                throw new IllegalArgumentException("Element " + e
                        + " was not found in the position bookkeeping");
            }
            return left.doubleValue();
        }

        public void remove(Element e) {
            elementTopPositionMap.remove(e);
            elementLeftPositionMap.remove(e);
        }
    }

    /**
     * Utility class for parsing and storing SubPart request string attributes
     * for Grid and Escalator.
     *
     * @since 7.5.0
     */
    public static class SubPartArguments {
        private String type;
        private int[] indices;

        private SubPartArguments(String type, int[] indices) {
            /*
             * The constructor is private so that no third party would by
             * mistake start using this parsing scheme, since it's not official
             * by TestBench (yet?).
             */

            this.type = type;
            this.indices = indices;
        }

        public String getType() {
            return type;
        }

        public int getIndicesLength() {
            return indices.length;
        }

        public int getIndex(int i) {
            return indices[i];
        }

        public int[] getIndices() {
            return Arrays.copyOf(indices, indices.length);
        }

        static SubPartArguments create(String subPart) {
            String[] splitArgs = subPart.split("\\[");
            String type = splitArgs[0];
            int[] indices = new int[splitArgs.length - 1];
            for (int i = 0; i < indices.length; ++i) {
                String tmp = splitArgs[i + 1];
                indices[i] = Integer
                        .parseInt(tmp.substring(0, tmp.indexOf("]", 1)));
            }
            return new SubPartArguments(type, indices);
        }
    }

    // abs(atan(y/x))*(180/PI) = n deg, x = 1, solve y
    /**
     * The solution to
     * <code>|tan<sup>-1</sup>(<i>x</i>)|&times;(180/&pi;)&nbsp;=&nbsp;30</code>
     * .
     * <p>
     * This constant is placed in the Escalator class, instead of an inner
     * class, since even mathematical expressions aren't allowed in non-static
     * inner classes for constants.
     */
    private static final double RATIO_OF_30_DEGREES = 1 / Math.sqrt(3);
    /**
     * The solution to
     * <code>|tan<sup>-1</sup>(<i>x</i>)|&times;(180/&pi;)&nbsp;=&nbsp;40</code>
     * .
     * <p>
     * This constant is placed in the Escalator class, instead of an inner
     * class, since even mathematical expressions aren't allowed in non-static
     * inner classes for constants.
     */
    private static final double RATIO_OF_40_DEGREES = Math.tan(2 * Math.PI / 9);

    private static final String DEFAULT_WIDTH = "500.0px";
    private static final String DEFAULT_HEIGHT = "400.0px";

    private FlyweightRow flyweightRow = new FlyweightRow();

    /** The {@code <thead/>} tag. */
    private final TableSectionElement headElem = TableSectionElement
            .as(DOM.createTHead());
    /** The {@code <tbody/>} tag. */
    private final TableSectionElement bodyElem = TableSectionElement
            .as(DOM.createTBody());
    /** The {@code <tfoot/>} tag. */
    private final TableSectionElement footElem = TableSectionElement
            .as(DOM.createTFoot());

    /**
     * TODO: investigate whether this field is now unnecessary, as
     * {@link ScrollbarBundle} now caches its values.
     *
     * @deprecated maybe...
     */
    @Deprecated
    private double tBodyScrollTop = 0;

    /**
     * TODO: investigate whether this field is now unnecessary, as
     * {@link ScrollbarBundle} now caches its values.
     *
     * @deprecated maybe...
     */
    @Deprecated
    private double tBodyScrollLeft = 0;

    private final VerticalScrollbarBundle verticalScrollbar = new VerticalScrollbarBundle();
    private final HorizontalScrollbarBundle horizontalScrollbar = new HorizontalScrollbarBundle();

    private final AriaGridHelper ariaGridHelper = new AriaGridHelper();

    private final HeaderRowContainer header = new HeaderRowContainer(headElem);
    private final BodyRowContainerImpl body = new BodyRowContainerImpl(
            bodyElem);
    private final FooterRowContainer footer = new FooterRowContainer(footElem);

    /**
     * Flag for keeping track of {@link RowHeightChangedEvent}s
     */
    private boolean rowHeightChangedEventFired = false;

    private final Scroller scroller = new Scroller();

    private final ColumnConfigurationImpl columnConfiguration = new ColumnConfigurationImpl();
    private final DivElement tableWrapper;
    private final Element table;

    private final DivElement horizontalScrollbarDeco = DivElement
            .as(DOM.createDiv());
    private final DivElement headerDeco = DivElement.as(DOM.createDiv());
    private final DivElement footerDeco = DivElement.as(DOM.createDiv());
    private final DivElement spacerDecoContainer = DivElement
            .as(DOM.createDiv());

    private PositionFunction position;

    /** The cached width of the escalator, in pixels. */
    private double widthOfEscalator = 0;
    /** The cached height of the escalator, in pixels. */
    private double heightOfEscalator = 0;

    /** The height of Escalator in terms of body rows. */
    private double heightByRows = 10.0d;

    /** The height of Escalator, as defined by {@link #setHeight(String)} */
    private String heightByCss = "";

    private HeightMode heightMode = HeightMode.CSS;

    private double delayToCancelTouchScroll = -1;

    private boolean layoutIsScheduled = false;
    private ScheduledCommand layoutCommand = () -> {
        recalculateElementSizes();
        layoutIsScheduled = false;
    };

    private final ElementPositionBookkeeper positions = new ElementPositionBookkeeper();

    /**
     * Creates a new Escalator widget instance.
     */
    public Escalator() {

        detectAndApplyPositionFunction();
        getLogger().info("Using " + position.getClass().getSimpleName()
                + " for position");

        final Element root = DOM.createDiv();
        setElement(root);

        setupScrollbars(root);

        tableWrapper = DivElement.as(DOM.createDiv());

        root.appendChild(tableWrapper);

        table = DOM.createTable();
        tableWrapper.appendChild(table);

        table.appendChild(headElem);
        table.appendChild(bodyElem);
        table.appendChild(footElem);

        Style hCornerStyle = headerDeco.getStyle();
        hCornerStyle.setWidth(verticalScrollbar.getScrollbarThickness(),
                Unit.PX);
        hCornerStyle.setDisplay(Display.NONE);
        root.appendChild(headerDeco);

        Style fCornerStyle = footerDeco.getStyle();
        fCornerStyle.setWidth(verticalScrollbar.getScrollbarThickness(),
                Unit.PX);
        fCornerStyle.setDisplay(Display.NONE);
        root.appendChild(footerDeco);

        Style hWrapperStyle = horizontalScrollbarDeco.getStyle();
        hWrapperStyle.setDisplay(Display.NONE);
        hWrapperStyle.setHeight(horizontalScrollbar.getScrollbarThickness(),
                Unit.PX);
        root.appendChild(horizontalScrollbarDeco);

        setStylePrimaryName("v-escalator");

        spacerDecoContainer.setAttribute("aria-hidden", "true");

        // init default dimensions
        setHeight(null);
        setWidth(null);

        publishJSHelpers(root);
    }

    private double getBoundingWidth(Element element) {
        // Gets the current width, including border and padding, for the element
        // while ignoring any transforms applied to the element (e.g. scale)
        return new ComputedStyle(element).getWidthIncludingBorderPadding();
    }

    private double getBoundingHeight(Element element) {
        // Gets the current height, including border and padding, for the
        // element while ignoring any transforms applied to the element (e.g.
        // scale)
        return new ComputedStyle(element).getHeightIncludingBorderPadding();
    }

    private int getBodyRowCount() {
        return getBody().getRowCount();
    }

    private native void publishJSHelpers(Element root)
    /*-{
        var self = this;
        root.getBodyRowCount = $entry(function () {
           return self.@Escalator::getBodyRowCount()();
        });
    }-*/;

    private void setupScrollbars(final Element root) {

        ScrollHandler scrollHandler = new ScrollHandler() {
            @Override
            public void onScroll(ScrollEvent event) {
                scroller.onScroll();
                fireEvent(new ScrollEvent());
            }
        };

        int scrollbarThickness = WidgetUtil.getNativeScrollbarSize();
        if (BrowserInfo.get().isIE()) {
            /*
             * IE refuses to scroll properly if the DIV isn't at least one pixel
             * larger than the scrollbar controls themselves.
             */
            scrollbarThickness += 1;
        }

        root.appendChild(verticalScrollbar.getElement());
        verticalScrollbar.addScrollHandler(scrollHandler);
        verticalScrollbar.setScrollbarThickness(scrollbarThickness);

        root.appendChild(horizontalScrollbar.getElement());
        horizontalScrollbar.addScrollHandler(scrollHandler);
        horizontalScrollbar.setScrollbarThickness(scrollbarThickness);
        horizontalScrollbar
                .addVisibilityHandler(new ScrollbarBundle.VisibilityHandler() {

                    private boolean queued = false;

                    @Override
                    public void visibilityChanged(
                            ScrollbarBundle.VisibilityChangeEvent event) {
                        if (queued) {
                            return;
                        }
                        queued = true;

                        /*
                         * We either lost or gained a scrollbar. In any case, we
                         * need to change the height, if it's defined by rows.
                         */
                        Scheduler.get().scheduleFinally(() -> {
                            applyHeightByRows();
                            queued = false;
                        });
                    }
                });

        /*
         * Because of all the IE hacks we've done above, we now have scrollbars
         * hiding underneath a lot of DOM elements.
         *
         * This leads to problems with OSX (and many touch-only devices) when
         * scrollbars are only shown when scrolling, as the scrollbar elements
         * are hidden underneath everything. We trust that the scrollbars behave
         * properly in these situations and simply pop them out with a bit of
         * z-indexing.
         */
        if (WidgetUtil.getNativeScrollbarSize() == 0) {
            verticalScrollbar.getElement().getStyle().setZIndex(90);
            horizontalScrollbar.getElement().getStyle().setZIndex(90);
        }
    }

    @Override
    protected void onLoad() {
        super.onLoad();

        header.autodetectRowHeightLater();
        body.autodetectRowHeightLater();
        footer.autodetectRowHeightLater();

        header.paintInsertRows(0, header.getRowCount());
        footer.paintInsertRows(0, footer.getRowCount());

        boolean columnsChanged = false;
        for (ColumnConfigurationImpl.Column column : columnConfiguration.columns) {
            boolean columnChanged = column.measureAndSetWidthIfNeeded();
            if (columnChanged) {
                columnsChanged = true;
            }
        }
        if (columnsChanged) {
            header.reapplyColumnWidths();
            body.reapplyColumnWidths();
            footer.reapplyColumnWidths();
        }

        verticalScrollbar.onLoad();
        horizontalScrollbar.onLoad();

        scroller.attachScrollListener(verticalScrollbar.getElement());
        scroller.attachScrollListener(horizontalScrollbar.getElement());
        scroller.attachMousewheelListener(getElement());

        if (isCurrentBrowserIE11OrEdge()) {
            // Touch listeners doesn't work for IE11 and Edge (#18737)
            scroller.attachPointerEventListeners(getElement());
        } else {
            scroller.attachTouchListeners(getElement());
        }

        /*
         * Note: There's no need to explicitly insert rows into the body.
         *
         * recalculateElementSizes will recalculate the height of the body. This
         * has the side-effect that as the body's size grows bigger (i.e. from 0
         * to its actual height), more escalator rows are populated. Those
         * escalator rows are then immediately rendered. This, in effect, is the
         * same thing as inserting those rows.
         *
         * In fact, having an extra paintInsertRows here would lead to duplicate
         * rows.
         */
        recalculateElementSizes();
    }

    @Override
    protected void onUnload() {

        scroller.detachScrollListener(verticalScrollbar.getElement());
        scroller.detachScrollListener(horizontalScrollbar.getElement());
        scroller.detachMousewheelListener(getElement());

        if (isCurrentBrowserIE11OrEdge()) {
            // Touch listeners doesn't work for IE11 and Edge (#18737)
            scroller.detachPointerEventListeners(getElement());
        } else {
            scroller.detachTouchListeners(getElement());
        }

        /*
         * We can call paintRemoveRows here, because static ranges are simple to
         * remove.
         */
        header.paintRemoveRows(0, header.getRowCount());
        footer.paintRemoveRows(0, footer.getRowCount());

        /*
         * We can't call body.paintRemoveRows since it relies on rowCount to be
         * updated correctly. Since it isn't, we'll simply and brutally rip out
         * the DOM elements (in an elegant way, of course).
         */
        int rowsToRemove = body.getDomRowCount();
        for (int i = 0; i < rowsToRemove; i++) {
            int index = rowsToRemove - i - 1;
            TableRowElement tr = bodyElem.getRows().getItem(index);
            body.paintRemoveRow(tr, index);
            positions.remove(tr);
        }
        body.visualRowOrder.clear();
        body.setTopRowLogicalIndex(0);

        super.onUnload();
    }

    private void detectAndApplyPositionFunction() {
        final Style docStyle = Document.get().getBody().getStyle();
        if (hasProperty(docStyle, "transform")) {
            if (hasProperty(docStyle, "transformStyle")) {
                position = new Translate3DPosition();
            } else {
                position = new TranslatePosition();
            }
        } else if (hasProperty(docStyle, "webkitTransform")) {
            position = new WebkitTranslate3DPosition();
        }
    }

    private Logger getLogger() {
        return Logger.getLogger(getClass().getName());
    }

    private static native boolean hasProperty(Style style, String name)
    /*-{
        return style[name] !== undefined;
    }-*/;

    /**
     * Check whether there are both columns and any row data (for either
     * headers, body or footer).
     *
     * @return <code>true</code> if header, body or footer has rows and there
     *         are columns
     */
    private boolean hasColumnAndRowData() {
        return (header.getRowCount() > 0 || body.getRowCount() > 0
                || footer.getRowCount() > 0)
                && columnConfiguration.getColumnCount() > 0;
    }

    /**
     * Check whether there are any cells in the DOM.
     *
     * @return <code>true</code> if header, body or footer has any child
     *         elements
     */
    private boolean hasSomethingInDom() {
        return headElem.hasChildNodes() || bodyElem.hasChildNodes()
                || footElem.hasChildNodes();
    }

    /**
     * Returns the row container for the header in this Escalator.
     *
     * @return the header. Never <code>null</code>
     */
    public RowContainer getHeader() {
        return header;
    }

    /**
     * Returns the row container for the body in this Escalator.
     *
     * @return the body. Never <code>null</code>
     */
    public BodyRowContainer getBody() {
        return body;
    }

    /**
     * Returns the row container for the footer in this Escalator.
     *
     * @return the footer. Never <code>null</code>
     */
    public RowContainer getFooter() {
        return footer;
    }

    /**
     * Returns the configuration object for the columns in this Escalator.
     *
     * @return the configuration object for the columns in this Escalator. Never
     *         <code>null</code>
     */
    public ColumnConfiguration getColumnConfiguration() {
        return columnConfiguration;
    }

    @Override
    public void setWidth(final String width) {
        if (width != null && !width.isEmpty()) {
            super.setWidth(width);
        } else {
            super.setWidth(DEFAULT_WIDTH);
        }

        recalculateElementSizes();
    }

    /**
     * {@inheritDoc}
     * <p>
     * If Escalator is currently not in {@link HeightMode#CSS}, the given value
     * is remembered, and applied once the mode is applied.
     *
     * @see #setHeightMode(HeightMode)
     */
    @Override
    public void setHeight(String height) {
        /*
         * TODO remove method once RequiresResize and the Vaadin layoutmanager
         * listening mechanisms are implemented
         */

        if (height != null && !height.isEmpty()) {
            heightByCss = height;
        } else {
            if (getHeightMode() == HeightMode.UNDEFINED) {
                heightByRows = body.getRowCount();
                applyHeightByRows();
                return;
            } else {
                heightByCss = DEFAULT_HEIGHT;
            }
        }

        if (getHeightMode() == HeightMode.CSS) {
            setHeightInternal(height);
        }
    }

    private void setHeightInternal(final String height) {
        final int escalatorRowsBefore = body.visualRowOrder.size();

        if (height != null && !height.isEmpty()) {
            super.setHeight(height);
        } else {
            if (getHeightMode() == HeightMode.UNDEFINED) {
                int newHeightByRows = body.getRowCount();
                if (heightByRows != newHeightByRows) {
                    heightByRows = newHeightByRows;
                    applyHeightByRows();
                }
                return;
            } else {
                super.setHeight(DEFAULT_HEIGHT);
            }
        }

        recalculateElementSizes();

        if (escalatorRowsBefore != body.visualRowOrder.size()) {
            fireRowVisibilityChangeEvent();
        }
    }

    /**
     * Returns the vertical scroll offset. Note that this is not necessarily the
     * same as the {@code scrollTop} attribute in the DOM.
     *
     * @return the logical vertical scroll offset
     */
    public double getScrollTop() {
        return verticalScrollbar.getScrollPos();
    }

    /**
     * Sets the vertical scroll offset. Note that this will not necessarily
     * become the same as the {@code scrollTop} attribute in the DOM.
     *
     * @param scrollTop
     *            the number of pixels to scroll vertically
     */
    public void setScrollTop(final double scrollTop) {
        verticalScrollbar.setScrollPos(scrollTop);
    }

    /**
     * Returns the logical horizontal scroll offset. Note that this is not
     * necessarily the same as the {@code scrollLeft} attribute in the DOM.
     *
     * @return the logical horizontal scroll offset
     */
    public double getScrollLeft() {
        return horizontalScrollbar.getScrollPos();
    }

    /**
     * Sets the logical horizontal scroll offset. Note that will not necessarily
     * become the same as the {@code scrollLeft} attribute in the DOM.
     *
     * @param scrollLeft
     *            the number of pixels to scroll horizontally
     */
    public void setScrollLeft(final double scrollLeft) {
        horizontalScrollbar.setScrollPos(scrollLeft);
    }

    /**
     * Returns the scroll width for the escalator. Note that this is not
     * necessary the same as {@code Element.scrollWidth} in the DOM.
     *
     * @since 7.5.0
     * @return the scroll width in pixels
     */
    public double getScrollWidth() {
        return horizontalScrollbar.getScrollSize();
    }

    /**
     * Returns the scroll height for the escalator. Note that this is not
     * necessary the same as {@code Element.scrollHeight} in the DOM.
     *
     * @since 7.5.0
     * @return the scroll height in pixels
     */
    public double getScrollHeight() {
        return verticalScrollbar.getScrollSize();
    }

    /**
     * Scrolls the body horizontally so that the column at the given index is
     * visible and there is at least {@code padding} pixels in the direction of
     * the given scroll destination.
     *
     * @param columnIndex
     *            the index of the column to scroll to
     * @param destination
     *            where the column should be aligned visually after scrolling
     * @param padding
     *            the number pixels to place between the scrolled-to column and
     *            the viewport edge.
     * @throws IndexOutOfBoundsException
     *             if {@code columnIndex} is not a valid index for an existing
     *             column
     * @throws IllegalArgumentException
     *             if {@code destination} is {@link ScrollDestination#MIDDLE}
     *             and padding is nonzero; or if the indicated column is frozen;
     *             or if {@code destination == null}
     */
    public void scrollToColumn(final int columnIndex,
            final ScrollDestination destination, final int padding)
            throws IndexOutOfBoundsException, IllegalArgumentException {
        validateScrollDestination(destination, padding);
        verifyValidColumnIndex(columnIndex);

        if (columnIndex < columnConfiguration.frozenColumns) {
            throw new IllegalArgumentException(
                    "The given column index " + columnIndex + " is frozen.");
        }

        scroller.scrollToColumn(columnIndex, destination, padding);
    }

    private void verifyValidColumnIndex(final int columnIndex)
            throws IndexOutOfBoundsException {
        if (columnIndex < 0
                || columnIndex >= columnConfiguration.getColumnCount()) {
            throw new IndexOutOfBoundsException("The given column index "
                    + columnIndex + " does not exist.");
        }
    }

    /**
     * Scrolls the body vertically so that the row at the given index is visible
     * and there is at least {@literal padding} pixels to the given scroll
     * destination.
     *
     * @param rowIndex
     *            the index of the logical row to scroll to
     * @param destination
     *            where the row should be aligned visually after scrolling
     * @param padding
     *            the number pixels to place between the scrolled-to row and the
     *            viewport edge.
     * @throws IndexOutOfBoundsException
     *             if {@code rowIndex} is not a valid index for an existing row
     * @throws IllegalArgumentException
     *             if {@code destination} is {@link ScrollDestination#MIDDLE}
     *             and padding is nonzero; or if {@code destination == null}
     * @see #scrollToRowAndSpacer(int, ScrollDestination, int)
     * @see #scrollToSpacer(int, ScrollDestination, int)
     */
    public void scrollToRow(final int rowIndex,
            final ScrollDestination destination, final int padding)
            throws IndexOutOfBoundsException, IllegalArgumentException {
        Scheduler.get().scheduleFinally(() -> {
            validateScrollDestination(destination, padding);
            verifyValidRowIndex(rowIndex);
            scroller.scrollToRow(rowIndex, destination, padding);
        });
    }

    private void verifyValidRowIndex(final int rowIndex) {
        if (rowIndex < 0 || rowIndex >= body.getRowCount()) {
            throw new IndexOutOfBoundsException(
                    "The given row index " + rowIndex + " does not exist.");
        }
    }

    /**
     * Scrolls the body vertically so that the spacer at the given row index is
     * visible and there is at least {@literal padding} pixesl to the given
     * scroll destination.
     *
     * @since 7.5.0
     * @param spacerIndex
     *            the row index of the spacer to scroll to
     * @param destination
     *            where the spacer should be aligned visually after scrolling
     * @param padding
     *            the number of pixels to place between the scrolled-to spacer
     *            and the viewport edge
     * @throws IllegalArgumentException
     *             if {@code spacerIndex} is not an opened spacer; or if
     *             {@code destination} is {@link ScrollDestination#MIDDLE} and
     *             padding is nonzero; or if {@code destination == null}
     * @see #scrollToRow(int, ScrollDestination, int)
     * @see #scrollToRowAndSpacer(int, ScrollDestination, int)
     */
    public void scrollToSpacer(final int spacerIndex,
            ScrollDestination destination, final int padding)
            throws IllegalArgumentException {
        validateScrollDestination(destination, padding);
        body.scrollToSpacer(spacerIndex, destination, padding);
    }

    /**
     * Scrolls vertically to a row and the spacer below it.
     * <p>
     * If a spacer is not open at that index, this method behaves like
     * {@link #scrollToRow(int, ScrollDestination, int)}
     *
     * @since 7.5.0
     * @param rowIndex
     *            the index of the logical row to scroll to. -1 takes the
     *            topmost spacer into account as well.
     * @param destination
     *            where the row should be aligned visually after scrolling
     * @param padding
     *            the number pixels to place between the scrolled-to row and the
     *            viewport edge.
     * @see #scrollToRow(int, ScrollDestination, int)
     * @see #scrollToSpacer(int, ScrollDestination, int)
     * @throws IllegalArgumentException
     *             if {@code destination} is {@link ScrollDestination#MIDDLE}
     *             and {@code padding} is not zero; or if {@code rowIndex} is
     *             not a valid row index, or -1; or if
     *             {@code destination == null}; or if {@code rowIndex == -1} and
     *             there is no spacer open at that index.
     */
    public void scrollToRowAndSpacer(final int rowIndex,
            final ScrollDestination destination, final int padding)
            throws IllegalArgumentException {
        Scheduler.get().scheduleFinally(() -> {
            validateScrollDestination(destination, padding);
            if (rowIndex != -1) {
                verifyValidRowIndex(rowIndex);
            }

            // row range
            final Range rowRange;
            if (rowIndex != -1) {
                int rowTop = (int) Math.floor(body.getRowTop(rowIndex));
                int rowHeight = (int) Math.ceil(body.getDefaultRowHeight());
                rowRange = Range.withLength(rowTop, rowHeight);
            } else {
                rowRange = Range.withLength(0, 0);
            }

            // get spacer
            final SpacerContainer.SpacerImpl spacer = body.spacerContainer
                    .getSpacer(rowIndex);

            if (rowIndex == -1 && spacer == null) {
                throw new IllegalArgumentException("Cannot scroll to row index "
                        + "-1, as there is no spacer open at that index.");
            }

            // make into target range
            final Range targetRange;
            if (spacer != null) {
                final int spacerTop = (int) Math.floor(spacer.getTop());
                final int spacerHeight = (int) Math.ceil(spacer.getHeight());
                Range spacerRange = Range.withLength(spacerTop, spacerHeight);

                targetRange = rowRange.combineWith(spacerRange);
            } else {
                targetRange = rowRange;
            }

            // get params
            int targetStart = targetRange.getStart();
            int targetEnd = targetRange.getEnd();
            double viewportStart = getScrollTop();
            double viewportEnd = viewportStart + body.getHeightOfSection();

            double scrollPos = getScrollPos(destination, targetStart, targetEnd,
                    viewportStart, viewportEnd, padding);

            setScrollTop(scrollPos);
        });
    }

    private static void validateScrollDestination(
            final ScrollDestination destination, final int padding) {
        if (destination == null) {
            throw new IllegalArgumentException("Destination cannot be null");
        }

        if (destination == ScrollDestination.MIDDLE && padding != 0) {
            throw new IllegalArgumentException(
                    "You cannot have a padding with a MIDDLE destination");
        }
    }

    /**
     * Recalculates the dimensions for all elements that require manual
     * calculations. Also updates the dimension caches.
     * <p>
     * <em>Note:</em> This method has the <strong>side-effect</strong>
     * automatically makes sure that an appropriate amount of escalator rows are
     * present. So, if the body area grows, more <strong>escalator rows might be
     * inserted</strong>. Conversely, if the body area shrinks,
     * <strong>escalator rows might be removed</strong>.
     */
    private void recalculateElementSizes() {
        if (!isAttached()) {
            return;
        }

        Profiler.enter("Escalator.recalculateElementSizes");
        widthOfEscalator = Math.max(0, getBoundingWidth(getElement()));
        heightOfEscalator = Math.max(0, getBoundingHeight(getElement()));

        header.recalculateSectionHeight();
        body.recalculateSectionHeight();
        footer.recalculateSectionHeight();

        scroller.recalculateScrollbarsForVirtualViewport();
        body.verifyEscalatorCount();
        body.reapplySpacerWidths();
        Profiler.leave("Escalator.recalculateElementSizes");
    }

    /**
     * Snap deltas of x and y to the major four axes (up, down, left, right)
     * with a threshold of a number of degrees from those axes.
     *
     * @param deltaX
     *            the delta in the x axis
     * @param deltaY
     *            the delta in the y axis
     * @param thresholdRatio
     *            the threshold in ratio (0..1) between x and y for when to snap
     * @return a two-element array: <code>[snappedX, snappedY]</code>
     */
    private static double[] snapDeltas(final double deltaX, final double deltaY,
            final double thresholdRatio) {

        final double[] array = new double[2];
        if (deltaX != 0 && deltaY != 0) {
            final double aDeltaX = Math.abs(deltaX);
            final double aDeltaY = Math.abs(deltaY);
            final double yRatio = aDeltaY / aDeltaX;
            final double xRatio = aDeltaX / aDeltaY;

            array[0] = (xRatio < thresholdRatio) ? 0 : deltaX;
            array[1] = (yRatio < thresholdRatio) ? 0 : deltaY;
        } else {
            array[0] = deltaX;
            array[1] = deltaY;
        }

        return array;
    }

    /**
     * Adds an event handler that gets notified when the range of visible rows
     * changes e.g. because of scrolling, row resizing or spacers
     * appearing/disappearing.
     *
     * @param rowVisibilityChangeHandler
     *            the event handler
     * @return a handler registration for the added handler
     */
    public HandlerRegistration addRowVisibilityChangeHandler(
            RowVisibilityChangeHandler rowVisibilityChangeHandler) {
        return addHandler(rowVisibilityChangeHandler,
                RowVisibilityChangeEvent.TYPE);
    }

    private void fireRowVisibilityChangeEvent() {
        if (!body.visualRowOrder.isEmpty()) {
            int visibleRangeStart = body
                    .getLogicalRowIndex(body.visualRowOrder.getFirst());
            int visibleRangeEnd = body
                    .getLogicalRowIndex(body.visualRowOrder.getLast()) + 1;

            int visibleRowCount = visibleRangeEnd - visibleRangeStart;
            fireEvent(new RowVisibilityChangeEvent(visibleRangeStart,
                    visibleRowCount));
        } else {
            fireEvent(new RowVisibilityChangeEvent(0, 0));
        }
    }

    /**
     * Gets the logical index range of currently visible rows.
     *
     * @return logical index range of visible rows
     */
    public Range getVisibleRowRange() {
        if (!body.visualRowOrder.isEmpty()) {
            return Range.withLength(body.getTopRowLogicalIndex(),
                    body.visualRowOrder.size());
        } else {
            return Range.withLength(0, 0);
        }
    }

    /**
     * Returns the widget from a cell node or <code>null</code> if there is no
     * widget in the cell
     *
     * @param cellNode
     *            The cell node
     */
    static Widget getWidgetFromCell(Node cellNode) {
        Node possibleWidgetNode = cellNode.getFirstChild();
        if (possibleWidgetNode != null
                && possibleWidgetNode.getNodeType() == Node.ELEMENT_NODE) {
            @SuppressWarnings("deprecation")
            com.google.gwt.user.client.Element castElement = (com.google.gwt.user.client.Element) possibleWidgetNode
                    .cast();
            Widget w = WidgetUtil.findWidget(castElement);

            // Ensure findWidget did not traverse past the cell element in the
            // DOM hierarchy
            if (cellNode.isOrHasChild(w.getElement())) {
                return w;
            }
        }
        return null;
    }

    @Override
    public void setStylePrimaryName(String style) {
        super.setStylePrimaryName(style);

        verticalScrollbar.setStylePrimaryName(style);
        horizontalScrollbar.setStylePrimaryName(style);

        UIObject.setStylePrimaryName(tableWrapper, style + "-tablewrapper");
        UIObject.setStylePrimaryName(headerDeco, style + "-header-deco");
        UIObject.setStylePrimaryName(footerDeco, style + "-footer-deco");
        UIObject.setStylePrimaryName(horizontalScrollbarDeco,
                style + "-horizontal-scrollbar-deco");
        UIObject.setStylePrimaryName(spacerDecoContainer,
                style + "-spacer-deco-container");

        header.setStylePrimaryName(style);
        body.setStylePrimaryName(style);
        footer.setStylePrimaryName(style);
    }

    /**
     * Sets the number of rows that should be visible in Escalator's body, while
     * {@link #getHeightMode()} is {@link HeightMode#ROW}.
     * <p>
     * If Escalator is currently not in {@link HeightMode#ROW}, the given value
     * is remembered, and applied once the mode is applied.
     *
     * @param rows
     *            the number of rows that should be visible in Escalator's body
     * @throws IllegalArgumentException
     *             if {@code rows} is &leq; 0, {@link Double#isInfinite(double)
     *             infinite} or {@link Double#isNaN(double) NaN}.
     * @see #setHeightMode(HeightMode)
     */
    public void setHeightByRows(double rows) throws IllegalArgumentException {
        if (rows < 0) {
            throw new IllegalArgumentException(
                    "The number of rows must be a positive number.");
        } else if (Double.isInfinite(rows)) {
            throw new IllegalArgumentException(
                    "The number of rows must be finite.");
        } else if (Double.isNaN(rows)) {
            throw new IllegalArgumentException("The number must not be NaN.");
        }

        heightByRows = rows;
        applyHeightByRows();
    }

    /**
     * Gets the amount of rows in Escalator's body that are shown, while
     * {@link #getHeightMode()} is {@link HeightMode#ROW}.
     * <p>
     * By default, it is 10.
     *
     * @return the amount of rows that are being shown in Escalator's body
     * @see #setHeightByRows(double)
     */
    public double getHeightByRows() {
        return heightByRows;
    }

    /**
     * Reapplies the row-based height of the Grid, if Grid currently should
     * define its height that way.
     */
    private void applyHeightByRows() {
        if (heightMode != HeightMode.ROW
                && heightMode != HeightMode.UNDEFINED) {
            return;
        }

        double headerHeight = header.getHeightOfSection();
        double footerHeight = footer.getHeightOfSection();
        double bodyHeight = body.getDefaultRowHeight() * heightByRows;
        double scrollbar = horizontalScrollbar.showsScrollHandle()
                ? horizontalScrollbar.getScrollbarThickness()
                : 0;
        double spacerHeight = 0; // ignored if HeightMode.ROW
        if (heightMode == HeightMode.UNDEFINED) {
            spacerHeight = body.spacerContainer.getSpacerHeightsSum();
        }

        double totalHeight = headerHeight + bodyHeight + spacerHeight
                + scrollbar + footerHeight;
        setHeightInternal(totalHeight + "px");
    }

    /**
     * Defines the mode in which the Escalator widget's height is calculated.
     * <p>
     * If {@link HeightMode#CSS} is given, Escalator will respect the values
     * given via {@link #setHeight(String)}, and behave as a traditional Widget.
     * <p>
     * If {@link HeightMode#ROW} is given, Escalator will make sure that the
     * {@link #getBody() body} will display as many rows as
     * {@link #getHeightByRows()} defines. <em>Note:</em> If headers/footers are
     * inserted or removed, the widget will resize itself to still display the
     * required amount of rows in its body. It also takes the horizontal
     * scrollbar into account.
     *
     * @param heightMode
     *            the mode in to which Escalator should be set
     */
    public void setHeightMode(HeightMode heightMode) {
        /*
         * This method is a workaround for the fact that Vaadin re-applies
         * widget dimensions (height/width) on each state change event. The
         * original design was to have setHeight an setHeightByRow be equals,
         * and whichever was called the latest was considered in effect.
         *
         * But, because of Vaadin always calling setHeight on the widget, this
         * approach doesn't work.
         */

        if (heightMode != this.heightMode) {
            this.heightMode = heightMode;

            switch (this.heightMode) {
            case CSS:
                setHeight(heightByCss);
                break;
            case ROW:
                setHeightByRows(heightByRows);
                break;
            case UNDEFINED:
                setHeightByRows(body.getRowCount());
                break;
            default:
                throw new IllegalStateException("Unimplemented feature "
                        + "- unknown HeightMode: " + this.heightMode);
            }
        }
    }

    /**
     * Returns the current {@link HeightMode} the Escalator is in.
     * <p>
     * Defaults to {@link HeightMode#CSS}.
     *
     * @return the current HeightMode
     */
    public HeightMode getHeightMode() {
        return heightMode;
    }

    /**
     * Returns the {@link RowContainer} which contains the element.
     *
     * @param element
     *            the element to check for
     * @return the container the element is in or <code>null</code> if element
     *         is not present in any container.
     */
    public RowContainer findRowContainer(Element element) {
        if (getHeader().getElement() != element
                && getHeader().getElement().isOrHasChild(element)) {
            return getHeader();
        } else if (getBody().getElement() != element
                && getBody().getElement().isOrHasChild(element)) {
            return getBody();
        } else if (getFooter().getElement() != element
                && getFooter().getElement().isOrHasChild(element)) {
            return getFooter();
        }
        return null;
    }

    /**
     * Sets whether a scroll direction is locked or not.
     * <p>
     * If a direction is locked, the escalator will refuse to scroll in that
     * direction.
     *
     * @param direction
     *            the orientation of the scroll to set the lock status
     * @param locked
     *            <code>true</code> to lock, <code>false</code> to unlock
     */
    public void setScrollLocked(ScrollbarBundle.Direction direction,
            boolean locked) {
        switch (direction) {
        case HORIZONTAL:
            horizontalScrollbar.setLocked(locked);
            break;
        case VERTICAL:
            verticalScrollbar.setLocked(locked);
            break;
        default:
            throw new UnsupportedOperationException(
                    "Unexpected value: " + direction);
        }
    }

    /**
     * Checks whether or not an direction is locked for scrolling.
     *
     * @param direction
     *            the direction of the scroll of which to check the lock status
     * @return <code>true</code> if the direction is locked
     */
    public boolean isScrollLocked(ScrollbarBundle.Direction direction) {
        switch (direction) {
        case HORIZONTAL:
            return horizontalScrollbar.isLocked();
        case VERTICAL:
            return verticalScrollbar.isLocked();
        default:
            throw new UnsupportedOperationException(
                    "Unexpected value: " + direction);
        }
    }

    /**
     * Adds a scroll handler to this escalator.
     *
     * @param handler
     *            the scroll handler to add
     * @return a handler registration for the registered scroll handler
     */
    public HandlerRegistration addScrollHandler(ScrollHandler handler) {
        return addHandler(handler, ScrollEvent.TYPE);
    }

    /**
     * Returns true if the Escalator is currently scrolling by touch, or has not
     * made the decision yet whether to accept touch actions as scrolling or
     * not.
     *
     * @see #setDelayToCancelTouchScroll(double)
     *
     * @return true when the component is touch scrolling at the moment
     * @since 8.1
     */
    public boolean isTouchScrolling() {
        return scroller.touchHandlerBundle.touching;
    }

    /**
     * Returns the time after which to not consider a touch event a scroll event
     * if the user has not moved the touch. This can be used to differentiate
     * between quick touch move (scrolling) and long tap (e.g. context menu or
     * drag and drop operation).
     *
     * @return delay in milliseconds after which to cancel touch scrolling if
     *         there is no movement, -1 means scrolling is always allowed
     * @since 8.1
     */
    public double getDelayToCancelTouchScroll() {
        return delayToCancelTouchScroll;
    }

    /**
     * Sets the time after which to not consider a touch event a scroll event if
     * the user has not moved the touch. This can be used to differentiate
     * between quick touch move (scrolling) and long tap (e.g. context menu or
     * drag and drop operation).
     *
     * @param delayToCancelTouchScroll
     *            delay in milliseconds after which to cancel touch scrolling if
     *            there is no movement, -1 to always allow scrolling
     * @since 8.1
     */
    public void setDelayToCancelTouchScroll(double delayToCancelTouchScroll) {
        this.delayToCancelTouchScroll = delayToCancelTouchScroll;
    }

    @Override
    public boolean isWorkPending() {
        return body.domSorter.waiting || verticalScrollbar.isWorkPending()
                || horizontalScrollbar.isWorkPending() || layoutIsScheduled;
    }

    @Override
    public void onResize() {
        if (isAttached() && !layoutIsScheduled) {
            layoutIsScheduled = true;
            Scheduler.get().scheduleFinally(layoutCommand);
        }
    }

    /**
     * Gets the maximum number of body rows that can be visible on the screen at
     * once.
     *
     * @return the maximum capacity
     */
    public int getMaxVisibleRowCount() {
        return body.getMaxVisibleRowCount();
    }

    /**
     * Gets the escalator's inner width. This is the entire width in pixels,
     * without the vertical scrollbar.
     *
     * @return escalator's inner width
     */
    public double getInnerWidth() {
        return getBoundingWidth(tableWrapper);
    }

    /**
     * Resets all cached pixel sizes and reads new values from the DOM. This
     * methods should be used e.g. when styles affecting the dimensions of
     * elements in this escalator have been changed.
     */
    public void resetSizesFromDom() {
        header.autodetectRowHeightNow();
        body.autodetectRowHeightNow();
        footer.autodetectRowHeightNow();

        for (int i = 0; i < columnConfiguration.getColumnCount(); i++) {
            columnConfiguration.setColumnWidth(i,
                    columnConfiguration.getColumnWidth(i));
        }
    }

    private Range getViewportPixels() {
        int from = (int) Math.floor(verticalScrollbar.getScrollPos());
        int to = (int) body.getHeightOfSection();
        return Range.withLength(from, to);
    }

    @Override
    @SuppressWarnings("deprecation")
    public com.google.gwt.user.client.Element getSubPartElement(
            String subPart) {
        SubPartArguments args = SubPartArguments.create(subPart);

        Element tableStructureElement = getSubPartElementTableStructure(args);
        if (tableStructureElement != null) {
            return DOM.asOld(tableStructureElement);
        }

        Element spacerElement = getSubPartElementSpacer(args);
        if (spacerElement != null) {
            return DOM.asOld(spacerElement);
        }

        return null;
    }

    /**
     * Returns the {@code <div class="{primary-stylename}-tablewrapper" />}
     * element which has the table inside it. {primary-stylename} is .e.g
     * {@code v-grid}.
     * <p>
     * <em>NOTE: you should not do any modifications to the returned element.
     * This API is only available for querying data from the element.</em>
     *
     * @return the table wrapper element
     * @since 8.1
     */
    public Element getTableWrapper() {
        return tableWrapper;
    }

    /**
     * Returns the <code>&lt;table&gt;</code> element of the grid.
     *
     * @return the table element
     * @since 8.2
     */
    public Element getTable() {
        return table;
    }

    private Element getSubPartElementTableStructure(SubPartArguments args) {

        String type = args.getType();
        int[] indices = args.getIndices();

        // Get correct RowContainer for type from Escalator
        RowContainer container = null;
        if (type.equalsIgnoreCase("header")) {
            container = getHeader();
        } else if (type.equalsIgnoreCase("cell")) {
            // If wanted row is not visible, we need to scroll there.
            Range visibleRowRange = getVisibleRowRange();
            if (indices.length > 0) {
                // Contains a row number, ensure it is available and visible
                boolean rowInCache = visibleRowRange.contains(indices[0]);

                // Scrolling might be a no-op if row is already in the viewport
                scrollToRow(indices[0], ScrollDestination.ANY, 0);

                if (!rowInCache) {
                    // Row was not in cache, scrolling caused lazy loading and
                    // the caller needs to wait and call this method again to be
                    // able to get the requested element
                    return null;
                }
            }
            container = getBody();
        } else if (type.equalsIgnoreCase("footer")) {
            container = getFooter();
        }

        if (null != container) {
            if (indices.length == 0) {
                // No indexing. Just return the wanted container element
                return container.getElement();
            } else {
                try {
                    return getSubPart(container, indices);
                } catch (Exception e) {
                    getLogger().log(Level.SEVERE, e.getMessage());
                }
            }
        }
        return null;
    }

    private Element getSubPart(RowContainer container, int[] indices) {
        Element targetElement = container.getRowElement(indices[0]);

        // Scroll wanted column to view if able
        if (indices.length > 1 && targetElement != null) {
            if (getColumnConfiguration().getFrozenColumnCount() <= indices[1]) {
                scrollToColumn(indices[1], ScrollDestination.ANY, 0);
            }

            targetElement = getCellFromRow(TableRowElement.as(targetElement),
                    indices[1]);

            for (int i = 2; i < indices.length && targetElement != null; ++i) {
                targetElement = (Element) targetElement.getChild(indices[i]);
            }
        }

        return targetElement;
    }

    private static Element getCellFromRow(TableRowElement rowElement,
            int index) {
        int childCount = rowElement.getCells().getLength();
        if (index < 0 || index >= childCount) {
            return null;
        }

        TableCellElement currentCell = null;
        boolean indexInColspan = false;
        int i = 0;

        while (!indexInColspan) {
            currentCell = rowElement.getCells().getItem(i);

            // Calculate if this is the cell we are looking for
            int colSpan = currentCell.getColSpan();
            indexInColspan = index < colSpan + i;

            // Increment by colspan to skip over hidden cells
            i += colSpan;
        }
        return currentCell;
    }

    private Element getSubPartElementSpacer(SubPartArguments args) {
        if ("spacer".equals(args.getType()) && args.getIndicesLength() == 1) {
            return body.spacerContainer.getSubPartElement(args.getIndex(0));
        } else {
            return null;
        }
    }

    @Override
    @SuppressWarnings("deprecation")
    public String getSubPartName(
            com.google.gwt.user.client.Element subElement) {

        /*
         * The spacer check needs to be before table structure check, because
         * (for now) the table structure will take spacer elements into account
         * as well, when it shouldn't.
         */

        String spacer = getSubPartNameSpacer(subElement);
        if (spacer != null) {
            return spacer;
        }

        String tableStructure = getSubPartNameTableStructure(subElement);
        if (tableStructure != null) {
            return tableStructure;
        }

        return null;
    }

    private String getSubPartNameTableStructure(Element subElement) {

        List<RowContainer> containers = Arrays.asList(getHeader(), getBody(),
                getFooter());
        List<String> containerType = Arrays.asList("header", "cell", "footer");

        for (int i = 0; i < containers.size(); ++i) {
            RowContainer container = containers.get(i);
            boolean containerRow = (subElement.getTagName()
                    .equalsIgnoreCase("tr")
                    && subElement.getParentElement() == container.getElement());
            if (containerRow) {
                /*
                 * Wanted SubPart is row that is a child of containers root to
                 * get indices, we use a cell that is a child of this row
                 */
                subElement = subElement.getFirstChildElement();
            }

            Cell cell = container.getCell(subElement);
            if (cell != null) {
                // Skip the column index if subElement was a child of root
                return containerType.get(i) + "[" + cell.getRow()
                        + (containerRow ? "]" : "][" + cell.getColumn() + "]");
            }
        }
        return null;
    }

    private String getSubPartNameSpacer(Element subElement) {
        return body.spacerContainer.getSubPartName(subElement);
    }

    private void logWarning(String message) {
        getLogger().warning(message);
    }

    /**
     * This is an internal method for calculating minimum width for Column
     * resize.
     *
     * @return minimum width for column
     */
    double getMinCellWidth(int colIndex) {
        return columnConfiguration.getMinCellWidth(colIndex);
    }

    /**
     * Internal method for checking whether the browser is IE11 or Edge
     *
     * @return true only if the current browser is IE11, or Edge
     */
    private static boolean isCurrentBrowserIE11OrEdge() {
        return BrowserInfo.get().isIE11() || BrowserInfo.get().isEdge();
    }
}<|MERGE_RESOLUTION|>--- conflicted
+++ resolved
@@ -1131,12 +1131,8 @@
      * The following WAI-ARIA attributes are added through this class:
      *
      * <ul>
-<<<<<<< HEAD
      *     <li>aria-rowcount (since 8.2)</li>
      *     <li>roles provided by {@link AriaGridRole} (since 8.2)</li>
-=======
-     * <li>aria-rowcount (since 8.2)</li>
->>>>>>> c265cd1d
      * </ul>
      *
      * @since 8.2
