--- conflicted
+++ resolved
@@ -49,19 +49,11 @@
 import com.vaadin.v7.data.sort.SortOrder;
 import com.vaadin.v7.data.util.IndexedContainer;
 import com.vaadin.v7.event.ItemClickEvent;
-<<<<<<< HEAD
-import com.vaadin.v7.event.SelectionEvent;
-import com.vaadin.v7.event.SortEvent;
-=======
->>>>>>> 809a486c
 import com.vaadin.v7.event.ItemClickEvent.ItemClickListener;
 import com.vaadin.v7.event.SelectionEvent;
 import com.vaadin.v7.event.SelectionEvent.SelectionListener;
-<<<<<<< HEAD
-import com.vaadin.v7.event.SortEvent.SortListener;
-=======
+import com.vaadin.v7.event.SortEvent;
 import com.vaadin.v7.shared.ui.grid.ColumnResizeMode;
->>>>>>> 809a486c
 import com.vaadin.v7.shared.ui.grid.GridStaticCellType;
 import com.vaadin.v7.shared.ui.grid.HeightMode;
 import com.vaadin.v7.ui.Field;
@@ -364,7 +356,8 @@
             column.setHidable(isColumnHidableByDefault(col));
         }
 
-        grid.addSortListener(new SortListener() {
+        grid.addSortListener(new SortEvent.SortListener() {
+
             @Override
             public void sort(SortEvent event) {
                 log("SortEvent: isUserOriginated? " + event.isUserOriginated());
