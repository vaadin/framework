--- conflicted
+++ resolved
@@ -127,7 +127,6 @@
         public BindingValidationStatus<TARGET> validate();
 
         /**
-<<<<<<< HEAD
          * Gets the validation status handler for this Binding.
          * 
          * @return the validation status handler for this binding
@@ -135,7 +134,8 @@
          * @since 8.2
          */
         public BindingValidationStatusHandler getValidationStatusHandler();
-=======
+
+        /**
          * Unbinds the binding from its respective {@code Binder}
          * Removes any {@code ValueChangeListener} {@code Registration} from
          * associated {@code HasValue}
@@ -143,8 +143,6 @@
          * @since 8.2
          */
         public void unbind();
-
->>>>>>> aa225cce
     }
 
     /**
