/*
 * Copyright 2000-2016 Vaadin Ltd.
 *
 * Licensed under the Apache License, Version 2.0 (the "License"); you may not
 * use this file except in compliance with the License. You may obtain a copy of
 * the License at
 *
 * http://www.apache.org/licenses/LICENSE-2.0
 *
 * Unless required by applicable law or agreed to in writing, software
 * distributed under the License is distributed on an "AS IS" BASIS, WITHOUT
 * WARRANTIES OR CONDITIONS OF ANY KIND, either express or implied. See the
 * License for the specific language governing permissions and limitations under
 * the License.
 */

package com.vaadin.client.ui;

import java.util.Date;
import java.util.logging.Logger;

import com.google.gwt.aria.client.Id;
import com.google.gwt.aria.client.LiveValue;
import com.google.gwt.aria.client.Roles;
import com.google.gwt.dom.client.Element;
import com.google.gwt.event.dom.client.ClickEvent;
import com.google.gwt.event.dom.client.ClickHandler;
import com.google.gwt.event.dom.client.KeyCodes;
import com.google.gwt.event.dom.client.MouseOutEvent;
import com.google.gwt.event.dom.client.MouseOverEvent;
import com.google.gwt.event.logical.shared.CloseEvent;
import com.google.gwt.event.logical.shared.CloseHandler;
import com.google.gwt.i18n.client.DateTimeFormat;
import com.google.gwt.user.client.DOM;
import com.google.gwt.user.client.Event;
import com.google.gwt.user.client.Timer;
import com.google.gwt.user.client.Window;
import com.google.gwt.user.client.ui.Button;
import com.google.gwt.user.client.ui.FlowPanel;
import com.google.gwt.user.client.ui.Label;
import com.google.gwt.user.client.ui.PopupPanel;
import com.google.gwt.user.client.ui.PopupPanel.PositionCallback;
import com.google.gwt.user.client.ui.RootPanel;
import com.google.gwt.user.client.ui.Widget;
import com.vaadin.client.BrowserInfo;
import com.vaadin.client.ComputedStyle;
import com.vaadin.client.ui.VAbstractCalendarPanel.SubmitListener;
import com.vaadin.client.ui.aria.AriaHelper;
import com.vaadin.shared.ui.datefield.TextualDateFieldState;

/**
 * Represents a date selection component with a text field and a popup date/time
 * selector.
 *
 * <b>Note:</b> To change the keyboard assignments used in the popup dialog you
 * should extend <code>com.vaadin.client.ui.VAbstractCalendarPanel</code> and
 * then pass set it by calling the
 * <code>setCalendarPanel(VAbstractCalendarPanel panel)</code> method.
 *
 * @since 8.0
 */
public abstract class VAbstractPopupCalendar<PANEL extends VAbstractCalendarPanel<R>, R extends Enum<R>>
        extends VAbstractTextualDate<R>
        implements ClickHandler, CloseHandler<PopupPanel> {

    /** For internal use only. May be removed or replaced in the future. */
    public final Button calendarToggle = new Button();

    /** For internal use only. May be removed or replaced in the future. */
    public PANEL calendar;

    /** For internal use only. May be removed or replaced in the future. */
    public final VOverlay popup;

    /** For internal use only. May be removed or replaced in the future. */
    public boolean parsable = true;

    private boolean open;

    /*
     * #14857: If calendarToggle button is clicked when calendar popup is
     * already open we should prevent calling openCalendarPanel() in onClick,
     * since we don't want to reopen it again right after it closes.
     */
    private boolean preventOpenPopupCalendar;
    private boolean cursorOverCalendarToggleButton;
    private boolean toggleButtonClosesWithGuarantee;

    private boolean textFieldEnabled = true;

    private String captionId;

    private Label selectedDate;

    private Element descriptionForAssistiveDevicesElement;

    private static final String CALENDAR_TOGGLE_ID = "popupButton";

    public VAbstractPopupCalendar(PANEL calendarPanel, R resolution) {
        super(resolution);

        calendarToggle.setText("");
        calendarToggle.addClickHandler(this);

        calendarToggle.addDomHandler(
                event -> cursorOverCalendarToggleButton = true,
                MouseOverEvent.getType());

        calendarToggle.addDomHandler(
                event -> cursorOverCalendarToggleButton = false,
                MouseOutEvent.getType());

        // -2 instead of -1 to avoid FocusWidget.onAttach to reset it
        calendarToggle.getElement().setTabIndex(-2);

        Roles.getButtonRole().set(calendarToggle.getElement());
        Roles.getButtonRole().setAriaHiddenState(calendarToggle.getElement(),
                true);

        add(calendarToggle);

        // Description of the usage of the widget for assistive device users
        descriptionForAssistiveDevicesElement = DOM.createDiv();
        descriptionForAssistiveDevicesElement.setInnerText(
                TextualDateFieldState.DESCRIPTION_FOR_ASSISTIVE_DEVICES);
        AriaHelper.ensureHasId(descriptionForAssistiveDevicesElement);
        Roles.getTextboxRole().setAriaDescribedbyProperty(text.getElement(),
                Id.of(descriptionForAssistiveDevicesElement));
        AriaHelper.setVisibleForAssistiveDevicesOnly(
                descriptionForAssistiveDevicesElement, true);

        calendar = calendarPanel;
        calendar.setParentField(this);
        calendar.setFocusOutListener(event -> {
            event.preventDefault();
            closeCalendarPanel();
            return true;
        });

        // FIXME: Problem is, that the element with the provided id does not
        // exist yet in html. This is the same problem as with the context menu.
        // Apply here the same fix (#11795)
        Roles.getTextboxRole().setAriaControlsProperty(text.getElement(),
                Id.of(calendar.getElement()));
        Roles.getButtonRole().setAriaControlsProperty(
                calendarToggle.getElement(), Id.of(calendar.getElement()));

        calendar.setSubmitListener(new SubmitListener() {
            @Override
            public void onSubmit() {
                // Update internal value and send valuechange event if immediate
                updateValue(calendar.getDate());

                // Update text field (a must when not immediate).
                buildDate(true);

                closeCalendarPanel();
            }

            @Override
            public void onCancel() {
                closeCalendarPanel();
            }
        });

        popup = new VOverlay(true, false);
        popup.setOwner(this);

        FlowPanel wrapper = new FlowPanel();
        selectedDate = new Label();
        selectedDate.setStyleName(getStylePrimaryName() + "-selecteddate");
        AriaHelper.setVisibleForAssistiveDevicesOnly(selectedDate.getElement(),
                true);

        Roles.getTextboxRole().setAriaLiveProperty(selectedDate.getElement(),
                LiveValue.ASSERTIVE);
        Roles.getTextboxRole().setAriaAtomicProperty(selectedDate.getElement(),
                true);
        wrapper.add(selectedDate);
        wrapper.add(calendar);

        popup.setWidget(wrapper);
        popup.addCloseHandler(this);

        DOM.setElementProperty(calendar.getElement(), "id",
                "PID_VAADIN_POPUPCAL");

        sinkEvents(Event.ONKEYDOWN);

        updateStyleNames();
    }

    @Override
    protected void onAttach() {
        super.onAttach();
        DOM.appendChild(RootPanel.get().getElement(),
                descriptionForAssistiveDevicesElement);
    }

    @Override
    protected void onDetach() {
        super.onDetach();
        descriptionForAssistiveDevicesElement.removeFromParent();
        closeCalendarPanel();
    }

    /**
     * Changes the current date, and updates the
     * {@link VDateField#bufferedResolutions}, possibly
     * {@link VDateField#sendBufferedValues()} to the server if needed
     *
     * @param newDate
     *            the new {@code Date} to update
     */
    @SuppressWarnings("deprecation")
    public void updateValue(Date newDate) {
        Date currentDate = getCurrentDate();
        R resolution = getCurrentResolution();
        if (currentDate == null || newDate.getTime() != currentDate.getTime()) {
            setCurrentDate((Date) newDate.clone());
            bufferedResolutions.put(calendar.getResolution(calendar::isYear),
                    newDate.getYear() + 1900);
            if (!calendar.isYear(resolution)) {
                bufferedResolutions.put(
                        calendar.getResolution(calendar::isMonth),
                        newDate.getMonth() + 1);
                if (!calendar.isMonth(resolution)) {
                    bufferedResolutions.put(
                            calendar.getResolution(calendar::isDay),
                            newDate.getDate());
                }
            }
        }
    }

    /**
     * Checks whether the text field is enabled.
     *
     * @see VAbstractPopupCalendar#setTextFieldEnabled(boolean)
     * @return The current state of the text field.
     */
    public boolean isTextFieldEnabled() {
        return textFieldEnabled;
    }

    /**
     * Sets the state of the text field of this component. By default the text
     * field is enabled. Disabling it causes only the button for date selection
     * to be active, thus preventing the user from entering invalid dates. See
     * <a href="http://dev.vaadin.com/ticket/6790>#6790</a>.
     *
     * @param textFieldEnabled
     */
    public void setTextFieldEnabled(boolean textFieldEnabled) {
        this.textFieldEnabled = textFieldEnabled;
        updateTextFieldEnabled();
    }

    protected void updateTextFieldEnabled() {
        boolean reallyEnabled = isEnabled() && isTextFieldEnabled();
        // IE has a non input disabled themeing that can not be overridden so we
        // must fake the functionality using readonly and unselectable
        if (BrowserInfo.get().isIE()) {
            if (!reallyEnabled) {
                text.getElement().setAttribute("unselectable", "on");
                text.getElement().setAttribute("readonly", "");
                text.setTabIndex(-2);
            } else if (reallyEnabled
                    && text.getElement().hasAttribute("unselectable")) {
                text.getElement().removeAttribute("unselectable");
                text.getElement().removeAttribute("readonly");
                text.setTabIndex(0);
            }
        } else {
            text.setEnabled(reallyEnabled);
        }

        if (reallyEnabled) {
            calendarToggle.setTabIndex(-1);
            Roles.getButtonRole()
                    .setAriaHiddenState(calendarToggle.getElement(), true);
        } else {
            calendarToggle.setTabIndex(0);
            Roles.getButtonRole()
                    .setAriaHiddenState(calendarToggle.getElement(), false);
        }

        handleAriaAttributes();
    }

    /**
     * Set correct tab index for disabled text field in IE as the value set in
     * setTextFieldEnabled(...) gets overridden in
     * TextualDateConnection.updateFromUIDL(...).
     *
     * @since 7.3.1
     */
    public void setTextFieldTabIndex() {
        if (BrowserInfo.get().isIE() && !textFieldEnabled) {
            // index needs to be -2 because FocusWidget updates -1 to 0 onAttach
            text.setTabIndex(-2);
        }
    }

    @Override
    public void bindAriaCaption(
            com.google.gwt.user.client.Element captionElement) {
        if (captionElement == null) {
            captionId = null;
        } else {
            captionId = captionElement.getId();
        }

        if (isTextFieldEnabled()) {
            super.bindAriaCaption(captionElement);
        } else {
            AriaHelper.bindCaption(calendarToggle, captionElement);
        }

        handleAriaAttributes();
    }

    private void handleAriaAttributes() {
        Widget removeFromWidget;
        Widget setForWidget;

        if (isTextFieldEnabled()) {
            setForWidget = text;
            removeFromWidget = calendarToggle;
        } else {
            setForWidget = calendarToggle;
            removeFromWidget = text;
        }

        Roles.getFormRole()
                .removeAriaLabelledbyProperty(removeFromWidget.getElement());
        if (captionId == null) {
            Roles.getFormRole()
                    .removeAriaLabelledbyProperty(setForWidget.getElement());
        } else {
            Roles.getFormRole().setAriaLabelledbyProperty(
                    setForWidget.getElement(), Id.of(captionId));
        }
    }

    /*
     * (non-Javadoc)
     *
     * @see
     * com.google.gwt.user.client.ui.UIObject#setStyleName(java.lang.String)
     */
    @Override
    public void setStyleName(String style) {
        super.setStyleName(style);
        updateStyleNames();
    }

    @Override
    public void setStylePrimaryName(String style) {
        removeStyleName(getStylePrimaryName() + "-popupcalendar");
        super.setStylePrimaryName(style);
        updateStyleNames();
    }

    @Override
    protected void updateStyleNames() {
        super.updateStyleNames();
        if (getStylePrimaryName() != null && calendarToggle != null) {
            addStyleName(getStylePrimaryName() + "-popupcalendar");
            calendarToggle.setStyleName(getStylePrimaryName() + "-button");
            popup.setStyleName(getStylePrimaryName() + "-popup");
            calendar.setStyleName(getStylePrimaryName() + "-calendarpanel");
        }
    }

    /**
     * Opens the calendar panel popup.
     */
    public void openCalendarPanel() {
        if (!open && !readonly && isEnabled()) {
            open = true;

            if (getCurrentDate() != null) {
                calendar.setDate((Date) getCurrentDate().clone());
            } else if (getDefaultDate() != null) {
                calendar.setDate(getDefaultDate());
            } else {
                calendar.setDate(new Date());
            }

            // clear previous values
            popup.setWidth("");
            popup.setHeight("");
            popup.setPopupPositionAndShow(new PopupPositionCallback());

            checkGroupFocus(true);
        } else {
            getLogger().severe("Cannot reopen popup, it is already open!");
        }
    }

    /*
     * (non-Javadoc)
     *
     * @see
     * com.google.gwt.event.dom.client.ClickHandler#onClick(com.google.gwt.event
     * .dom.client.ClickEvent)
     */
    @Override
    public void onClick(ClickEvent event) {
        if (event.getSource() == calendarToggle && isEnabled()) {
            if (open) {
                closeCalendarPanel();
            } else if (!preventOpenPopupCalendar) {
                openCalendarPanel();
            }
            preventOpenPopupCalendar = false;
        }
    }

    /*
     * (non-Javadoc)
     *
     * @see
     * com.google.gwt.event.logical.shared.CloseHandler#onClose(com.google.gwt
     * .event.logical.shared.CloseEvent)
     */
    @Override
    public void onClose(CloseEvent<PopupPanel> event) {
        if (event.getSource() == popup) {
            buildDate();
            if (!BrowserInfo.get().isTouchDevice() && textFieldEnabled) {
                /*
                 * Move focus to textbox, unless on touch device (avoids opening
                 * virtual keyboard) or if textField is disabled.
                 */
                focus();
            }

            open = false;

            if (cursorOverCalendarToggleButton
                    && !toggleButtonClosesWithGuarantee) {
                preventOpenPopupCalendar = true;
            }

            toggleButtonClosesWithGuarantee = false;
        }
    }

    /**
     * Sets focus to Calendar panel.
     *
     * @param focus
     *            {@code true} for {@code focus}, {@code false} for {@code blur}
     */
    public void setFocus(boolean focus) {
        calendar.setFocus(focus);
    }

    @Override
    public void setEnabled(boolean enabled) {
        super.setEnabled(enabled);
        updateTextFieldEnabled();
        calendarToggle.setEnabled(enabled);
        Roles.getButtonRole().setAriaDisabledState(calendarToggle.getElement(),
                !enabled);
    }

    /**
     * Sets the content of a special field for assistive devices, so that they
     * can recognize the change and inform the user (reading out in case of
     * screen reader).
     *
     * @param selectedDate
     *            Date that is currently selected
     */
    public void setFocusedDate(Date selectedDate) {
        this.selectedDate.setText(DateTimeFormat.getFormat("dd, MMMM, yyyy")
                .format(selectedDate));
    }

    /**
     * For internal use only. May be removed or replaced in the future.
     *
     * @see com.vaadin.client.ui.VAbstractTextualDate#buildDate()
     */
    @Override
    public void buildDate() {
        // Save previous value
        String previousValue = getText();
        super.buildDate();

        // Restore previous value if the input could not be parsed
        if (!parsable) {
            setText(previousValue);
        }
        updateTextFieldEnabled();
    }

    /**
     * Update the text field contents from the date. See {@link #buildDate()}.
     *
     * @param forceValid
     *            true to force the text field to be updated, false to only
     *            update if the parsable flag is true.
     */
    protected void buildDate(boolean forceValid) {
        if (forceValid) {
            parsable = true;
        }
        buildDate();
    }

    /*
     * (non-Javadoc)
     *
     * @see com.vaadin.client.ui.VDateField#onBrowserEvent(com.google
     * .gwt.user.client.Event)
     */
    @Override
    public void onBrowserEvent(com.google.gwt.user.client.Event event) {
        super.onBrowserEvent(event);
        if (DOM.eventGetType(event) == Event.ONKEYDOWN
                && event.getKeyCode() == getOpenCalenderPanelKey()) {
            openCalendarPanel();
            event.preventDefault();
        }
    }

    /**
     * Get the key code that opens the calendar panel. By default it is the down
     * key but you can override this to be whatever you like
     *
     * @return
     */
    protected int getOpenCalenderPanelKey() {
        return KeyCodes.KEY_DOWN;
    }

    /**
     * Closes the open popup panel.
     */
    public void closeCalendarPanel() {
        if (open) {
            toggleButtonClosesWithGuarantee = true;
            popup.hide(true);
        }
    }

    @Override
    public com.google.gwt.user.client.Element getSubPartElement(
            String subPart) {
        if (subPart.equals(CALENDAR_TOGGLE_ID)) {
            return calendarToggle.getElement();
        }

        return super.getSubPartElement(subPart);
    }

    @Override
    public String getSubPartName(
            com.google.gwt.user.client.Element subElement) {
        if (calendarToggle.getElement().isOrHasChild(subElement)) {
            return CALENDAR_TOGGLE_ID;
        }

        return super.getSubPartName(subElement);
    }

    /**
     * Set a description that explains the usage of the Widget for users of
     * assistive devices.
     *
     * @param descriptionForAssistiveDevices
     *            String with the description
     */
    public void setDescriptionForAssistiveDevices(
            String descriptionForAssistiveDevices) {
        descriptionForAssistiveDevicesElement
                .setInnerText(descriptionForAssistiveDevices);
    }

    /**
     * Get the description that explains the usage of the Widget for users of
     * assistive devices.
     *
     * @return String with the description
     */
    public String getDescriptionForAssistiveDevices() {
        return descriptionForAssistiveDevicesElement.getInnerText();
    }

    /**
     * Sets the start range for this component. The start range is inclusive,
     * and it depends on the current resolution, what is considered inside the
     * range.
     *
     * @param rangeStart
     *            - the allowed range's start date
     */
    public void setRangeStart(Date rangeStart) {
        calendar.setRangeStart(rangeStart);
    }

    /**
     * Sets the end range for this component. The end range is inclusive, and it
     * depends on the current resolution, what is considered inside the range.
     *
     * @param rangeEnd
     *            - the allowed range's end date
     */
    public void setRangeEnd(Date rangeEnd) {
        calendar.setRangeEnd(rangeEnd);
    }

    private class PopupPositionCallback implements PositionCallback {

        @Override
        public void setPosition(int offsetWidth, int offsetHeight) {
            final int width = offsetWidth;
            final int height = offsetHeight;
            final int browserWindowWidth = Window.getClientWidth()
                    + Window.getScrollLeft();
            final int windowHeight = Window.getClientHeight()
                    + Window.getScrollTop();
            int left = calendarToggle.getAbsoluteLeft();

            // Add a little extra space to the right to avoid
            // problems with IE7 scrollbars and to make it look
            // nicer.
            int extraSpace = 30;

            boolean overflow = left + width + extraSpace > browserWindowWidth;
            if (overflow) {
                // Part of the popup is outside the browser window
                // (to the right)
                left = browserWindowWidth - width - extraSpace;
            }

            int top = calendarToggle.getAbsoluteTop();
            int extraHeight = 2;
            boolean verticallyRepositioned = false;
            ComputedStyle style = new ComputedStyle(popup.getElement());
            int[] margins = style.getMargin();
            int desiredPopupBottom = top + height
                    + calendarToggle.getOffsetHeight() + margins[0]
                    + margins[2];

            if (desiredPopupBottom > windowHeight) {
                int updatedLeft = left;
                left = getLeftPosition(left, width, style, overflow);

                // if position has not been changed then it means there is no
                // space to make popup fully visible
                if (updatedLeft == left) {
                    // let's try to show popup on the top of the field
                    int updatedTop = top - extraHeight - height - margins[0]
                            - margins[2];
                    verticallyRepositioned = updatedTop >= 0;
                    if (verticallyRepositioned) {
                        top = updatedTop;
                    }
                }
                // Part of the popup is outside the browser window
                // (below)
                if (!verticallyRepositioned) {
                    verticallyRepositioned = true;
                    top = windowHeight - height - extraSpace + extraHeight;
                }
            }
            if (verticallyRepositioned) {
                popup.setPopupPosition(left, top);
            } else {
                popup.setPopupPosition(left,
                        top + calendarToggle.getOffsetHeight() + extraHeight);
            }
            doSetFocus();
        }

        private int getLeftPosition(int left, int width, ComputedStyle style,
                boolean overflow) {
            if (positionRightSide()) {
                // Show to the right of the popup button unless we
                // are in the lower right corner of the screen
                if (overflow) {
                    return left;
                }
                return left + calendarToggle.getOffsetWidth();
            }
            int[] margins = style.getMargin();
            int desiredLeftPosition = calendarToggle.getAbsoluteLeft() - width
                    - margins[1] - margins[3];
            if (desiredLeftPosition >= 0) {
                return desiredLeftPosition;
            }
            return left;
        }

        private boolean positionRightSide() {
            int buttonRightSide = calendarToggle.getAbsoluteLeft()
                    + calendarToggle.getOffsetWidth();
            int textRightSide = text.getAbsoluteLeft() + text.getOffsetWidth();
            return buttonRightSide >= textRightSide;
        }

        private void doSetFocus() {
            /*
             * We have to wait a while before focusing since the popup needs to
             * be opened before we can focus
             */
            Timer focusTimer = new Timer() {
                @Override
                public void run() {
                    setFocus(true);
                }
            };

            focusTimer.schedule(100);
        }
    }

<<<<<<< HEAD
    @Override
    protected boolean hasChildFocus() {
        return open;
=======
    private static Logger getLogger() {
        return Logger.getLogger(VAbstractPopupCalendar.class.getName());
>>>>>>> ce3efd94
    }
}<|MERGE_RESOLUTION|>--- conflicted
+++ resolved
@@ -720,13 +720,12 @@
         }
     }
 
-<<<<<<< HEAD
     @Override
     protected boolean hasChildFocus() {
         return open;
-=======
+    }
+
     private static Logger getLogger() {
         return Logger.getLogger(VAbstractPopupCalendar.class.getName());
->>>>>>> ce3efd94
     }
 }