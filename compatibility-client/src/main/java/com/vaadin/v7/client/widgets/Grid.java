--- conflicted
+++ resolved
@@ -9077,15 +9077,8 @@
         boolean isVisible = isDetailsVisible(rowIndex);
         if (visible && !isVisible) {
             escalator.getBody().setSpacer(rowIndex, DETAILS_ROW_INITIAL_HEIGHT);
-<<<<<<< HEAD
             visibleDetails.add(rowIndex);
-        }
-
-        else if (!visible && isVisible) {
-=======
-            visibleDetails.add(rowIndexInteger);
         } else if (!visible && isVisible) {
->>>>>>> 60ff3d6c
             escalator.getBody().setSpacer(rowIndex, -1);
             visibleDetails.remove(rowIndex);
         }
