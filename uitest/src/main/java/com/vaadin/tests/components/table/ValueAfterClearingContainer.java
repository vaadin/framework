--- conflicted
+++ resolved
@@ -34,22 +34,6 @@
         });
         addComponent(multiselect);
         Button addItemsButton = new Button("Add table items",
-<<<<<<< HEAD
-                new Button.ClickListener() {
-                    @Override
-                    public void buttonClick(ClickEvent event) {
-                        if (!table.getItemIds().isEmpty()) {
-                            Notification.show(
-                                    "Only possible when the table is empty");
-                            return;
-                        } else {
-                            for (int i = 0; i < 5; i++) {
-                                table.addItem(
-                                        new Object[] { i },
-                                        i);
-                            }
-                        }
-=======
                 event -> {
                     if (!table.getItemIds().isEmpty()) {
                         Notification
@@ -57,9 +41,7 @@
                         return;
                     }
                     for (int i = 0; i < 5; i++) {
-                        table.addItem(new Object[] { Integer.valueOf(i) },
-                                Integer.valueOf(i));
->>>>>>> 3763f3f9
+                        table.addItem(new Object[] { i }, i);
                     }
                 });
         addItemsButton.setId("addItemsButton");
