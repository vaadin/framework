package com.vaadin.data;

import static org.junit.Assert.assertArrayEquals;
import static org.junit.Assert.assertEquals;
import static org.junit.Assert.assertFalse;
import static org.junit.Assert.assertNotEquals;
import static org.junit.Assert.assertNotNull;
import static org.junit.Assert.assertNull;
import static org.junit.Assert.assertSame;
import static org.junit.Assert.assertTrue;
import static org.junit.Assert.fail;

import java.io.Serializable;
import java.math.BigDecimal;
import java.text.DecimalFormat;
import java.text.NumberFormat;
import java.util.Locale;
import java.util.Objects;
import java.util.concurrent.atomic.AtomicBoolean;
import java.util.concurrent.atomic.AtomicInteger;
import java.util.concurrent.atomic.AtomicReference;
import java.util.stream.Stream;

import org.junit.Assert;
import org.junit.Before;
import org.junit.Test;
import org.junit.Rule;
import org.junit.rules.ExpectedException;

import com.vaadin.data.Binder.Binding;
import com.vaadin.data.Binder.BindingBuilder;
import com.vaadin.data.converter.StringToBigDecimalConverter;
import com.vaadin.data.converter.StringToDoubleConverter;
import com.vaadin.data.converter.StringToIntegerConverter;
import com.vaadin.data.validator.IntegerRangeValidator;
import com.vaadin.data.validator.NotEmptyValidator;
import com.vaadin.data.validator.StringLengthValidator;
import com.vaadin.server.ErrorMessage;
import com.vaadin.shared.ui.ErrorLevel;
import com.vaadin.tests.data.bean.Person;
import com.vaadin.tests.data.bean.Sex;
import com.vaadin.ui.TextField;
import org.apache.commons.lang.StringUtils;
import org.hamcrest.CoreMatchers;

public class BinderTest extends BinderTestBase<Binder<Person>, Person> {

    private int count;

    @Rule
    /*
     * transient to avoid interfering with serialization tests that capture a
     * test instance in a closure
     */
    public transient ExpectedException exceptionRule = ExpectedException.none();

    @Before
    public void setUp() {
        binder = new Binder<>();
        item = new Person();
        item.setFirstName("Johannes");
        item.setAge(32);
    }

    @Test
    public void bindNullBean_noBeanPresent() {
        binder.setBean(item);
        assertNotNull(binder.getBean());

        binder.setBean(null);
        assertNull(binder.getBean());
    }

    @Test
    public void bindNullBean_FieldsAreCleared() {
        binder.forField(nameField).bind(Person::getFirstName,
                Person::setFirstName);
        binder.forField(ageField)
                .withConverter(new StringToIntegerConverter(""))
                .bind(Person::getAge, Person::setAge);
        binder.setBean(item);
        assertEquals("No name field value", "Johannes", nameField.getValue());
        assertEquals("No age field value", "32", ageField.getValue());

        binder.setBean(null);
        assertEquals("Name field not empty", "", nameField.getValue());
        assertEquals("Age field not empty", "", ageField.getValue());
    }

    @Test
    public void clearForReadBean_boundFieldsAreCleared() {
        binder.forField(nameField).bind(Person::getFirstName,
                Person::setFirstName);
        binder.forField(ageField)
                .withConverter(new StringToIntegerConverter(""))
                .bind(Person::getAge, Person::setAge);
        binder.readBean(item);

        assertEquals("No name field value", "Johannes", nameField.getValue());
        assertEquals("No age field value", "32", ageField.getValue());

        binder.readBean(null);
        assertEquals("Name field not empty", "", nameField.getValue());
        assertEquals("Age field not empty", "", ageField.getValue());
    }

    @Test
    public void clearReadOnlyField_shouldClearField() {
        binder.forField(nameField).bind(Person::getFirstName,
                Person::setFirstName);

        // Make name field read only
        nameField.setReadOnly(true);

        binder.setBean(item);
        assertEquals("No name field value", "Johannes", nameField.getValue());

        binder.setBean(null);

        assertEquals("ReadOnly field not empty", "", nameField.getValue());
    }

    @Test
    public void clearBean_setsHasChangesToFalse() {
        binder.forField(nameField).bind(Person::getFirstName,
                Person::setFirstName);

        // Make name field read only
        nameField.setReadOnly(true);

        binder.readBean(item);
        assertEquals("No name field value", "Johannes", nameField.getValue());
        nameField.setValue("James");

        assertTrue("Binder did not have value changes", binder.hasChanges());

        binder.readBean(null);

        assertFalse("Binder has changes after clearing all fields",
                binder.hasChanges());

    }

    @Test
    public void clearReadOnlyBinder_shouldClearFields() {
        binder.forField(nameField).bind(Person::getFirstName,
                Person::setFirstName);
        binder.forField(ageField)
                .withConverter(new StringToIntegerConverter(""))
                .bind(Person::getAge, Person::setAge);

        binder.setReadOnly(true);

        binder.setBean(item);

        binder.setBean(null);
        assertEquals("ReadOnly name field not empty", "", nameField.getValue());
        assertEquals("ReadOnly age field not empty", "", ageField.getValue());
    }

    @Test(expected = NullPointerException.class)
    public void bindNullField_throws() {
        binder.forField(null);
    }

    @Test(expected = NullPointerException.class)
    public void bindNullGetter_throws() {
        binder.bind(nameField, null, Person::setFirstName);
    }

    @Test
    public void fieldBound_bindItem_fieldValueUpdated() {
        binder.forField(nameField).bind(Person::getFirstName,
                Person::setFirstName);
        binder.setBean(item);
        assertEquals("Johannes", nameField.getValue());
    }

    @Test
    public void fieldBoundWithShortcut_bindBean_fieldValueUpdated() {
        bindName();
        assertEquals("Johannes", nameField.getValue());
    }

    @Test
    public void beanBound_updateFieldValue_beanValueUpdated() {
        binder.setBean(item);
        binder.bind(nameField, Person::getFirstName, Person::setFirstName);

        assertEquals("Johannes", nameField.getValue());
        nameField.setValue("Artur");
        assertEquals("Artur", item.getFirstName());
    }

    @Test
    public void bound_getBean_returnsBoundBean() {
        assertNull(binder.getBean());
        binder.setBean(item);
        assertSame(item, binder.getBean());
    }

    @Test
    public void unbound_getBean_returnsNothing() {
        binder.setBean(item);
        binder.removeBean();
        assertNull(binder.getBean());
    }

    @Test
    public void bound_changeFieldValue_beanValueUpdated() {
        bindName();
        nameField.setValue("Henri");
        assertEquals("Henri", item.getFirstName());
    }

    @Test
    public void unbound_changeFieldValue_beanValueNotUpdated() {
        bindName();
        nameField.setValue("Henri");
        binder.removeBean();
        nameField.setValue("Aleksi");
        assertEquals("Henri", item.getFirstName());
    }

    @Test
    public void bindNullSetter_valueChangesIgnored() {
        binder.bind(nameField, Person::getFirstName, null);
        binder.setBean(item);
        nameField.setValue("Artur");
        assertEquals(item.getFirstName(), "Johannes");
    }

    @Test
    public void bound_bindToAnotherBean_stopsUpdatingOriginal() {
        bindName();
        nameField.setValue("Leif");

        Person p2 = new Person();
        p2.setFirstName("Marlon");
        binder.setBean(p2);
        assertEquals("Marlon", nameField.getValue());
        assertEquals("Leif", item.getFirstName());
        assertSame(p2, binder.getBean());

        nameField.setValue("Ilia");
        assertEquals("Ilia", p2.getFirstName());
        assertEquals("Leif", item.getFirstName());
    }

    @Test
    public void save_unbound_noChanges() throws ValidationException {
        Binder<Person> binder = new Binder<>();
        Person person = new Person();

        int age = 10;
        person.setAge(age);

        binder.writeBean(person);

        assertEquals(age, person.getAge());
    }

    @Test
    public void save_bound_beanIsUpdated() throws ValidationException {
        Binder<Person> binder = new Binder<>();
        binder.bind(nameField, Person::getFirstName, Person::setFirstName);

        Person person = new Person();

        String fieldValue = "bar";
        nameField.setValue(fieldValue);

        person.setFirstName("foo");

        binder.writeBean(person);

        assertEquals(fieldValue, person.getFirstName());
    }

    @Test
    public void save_bound_beanAsDraft() {
        Binder<Person> binder = new Binder<>();
        binder.forField(nameField)
            .withValidator((value,context) -> {
                if (value.equals("Mike")) {
                    return ValidationResult.ok();
                } else {
                    return ValidationResult.error("value must be Mike");
                }
            })
            .bind(Person::getFirstName, Person::setFirstName);
        binder.forField(ageField)
                .withConverter(new StringToIntegerConverter(""))
                .bind(Person::getAge, Person::setAge);

        Person person = new Person();

        String fieldValue = "John";
        nameField.setValue(fieldValue);

        int age = 10;
        ageField.setValue("10");

        person.setFirstName("Mark");

        binder.writeBeanAsDraft(person);

        // name is not written to draft as validation / conversion
        // does not pass
        assertNotEquals(fieldValue, person.getFirstName());
        // age is written to draft even if firstname validation
        // fails
        assertEquals(age, person.getAge());

        binder.writeBeanAsDraft(person,true);
        // name is now written despite validation as write was forced
        assertEquals(fieldValue, person.getFirstName());
    }

    @Test
    public void save_bound_bean_disable_validation_binding() throws ValidationException {
        Binder<Person> binder = new Binder<>();
        Binding<Person, String> nameBinding = binder.forField(nameField)
            .withValidator((value,context) -> {
                if (value.equals("Mike")) {
                    return ValidationResult.ok();
                } else {
                    return ValidationResult.error("value must be Mike");
                }
            })
            .bind(Person::getFirstName, Person::setFirstName);
        binder.forField(ageField)
                .withConverter(new StringToIntegerConverter(""))
                .bind(Person::getAge, Person::setAge);

        Person person = new Person();

        String fieldValue = "John";
        nameField.setValue(fieldValue);

        int age = 10;
        ageField.setValue("10");

        person.setFirstName("Mark");

        nameBinding.setValidatorsDisabled(true);
        binder.writeBean(person);

        // name is now written as validation was disabled
        assertEquals(fieldValue, person.getFirstName());
        assertEquals(age, person.getAge());
    }

    @Test
    public void save_bound_bean_disable_validation_binder() throws ValidationException {
        Binder<Person> binder = new Binder<>();
        binder.forField(nameField)
            .withValidator((value,context) -> {
                if (value.equals("Mike")) {
                    return ValidationResult.ok();
                } else {
                    return ValidationResult.error("value must be Mike");
                }
            })
            .bind(Person::getFirstName, Person::setFirstName);
        binder.forField(ageField)
                .withConverter(new StringToIntegerConverter(""))
                .bind(Person::getAge, Person::setAge);

        Person person = new Person();

        String fieldValue = "John";
        nameField.setValue(fieldValue);

        int age = 10;
        ageField.setValue("10");

        person.setFirstName("Mark");

        binder.setValidatorsDisabled(true);
        binder.writeBean(person);

        // name is now written as validation was disabled
        assertEquals(fieldValue, person.getFirstName());
        assertEquals(age, person.getAge());
    }

    @Test
    public void load_bound_fieldValueIsUpdated() {
        binder.bind(nameField, Person::getFirstName, Person::setFirstName);

        Person person = new Person();

        String name = "bar";
        person.setFirstName(name);
        binder.readBean(person);

        assertEquals(name, nameField.getValue());
    }

    @Test
    public void load_unbound_noChanges() {
        nameField.setValue("");

        Person person = new Person();

        String name = "bar";
        person.setFirstName(name);
        binder.readBean(person);

        assertEquals("", nameField.getValue());
    }

    protected void bindName() {
        binder.bind(nameField, Person::getFirstName, Person::setFirstName);
        binder.setBean(item);
    }

    @Test
    public void binding_with_null_representation() {
        String nullRepresentation = "Some arbitrary text";
        String realName = "John";
        Person namelessPerson = new Person(null, "Doe", "", 25, Sex.UNKNOWN,
                null);

        binder.forField(nameField).withNullRepresentation(nullRepresentation)
                .bind(Person::getFirstName, Person::setFirstName);

        // Bind a person with null value and check that null representation is
        // used
        binder.setBean(namelessPerson);
        assertEquals(
                "Null value from bean was not converted to explicit null representation",
                nullRepresentation, nameField.getValue());

        // Verify that changes are applied to bean
        nameField.setValue(realName);
        assertEquals(
                "Bean was not correctly updated from a change in the field",
                realName, namelessPerson.getFirstName());

        // Verify conversion back to null
        nameField.setValue(nullRepresentation);
        assertEquals(
                "Two-way null representation did not change value back to null",
                null, namelessPerson.getFirstName());
    }

    @Test
    public void binding_with_default_null_representation() {
        TextField nullTextField = new TextField() {
            @Override
            public String getEmptyValue() {
                return "null";
            }
        };

        Person namelessPerson = new Person(null, "Doe", "", 25, Sex.UNKNOWN,
                null);
        binder.bind(nullTextField, Person::getFirstName, Person::setFirstName);
        binder.setBean(namelessPerson);

        assertTrue(nullTextField.isEmpty());
        assertEquals("null", namelessPerson.getFirstName());

        // Change value, see that textfield is not empty and bean is updated.
        nullTextField.setValue("");
        assertFalse(nullTextField.isEmpty());
        assertEquals("First name of person was not properly updated", "",
                namelessPerson.getFirstName());

        // Verify that default null representation does not map back to null
        nullTextField.setValue("null");
        assertTrue(nullTextField.isEmpty());
        assertEquals("Default one-way null representation failed.", "null",
                namelessPerson.getFirstName());
    }

    @Test
    public void binding_with_null_representation_value_not_null() {
        String nullRepresentation = "Some arbitrary text";

        binder.forField(nameField).withNullRepresentation(nullRepresentation)
                .bind(Person::getFirstName, Person::setFirstName);

        assertFalse("First name in item should not be null",
                Objects.isNull(item.getFirstName()));
        binder.setBean(item);

        assertEquals("Field value was not set correctly", item.getFirstName(),
                nameField.getValue());
    }

    @Test
    public void withConverter_disablesDefaulNullRepresentation() {
        Integer customNullConverter = 0;
        binder.forField(ageField).withNullRepresentation("foo")
                .withConverter(new StringToIntegerConverter(""))
                .withConverter(age -> age,
                        age -> age == null ? customNullConverter : age)
                .bind(Person::getSalary, Person::setSalary);
        binder.setBean(item);

        assertEquals(customNullConverter.toString(), ageField.getValue());

        Integer salary = 11;
        ageField.setValue(salary.toString());
        assertEquals(11, salary.intValue());
    }

    @Test
    public void withConverter_writeBackValue() {
        TextField rentField = new TextField();
        rentField.setValue("");
        binder.forField(rentField).withConverter(new EuroConverter(""))
                .withNullRepresentation(BigDecimal.valueOf(0d))
                .bind(Person::getRent, Person::setRent);
        binder.setBean(item);
        rentField.setValue("10");

        assertEquals("€ 10.00", rentField.getValue());
    }

    @Test
    public void withConverter_writeBackValueDisabled() {
        TextField rentField = new TextField();
        rentField.setValue("");
        Binding<Person, BigDecimal> binding = binder.forField(rentField)
                .withConverter(new EuroConverter(""))
                .withNullRepresentation(BigDecimal.valueOf(0d))
                .bind(Person::getRent, Person::setRent);
        binder.setBean(item);
        binding.setConvertBackToPresentation(false);
        rentField.setValue("10");

        assertNotEquals("€ 10.00", rentField.getValue());
    }

    @Test
    public void beanBinder_nullRepresentationIsNotDisabled() {
        Binder<Person> binder = new Binder<>(Person.class);
        binder.forField(nameField).bind("firstName");

        Person person = new Person();
        binder.setBean(person);

        assertEquals("", nameField.getValue());
    }

    @Test
    public void beanBinder_withConverter_nullRepresentationIsNotDisabled() {
        String customNullPointerRepresentation = "foo";
        Binder<Person> binder = new Binder<>(Person.class);
        binder.forField(nameField)
                .withConverter(value -> value,
                        value -> value == null ? customNullPointerRepresentation
                                : value)
                .bind("firstName");

        Person person = new Person();
        binder.setBean(person);

        assertEquals(customNullPointerRepresentation, nameField.getValue());
    }

    @Test
    public void withValidator_doesNotDisablesDefaulNullRepresentation() {
        String nullRepresentation = "foo";
        binder.forField(nameField).withNullRepresentation(nullRepresentation)
                .withValidator(new NotEmptyValidator<>(""))
                .bind(Person::getFirstName, Person::setFirstName);
        item.setFirstName(null);
        binder.setBean(item);

        assertEquals(nullRepresentation, nameField.getValue());

        String newValue = "bar";
        nameField.setValue(newValue);
        assertEquals(newValue, item.getFirstName());
    }

    @Test
    public void setRequired_withErrorMessage_fieldGetsRequiredIndicatorAndValidator() {
        TextField textField = new TextField();
        assertFalse(textField.isRequiredIndicatorVisible());

        BindingBuilder<Person, String> bindingBuilder = binder.forField(textField);
        assertFalse(textField.isRequiredIndicatorVisible());

        bindingBuilder.asRequired("foobar");
        assertTrue(textField.isRequiredIndicatorVisible());

        Binding<Person, String> binding = bindingBuilder.bind(Person::getFirstName, Person::setFirstName);
        binder.setBean(item);
        assertNull(textField.getErrorMessage());

        textField.setValue(textField.getEmptyValue());
        ErrorMessage errorMessage = textField.getErrorMessage();
        assertNotNull(errorMessage);
        assertEquals("foobar", errorMessage.getFormattedHtmlMessage());

        textField.setValue("value");
        assertNull(textField.getErrorMessage());
        assertTrue(textField.isRequiredIndicatorVisible());

        binding.setAsRequiredEnabled(false);
        assertFalse(textField.isRequiredIndicatorVisible());
    }

    @Test
    public void readNullBeanRemovesError() {
        TextField textField = new TextField();
        binder.forField(textField).asRequired("foobar")
                .bind(Person::getFirstName, Person::setFirstName);
        assertTrue(textField.isRequiredIndicatorVisible());
        assertNull(textField.getErrorMessage());

        binder.readBean(item);
        assertNull(textField.getErrorMessage());

        textField.setValue(textField.getEmptyValue());
        assertTrue(textField.isRequiredIndicatorVisible());
        assertNotNull(textField.getErrorMessage());

        binder.readBean(null);
        assertTrue(textField.isRequiredIndicatorVisible());
        assertNull(textField.getErrorMessage());
    }

    @Test
    public void setRequired_withErrorMessageProvider_fieldGetsRequiredIndicatorAndValidator() {
        TextField textField = new TextField();
        textField.setLocale(Locale.CANADA);
        assertFalse(textField.isRequiredIndicatorVisible());

        BindingBuilder<Person, String> binding = binder.forField(textField);
        assertFalse(textField.isRequiredIndicatorVisible());
        AtomicInteger invokes = new AtomicInteger();

        binding.asRequired(context -> {
            invokes.incrementAndGet();
            assertSame(Locale.CANADA, context.getLocale().get());
            return "foobar";
        });
        assertTrue(textField.isRequiredIndicatorVisible());

        binding.bind(Person::getFirstName, Person::setFirstName);
        binder.setBean(item);
        assertNull(textField.getErrorMessage());
        assertEquals(0, invokes.get());

        textField.setValue(textField.getEmptyValue());
        ErrorMessage errorMessage = textField.getErrorMessage();
        assertNotNull(errorMessage);
        assertEquals("foobar", errorMessage.getFormattedHtmlMessage());
        // validation is done for all changed bindings once.
        assertEquals(1, invokes.get());

        textField.setValue("value");
        assertNull(textField.getErrorMessage());
        assertTrue(textField.isRequiredIndicatorVisible());
    }

    @Test
    public void setRequired_withCustomValidator_fieldGetsRequiredIndicatorAndValidator() {
        TextField textField = new TextField();
        textField.setLocale(Locale.CANADA);
        assertFalse(textField.isRequiredIndicatorVisible());

        BindingBuilder<Person, String> binding = binder.forField(textField);
        assertFalse(textField.isRequiredIndicatorVisible());
        AtomicInteger invokes = new AtomicInteger();

        Validator<String> customRequiredValidator = (value, context) -> {
            invokes.incrementAndGet();
            if (StringUtils.isBlank(value)) {
                return ValidationResult.error("Input is required.");
            }
            return ValidationResult.ok();
        };
        binding.asRequired(customRequiredValidator);
        assertTrue(textField.isRequiredIndicatorVisible());

        binding.bind(Person::getFirstName, Person::setFirstName);
        binder.setBean(item);
        assertNull(textField.getErrorMessage());
        assertEquals(1, invokes.get());

        textField.setValue("        ");
        ErrorMessage errorMessage = textField.getErrorMessage();
        assertNotNull(errorMessage);
        assertEquals("Input&#32;is&#32;required&#46;",
                errorMessage.getFormattedHtmlMessage());
        // validation is done for all changed bindings once.
        assertEquals(2, invokes.get());

        textField.setValue("value");
        assertNull(textField.getErrorMessage());
        assertTrue(textField.isRequiredIndicatorVisible());
    }

    @Test
    public void setRequired_withCustomValidator_modelConverterBeforeValidator() {
        TextField textField = new TextField();
        textField.setLocale(Locale.CANADA);
        assertFalse(textField.isRequiredIndicatorVisible());

        Converter<String, String> stringBasicPreProcessingConverter = new Converter<String, String>() {
            @Override
            public Result<String> convertToModel(String value,
                    ValueContext context) {
                if (StringUtils.isBlank(value)) {
                    return Result.ok(null);
                }
                return Result.ok(StringUtils.trim(value));
            }

            @Override
            public String convertToPresentation(String value,
                    ValueContext context) {
                if (value == null) {
                    return "";
                }
                return value;
            }
        };

        AtomicInteger invokes = new AtomicInteger();
        Validator<String> customRequiredValidator = (value, context) -> {
            invokes.incrementAndGet();
            if (value == null) {
                return ValidationResult.error("Input required.");
            }
            return ValidationResult.ok();
        };

        binder.forField(textField)
                .withConverter(stringBasicPreProcessingConverter)
                .asRequired(customRequiredValidator)
                .bind(Person::getFirstName, Person::setFirstName);

        binder.setBean(item);
        assertNull(textField.getErrorMessage());
        assertEquals(1, invokes.get());

        textField.setValue("        ");
        ErrorMessage errorMessage = textField.getErrorMessage();
        assertNotNull(errorMessage);
        assertEquals("Input&#32;required&#46;",
                errorMessage.getFormattedHtmlMessage());
        // validation is done for all changed bindings once.
        assertEquals(2, invokes.get());

        textField.setValue("value");
        assertNull(textField.getErrorMessage());
        assertTrue(textField.isRequiredIndicatorVisible());
    }

    @Test
    public void validationStatusHandler_onlyRunForChangedField() {
        TextField firstNameField = new TextField();
        TextField lastNameField = new TextField();

        AtomicInteger invokes = new AtomicInteger();

        binder.forField(firstNameField)
                .withValidator(new NotEmptyValidator<>(""))
                .withValidationStatusHandler(
                        validationStatus -> invokes.addAndGet(1))
                .bind(Person::getFirstName, Person::setFirstName);
        binder.forField(lastNameField)
                .withValidator(new NotEmptyValidator<>(""))
                .bind(Person::getLastName, Person::setLastName);

        binder.setBean(item);
        // setting the bean causes 2:
        assertEquals(2, invokes.get());

        lastNameField.setValue("");
        assertEquals(2, invokes.get());

        firstNameField.setValue("");
        assertEquals(3, invokes.get());

        binder.removeBean();
        Person person = new Person();
        person.setFirstName("a");
        person.setLastName("a");
        binder.readBean(person);
        // reading from a bean causes 2:
        assertEquals(5, invokes.get());

        lastNameField.setValue("");
        assertEquals(5, invokes.get());

        firstNameField.setValue("");
        assertEquals(6, invokes.get());
    }

    @Test(expected = IllegalStateException.class)
    public void noArgsConstructor_stringBind_throws() {
        binder.bind(new TextField(), "firstName");
    }

    @Test
    public void setReadOnly_unboundBinder() {
        binder.forField(nameField).bind(Person::getFirstName,
                Person::setFirstName);

        binder.forField(ageField);

        binder.setReadOnly(true);

        assertTrue(nameField.isReadOnly());
        assertFalse(ageField.isReadOnly());

        binder.setReadOnly(false);

        assertFalse(nameField.isReadOnly());
        assertFalse(ageField.isReadOnly());
    }

    @Test
    public void setReadOnly_boundBinder() {
        binder.forField(nameField).bind(Person::getFirstName,
                Person::setFirstName);

        binder.forField(ageField)
                .withConverter(new StringToIntegerConverter(""))
                .bind(Person::getAge, Person::setAge);

        binder.setBean(new Person());

        binder.setReadOnly(true);

        assertTrue(nameField.isReadOnly());
        assertTrue(ageField.isReadOnly());

        binder.setReadOnly(false);

        assertFalse(nameField.isReadOnly());
        assertFalse(ageField.isReadOnly());
    }

    @Test
    public void setReadOnly_binderLoadedByReadBean() {
        binder.forField(nameField).bind(Person::getFirstName,
                Person::setFirstName);

        binder.forField(ageField)
                .withConverter(new StringToIntegerConverter(""))
                .bind(Person::getAge, Person::setAge);

        binder.readBean(new Person());

        binder.setReadOnly(true);

        assertTrue(nameField.isReadOnly());
        assertTrue(ageField.isReadOnly());

        binder.setReadOnly(false);

        assertFalse(nameField.isReadOnly());
        assertFalse(ageField.isReadOnly());
    }

    @Test
    public void setReadonlyShouldIgnoreBindingsWithNullSetter() {
        binder.bind(nameField, Person::getFirstName, null);
        binder.forField(ageField)
                .withConverter(new StringToIntegerConverter(""))
                .bind(Person::getAge, Person::setAge);

        binder.setReadOnly(true);
        assertTrue("Name field should be ignored but should be readonly",
                nameField.isReadOnly());
        assertTrue("Age field should be readonly", ageField.isReadOnly());

        binder.setReadOnly(false);
        assertTrue("Name field should be ignored and should remain readonly",
                nameField.isReadOnly());
        assertFalse("Age field should not be readonly", ageField.isReadOnly());

        nameField.setReadOnly(false);
        binder.setReadOnly(false);
        assertFalse("Name field should be ignored and remain not readonly",
                nameField.isReadOnly());
        assertFalse("Age field should not be readonly", ageField.isReadOnly());

        binder.setReadOnly(true);
        assertFalse("Name field should be ignored and remain not readonly",
                nameField.isReadOnly());
        assertTrue("Age field should be readonly", ageField.isReadOnly());
    }

    @Test
    public void isValidTest_bound_binder() {
        binder.forField(nameField)
                .withValidator(Validator.from(
                        name -> !name.equals("fail field validation"), ""))
                .bind(Person::getFirstName, Person::setFirstName);

        binder.withValidator(Validator.from(
                person -> !person.getFirstName().equals("fail bean validation"),
                ""));

        binder.setBean(item);

        assertTrue(binder.isValid());

        nameField.setValue("fail field validation");
        assertFalse(binder.isValid());

        nameField.setValue("");
        assertTrue(binder.isValid());

        nameField.setValue("fail bean validation");
        assertFalse(binder.isValid());
    }

    @Test
    public void isValidTest_unbound_binder() {
        binder.forField(nameField)
                .withValidator(Validator.from(
                        name -> !name.equals("fail field validation"), ""))
                .bind(Person::getFirstName, Person::setFirstName);

        assertTrue(binder.isValid());

        nameField.setValue("fail field validation");
        assertFalse(binder.isValid());

        nameField.setValue("");
        assertTrue(binder.isValid());
    }

    @Test(expected = IllegalStateException.class)
    public void isValidTest_unbound_binder_throws_with_bean_level_validation() {
        binder.forField(nameField).bind(Person::getFirstName,
                Person::setFirstName);
        binder.withValidator(Validator.from(
                person -> !person.getFirstName().equals("fail bean validation"),
                ""));
        binder.isValid();
    }

    @Test
    public void getFields_returnsFields() {
        assertEquals(0, binder.getFields().count());
        binder.forField(nameField).bind(Person::getFirstName,
                Person::setFirstName);
        assertStreamEquals(Stream.of(nameField), binder.getFields());
        binder.forField(ageField)
                .withConverter(new StringToIntegerConverter(""))
                .bind(Person::getAge, Person::setAge);
        assertStreamEquals(Stream.of(nameField, ageField), binder.getFields());
    }

    private void assertStreamEquals(Stream<?> s1, Stream<?> s2) {
        assertArrayEquals(s1.toArray(), s2.toArray());
    }

    @Test
    public void multiple_calls_to_same_binding_builder() {
        String stringLength = "String length failure";
        String conversion = "Conversion failed";
        String ageLimit = "Age not in valid range";
        BindingValidationStatus validation;

        binder = new Binder<>(Person.class);
        BindingBuilder builder = binder.forField(ageField);
        builder.withValidator(new StringLengthValidator(stringLength, 0, 3));
        builder.withConverter(new StringToIntegerConverter(conversion));
        builder.withValidator(new IntegerRangeValidator(ageLimit, 3, 150));
        Binding<Person, ?> bind = builder.bind("age");

        binder.setBean(item);

        ageField.setValue("123123");
        validation = bind.validate();
        assertTrue(validation.isError());
        assertEquals(stringLength, validation.getMessage().get());

        ageField.setValue("age");
        validation = bind.validate();
        assertTrue(validation.isError());
        assertEquals(conversion, validation.getMessage().get());

        ageField.setValue("256");
        validation = bind.validate();
        assertTrue(validation.isError());
        assertEquals(ageLimit, validation.getMessage().get());

        ageField.setValue("30");
        validation = bind.validate();
        assertFalse(validation.isError());
        assertEquals(30, item.getAge());
    }

    @Test
    public void remove_field_binding() {
        binder.forField(ageField)
                .withConverter(new StringToIntegerConverter("Can't convert"))
                .bind(Person::getAge, Person::setAge);

        // Test that the binding does work
        assertTrue("Field not initially empty", ageField.isEmpty());
        binder.setBean(item);
        assertEquals("Binding did not work", String.valueOf(item.getAge()),
                ageField.getValue());
        binder.setBean(null);
        assertTrue("Field not cleared", ageField.isEmpty());

        // Remove the binding
        binder.removeBinding(ageField);

        // Test that it does not work anymore
        binder.setBean(item);
        assertNotEquals("Binding was not removed",
                String.valueOf(item.getAge()), ageField.getValue());
    }

    @Test
    public void remove_propertyname_binding() {
        // Use a bean aware binder
        Binder<Person> binder = new Binder<>(Person.class);

        binder.bind(nameField, "firstName");

        // Test that the binding does work
        assertTrue("Field not initially empty", nameField.isEmpty());
        binder.setBean(item);
        assertEquals("Binding did not work", item.getFirstName(),
                nameField.getValue());
        binder.setBean(null);
        assertTrue("Field not cleared", nameField.isEmpty());

        // Remove the binding
        binder.removeBinding("firstName");

        // Test that it does not work anymore
        binder.setBean(item);
        assertNotEquals("Binding was not removed", item.getFirstName(),
                nameField.getValue());
    }

    @Test
    public void remove_binding() {
        Binding<Person, Integer> binding = binder.forField(ageField)
                .withConverter(new StringToIntegerConverter("Can't convert"))
                .bind(Person::getAge, Person::setAge);

        // Test that the binding does work
        assertTrue("Field not initially empty", ageField.isEmpty());
        binder.setBean(item);
        assertEquals("Binding did not work", String.valueOf(item.getAge()),
                ageField.getValue());
        binder.setBean(null);
        assertTrue("Field not cleared", ageField.isEmpty());

        // Remove the binding
        binder.removeBinding(binding);

        // Test that it does not work anymore
        binder.setBean(item);
        assertNotEquals("Binding was not removed",
                String.valueOf(item.getAge()), ageField.getValue());
    }

    @Test
    public void remove_binding_fromFieldValueChangeListener() {
        // Add listener before bind to make sure it will be executed first.
        nameField.addValueChangeListener(e -> {
            if (e.getValue() == "REMOVE") {
                binder.removeBinding(nameField);
            }
        });

        binder.bind(nameField, Person::getFirstName, Person::setFirstName);

        binder.setBean(item);

        nameField.setValue("REMOVE");

        // Removed binding should not update bean.
        assertNotEquals("REMOVE", item.getFirstName());
    }

    @Test
    public void beanvalidation_two_fields_not_equal() {
        TextField lastNameField = new TextField();
        setBeanValidationFirstNameNotEqualsLastName(nameField, lastNameField);

        item.setLastName("Valid");
        binder.setBean(item);

        assertFalse("Should not have changes initially", binder.hasChanges());
        assertTrue("Should be ok initially", binder.validate().isOk());
        assertNotEquals("First name and last name are not same initially",
                item.getFirstName(), item.getLastName());

        nameField.setValue("Invalid");

        assertFalse("First name change not handled", binder.hasChanges());
        assertTrue(
                "Changing first name to something else than last name should be ok",
                binder.validate().isOk());

        lastNameField.setValue("Invalid");

        assertTrue("Last name should not be saved yet", binder.hasChanges());
        assertFalse("Binder validation should fail with pending illegal value",
                binder.validate().isOk());
        assertNotEquals("Illegal last name should not be stored to bean",
                item.getFirstName(), item.getLastName());

        nameField.setValue("Valid");

        assertFalse("With new first name both changes should be saved",
                binder.hasChanges());
        assertTrue("Everything should be ok for 'Valid Invalid'",
                binder.validate().isOk());
        assertNotEquals("First name and last name should never match.",
                item.getFirstName(), item.getLastName());
    }

    @Test
    public void beanvalidation_initially_broken_bean() {
        TextField lastNameField = new TextField();
        setBeanValidationFirstNameNotEqualsLastName(nameField, lastNameField);

        item.setLastName(item.getFirstName());
        binder.setBean(item);

        assertFalse(binder.isValid());
        assertFalse(binder.validate().isOk());
    }

    @Test(expected = IllegalStateException.class)
    public void beanvalidation_isValid_throws_with_readBean() {
        TextField lastNameField = new TextField();
        setBeanValidationFirstNameNotEqualsLastName(nameField, lastNameField);

        binder.readBean(item);

        assertTrue(binder.isValid());
    }

    @Test(expected = IllegalStateException.class)
    public void beanvalidation_validate_throws_with_readBean() {
        TextField lastNameField = new TextField();
        setBeanValidationFirstNameNotEqualsLastName(nameField, lastNameField);

        binder.readBean(item);

        assertTrue(binder.validate().isOk());
    }

    protected void setBeanValidationFirstNameNotEqualsLastName(
            TextField firstNameField, TextField lastNameField) {
        binder.bind(firstNameField, Person::getFirstName, Person::setFirstName);
        binder.forField(lastNameField)
                .withValidator(t -> !"foo".equals(t),
                        "Last name cannot be 'foo'")
                .bind(Person::getLastName, Person::setLastName);

        binder.withValidator(p -> !p.getFirstName().equals(p.getLastName()),
                "First name and last name can't be the same");
    }

    static class MyBindingHandler implements BindingValidationStatusHandler {

        boolean expectingError = false;
        int callCount = 0;

        @Override
        public void statusChange(BindingValidationStatus<?> statusChange) {
            ++callCount;
            if (expectingError) {
                assertTrue("Expecting error", statusChange.isError());
            } else {
                assertFalse("Unexpected error", statusChange.isError());
            }
        }
    }

    @Test
    public void execute_binding_status_handler_from_binder_status_handler() {
        MyBindingHandler bindingHandler = new MyBindingHandler();
        binder.forField(nameField)
                .withValidator(t -> !t.isEmpty(), "No empty values.")
                .withValidationStatusHandler(bindingHandler)
                .bind(Person::getFirstName, Person::setFirstName);

        String ageError = "CONVERSIONERROR";
        binder.forField(ageField)
                .withConverter(new StringToIntegerConverter(ageError))
                .bind(Person::getAge, Person::setAge);

        binder.setValidationStatusHandler(
                status -> status.notifyBindingValidationStatusHandlers());

        String initialName = item.getFirstName();
        int initialAge = item.getAge();

        binder.setBean(item);

        // Test specific error handling.
        bindingHandler.expectingError = true;
        nameField.setValue("");

        // Test default error handling.
        ageField.setValue("foo");
        assertTrue("Component error does not contain error message",
                ageField.getComponentError().getFormattedHtmlMessage()
                        .contains(ageError));

        // Restore values and test no errors.
        ageField.setValue(String.valueOf(initialAge));
        assertNull("There should be no component error",
                ageField.getComponentError());

        bindingHandler.expectingError = false;
        nameField.setValue(initialName);

        // Assert that the handler was called.
        assertEquals(
                "Unexpected callCount to binding validation status handler", 6,
                bindingHandler.callCount);
    }

    @Test
    public void removed_binding_not_updates_value() {
        Binding<Person, Integer> binding = binder.forField(ageField)
                .withConverter(new StringToIntegerConverter("Can't convert"))
                .bind(Person::getAge, Person::setAge);

        binder.setBean(item);

        String modifiedAge = String.valueOf(item.getAge() + 10);
        String ageBeforeUnbind = String.valueOf(item.getAge());

        binder.removeBinding(binding);

        ageField.setValue(modifiedAge);

        assertEquals("Binding still affects bean even after unbind",
                ageBeforeUnbind, String.valueOf(item.getAge()));
    }

    @Test
    public void info_validator_not_considered_error() {
        String infoMessage = "Young";
        binder.forField(ageField)
                .withConverter(new StringToIntegerConverter("Can't convert"))
                .withValidator(i -> i > 5, infoMessage, ErrorLevel.INFO)
                .bind(Person::getAge, Person::setAge);

        binder.setBean(item);
        ageField.setValue("3");
        assertEquals(infoMessage,
                ageField.getComponentError().getFormattedHtmlMessage());
        assertEquals(ErrorLevel.INFO,
                ageField.getComponentError().getErrorLevel());

        assertEquals(3, item.getAge());
    }

    @Test
    public void two_asRequired_fields_without_initial_values() {
        binder.forField(nameField).asRequired("Empty name").bind(p -> "",
                (p, s) -> {
                });
        binder.forField(ageField).asRequired("Empty age").bind(p -> "",
                (p, s) -> {
                });

        binder.setBean(item);
        assertNull("Initially there should be no errors",
                nameField.getComponentError());
        assertNull("Initially there should be no errors",
                ageField.getComponentError());

        nameField.setValue("Foo");
        assertNull("Name with a value should not be an error",
                nameField.getComponentError());
        assertNull(
                "Age field should not be in error, since it has not been modified.",
                ageField.getComponentError());

        nameField.setValue("");
        assertNotNull("Empty name should now be in error.",
                nameField.getComponentError());
        assertNull("Age field should still be ok.",
                ageField.getComponentError());
    }

    @Test
    public void refreshValueFromBean() {
        Binding<Person, String> binding = binder.bind(nameField,
                Person::getFirstName, Person::setFirstName);

        binder.readBean(item);

        assertEquals("Name should be read from the item", item.getFirstName(),
                nameField.getValue());

        nameField.setValue("foo");

        assertNotEquals("Name should be different from the item",
                item.getFirstName(), nameField.getValue());

        binding.read(item);

        assertEquals("Name should be read again from the item",
                item.getFirstName(), nameField.getValue());
    }

    @Test(expected = IllegalArgumentException.class)
    public void remove_binding_from_different_binder() {
        Binder<Person> anotherBinder = new Binder<>();
        Binding<Person, String> binding = anotherBinder.bind(nameField,
                Person::getFirstName, Person::setFirstName);
        binder.removeBinding(binding);
    }

    @Test(expected = IllegalStateException.class)
    public void bindWithNullSetterSetReadWrite() {
        Binding<Person, String> binding = binder.bind(nameField,
                Person::getFirstName, null);
        binding.setReadOnly(false);
    }

    @Test
    public void bindWithNullSetterShouldMarkFieldAsReadonly() {
        Binding<Person, String> nameBinding = binder.bind(nameField,
                Person::getFirstName, null);
        binder.forField(ageField)
                .withConverter(new StringToIntegerConverter(""))
                .bind(Person::getAge, Person::setAge);

        assertTrue("Name field should be readonly", nameField.isReadOnly());
        assertFalse("Age field should not be readonly", ageField.isReadOnly());
        assertTrue("Binding should be marked readonly",
                nameBinding.isReadOnly());
    }

    @Test
    public void setReadOnly_binding() {
        Binding<Person, String> binding = binder.bind(nameField,
                Person::getFirstName, Person::setFirstName);

        assertFalse("Binding should not be readonly", binding.isReadOnly());
        assertFalse("Name field should not be readonly",
                nameField.isReadOnly());

        binding.setReadOnly(true);
        assertTrue("Binding should be readonly", binding.isReadOnly());
        assertTrue("Name field should be readonly", nameField.isReadOnly());
    }

    @Test
    public void conversionWithLocaleBasedErrorMessage() {
        String fiError = "VIRHE";
        String otherError = "ERROR";

        binder.forField(ageField).withConverter(new StringToIntegerConverter(
                context -> context.getLocale().map(Locale::getLanguage)
                        .orElse("en").equals("fi") ? fiError : otherError))
                .bind(Person::getAge, Person::setAge);

        binder.setBean(item);

        ageField.setValue("not a number");

        assertEquals(otherError,
                ageField.getErrorMessage().getFormattedHtmlMessage());
        ageField.setLocale(new Locale("fi"));
        // Re-validate to get the error message with correct locale
        binder.validate();
        assertEquals(fiError,
                ageField.getErrorMessage().getFormattedHtmlMessage());
    }

    @Test
    public void valueChangeListenerOrder() {
        AtomicBoolean beanSet = new AtomicBoolean();
        nameField.addValueChangeListener(e -> {
            if (!beanSet.get()) {
                assertEquals("Value in bean updated earlier than expected",
                        e.getOldValue(), item.getFirstName());
            }
        });
        binder.bind(nameField, Person::getFirstName, Person::setFirstName);
        nameField.addValueChangeListener(e -> {
            if (!beanSet.get()) {
                assertEquals("Value in bean not updated when expected",
                        e.getValue(), item.getFirstName());
            }
        });

        beanSet.set(true);
        binder.setBean(item);
        beanSet.set(false);

        nameField.setValue("Foo");
    }

    @Test
    public void nonSymetricValue_setBean_writtenToBean() {
        binder.bind(nameField, Person::getLastName, Person::setLastName);

        assertNull(item.getLastName());

        binder.setBean(item);

        assertEquals("", item.getLastName());
    }

    @Test
    public void nonSymmetricValue_readBean_beanNotTouched() {
        binder.bind(nameField, Person::getLastName, Person::setLastName);
        binder.addValueChangeListener(
                event -> fail("No value change event should be fired"));

        assertNull(item.getLastName());

        binder.readBean(item);

        assertNull(item.getLastName());
    }

    @Test
    public void symetricValue_setBean_beanNotUpdated() {
        binder.bind(nameField, Person::getFirstName, Person::setFirstName);

        binder.setBean(new Person() {
            @Override
            public String getFirstName() {
                return "First";
            }

            @Override
            public void setFirstName(String firstName) {
                fail("Setter should not be called");
            }
        });
    }

    @Test
    public void nullRejetingField_nullValue_wrappedExceptionMentionsNullRepresentation() {
        TextField field = createNullAnd42RejectingFieldWithEmptyValue("");

        Binder<AtomicReference<Integer>> binder = createIntegerConverterBinder(
                field);

        exceptionRule.expect(IllegalStateException.class);
        exceptionRule.expectMessage("null representation");
        exceptionRule.expectCause(CoreMatchers.isA(NullPointerException.class));

        binder.readBean(new AtomicReference<>());
    }


    @Test
    public void nullRejetingField_otherRejectedValue_originalExceptionIsThrown() {
        TextField field = createNullAnd42RejectingFieldWithEmptyValue("");

        Binder<AtomicReference<Integer>> binder = createIntegerConverterBinder(
                field);

        exceptionRule.expect(IllegalArgumentException.class);
        exceptionRule.expectMessage("42");

        binder.readBean(new AtomicReference<>(Integer.valueOf(42)));
    }

    @Test(expected = NullPointerException.class)
    public void nullAcceptingField_nullValue_originalExceptionIsThrown() {
        /*
         * Edge case with a field that throws for null but has null as the empty
         * value. This is most likely the case if the field doesn't explicitly
         * reject null values but is instead somehow broken so that any value is
         * rejected.
         */
        TextField field = createNullAnd42RejectingFieldWithEmptyValue(null);

        Binder<AtomicReference<Integer>> binder = createIntegerConverterBinder(
                field);

        binder.readBean(new AtomicReference<>(null));
    }

    // See: https://github.com/vaadin/framework/issues/12356
    @Test
    public void validationShouldNotRunTwice() {
        TextField salaryField = new TextField();
        count = 0;
        item.setSalaryDouble(100d);
        binder.forField(salaryField)
            .withConverter(new StringToDoubleConverter(""))
            .bind(Person::getSalaryDouble, Person::setSalaryDouble);
        binder.setBean(item);
        binder.addValueChangeListener(event -> {
        	count++;
        });

        salaryField.setValue("1000");
        assertTrue(binder.isValid());

        salaryField.setValue("salary");
        assertFalse(binder.isValid());

        salaryField.setValue("2000");

        // Without fix for #12356 count will be 5
        assertEquals(3, count);

        assertEquals(new Double(2000), item.getSalaryDouble());
    }

    // See: https://github.com/vaadin/framework/issues/9581
    @Test
    public void withConverter_hasChangesFalse() {
        TextField nameField = new TextField();
        nameField.setValue("");
        TextField rentField = new TextField();
        rentField.setValue("");
        rentField.addValueChangeListener(event -> {
            nameField.setValue("Name");
        });
        item.setRent(BigDecimal.valueOf(10));
        binder.forField(nameField).bind(Person::getFirstName, Person::setFirstName);
        binder.forField(rentField).withConverter(new EuroConverter(""))
                .withNullRepresentation(BigDecimal.valueOf(0d))
                .bind(Person::getRent, Person::setRent);
        binder.readBean(item);

        assertFalse(binder.hasChanges());
        assertEquals("€ 10.00", rentField.getValue());
        assertEquals("Name", nameField.getValue());
    }

    @Test
<<<<<<< HEAD
    public void invalidUsage_modifyFieldsInsideValidator_binderDoesNotThrow() {
        TextField field = new TextField();

        AtomicBoolean validatorIsExecuted = new AtomicBoolean();
        binder.forField(field).asRequired().withValidator((val, context) -> {
            nameField.setValue("foo");
            ageField.setValue("bar");
            validatorIsExecuted.set(true);
            return ValidationResult.ok();
        }).bind(Person::getEmail, Person::setEmail);

        binder.forField(nameField).bind(Person::getFirstName,
                Person::setFirstName);
        binder.forField(ageField).bind(Person::getLastName,
                Person::setLastName);

        binder.setBean(new Person());

        field.setValue("baz");
        // mostly self control, the main check is: not exception is thrown
        assertTrue(validatorIsExecuted.get());
    }    
=======
    public void setBean_readOnlyBinding_propertyBinding_valueIsNotUpdated() {
        Binder<ExampleBean> binder = new Binder<>(ExampleBean.class);

        binder.forField(nameField).withNullRepresentation("")
                .withConverter(new TestConverter()).bind("vals")
                .setReadOnly(true);

        ExampleBean bean = new ExampleBean();
        SubPropClass val = new SubPropClass();
        bean.setVals(val);
        binder.setBean(bean);

        assertSame(val, bean.getVals());
    }

    @Test
    public void setBean_readOnlyBinding_accessorsBiding_valueIsNotUpdated() {
        Binder<ExampleBean> binder = new Binder<>(ExampleBean.class);

        binder.forField(nameField).withNullRepresentation("")
                .withConverter(new TestConverter())
                .bind(ExampleBean::getVals, ExampleBean::setVals)
                .setReadOnly(true);

        ExampleBean bean = new ExampleBean();
        SubPropClass val = new SubPropClass();
        bean.setVals(val);
        binder.setBean(bean);

        assertSame(val, bean.getVals());
    }

    public static class ExampleBean implements Serializable {
        private SubPropClass vals;

        public SubPropClass getVals() {
            return vals;
        }

        public void setVals(SubPropClass vals) {
            this.vals = vals;
        }
    }

    public static class SubPropClass implements Serializable {
        private String val1 = "Val1";

        @Override
        public String toString() {
            return val1;
        }
    }

    public static class TestConverter
            implements Converter<String, SubPropClass> {

        @Override
        public Result<SubPropClass> convertToModel(String value,
                ValueContext context) {
            return Result.ok(null);
        }

        @Override
        public String convertToPresentation(SubPropClass value,
                ValueContext context) {
            return value != null ? value.toString() : null;
        }
    };
>>>>>>> fbbb6899

    private TextField createNullAnd42RejectingFieldWithEmptyValue(
            String emptyValue) {
        return new TextField() {
            @Override
            public void setValue(String value) {
                if (value == null) {
                    throw new NullPointerException("Null value");
                } else if ("42".equals(value)) {
                    throw new IllegalArgumentException("42 is not allowed");
                }
                super.setValue(value);
            }

            @Override
            public String getEmptyValue() {
                return emptyValue;
            }
        };
    }

    private Binder<AtomicReference<Integer>> createIntegerConverterBinder(
            TextField field) {
        Binder<AtomicReference<Integer>> binder = new Binder<>();
        binder.forField(field)
                .withConverter(new StringToIntegerConverter("Must have number"))
                .bind(AtomicReference::get, AtomicReference::set);
        return binder;
    }

    /**
     * A converter that adds/removes the euro sign and formats currencies with
     * two decimal places.
     */
    public class EuroConverter extends StringToBigDecimalConverter {

        public EuroConverter() {
            super("defaultErrorMessage");
        }

        public EuroConverter(String errorMessage) {
            super(errorMessage);
        }

        @Override
        public Result<BigDecimal> convertToModel(String value,
                ValueContext context) {
            if (value.isEmpty()) {
                return Result.ok(null);
            }
            value = value.replaceAll("[€\\s]", "").trim();
            if (value.isEmpty()) {
                value = "0";
            }
            return super.convertToModel(value, context);
        }

        @Override
        public String convertToPresentation(BigDecimal value,
                ValueContext context) {
            if (value == null) {
                return convertToPresentation(BigDecimal.ZERO, context);
            }
            return "€ " + super.convertToPresentation(value, context);
        }

        @Override
        protected NumberFormat getFormat(Locale locale) {
            // Always display currency with two decimals
            NumberFormat format = super.getFormat(locale);
            if (format instanceof DecimalFormat) {
                ((DecimalFormat) format).setMaximumFractionDigits(2);
                ((DecimalFormat) format).setMinimumFractionDigits(2);
            }
            return format;
        }
    }
}<|MERGE_RESOLUTION|>--- conflicted
+++ resolved
@@ -1542,7 +1542,6 @@
     }
 
     @Test
-<<<<<<< HEAD
     public void invalidUsage_modifyFieldsInsideValidator_binderDoesNotThrow() {
         TextField field = new TextField();
 
@@ -1565,7 +1564,7 @@
         // mostly self control, the main check is: not exception is thrown
         assertTrue(validatorIsExecuted.get());
     }    
-=======
+
     public void setBean_readOnlyBinding_propertyBinding_valueIsNotUpdated() {
         Binder<ExampleBean> binder = new Binder<>(ExampleBean.class);
 
@@ -1634,7 +1633,6 @@
             return value != null ? value.toString() : null;
         }
     };
->>>>>>> fbbb6899
 
     private TextField createNullAnd42RejectingFieldWithEmptyValue(
             String emptyValue) {
