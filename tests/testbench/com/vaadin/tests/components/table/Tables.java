<<<<<<< HEAD
package com.vaadin.tests.components.table;

import java.util.ArrayList;
import java.util.Arrays;
import java.util.LinkedHashMap;
import java.util.List;

import com.vaadin.event.Action;
import com.vaadin.event.Action.Handler;
import com.vaadin.event.ItemClickEvent.ItemClickListener;
import com.vaadin.terminal.Resource;
import com.vaadin.tests.components.select.AbstractSelectTestCase;
import com.vaadin.ui.AbstractSelect.MultiSelectMode;
import com.vaadin.ui.Button;
import com.vaadin.ui.Label;
import com.vaadin.ui.Label.ContentMode;
import com.vaadin.ui.Table;
import com.vaadin.ui.Table.Align;
import com.vaadin.ui.Table.CellStyleGenerator;
import com.vaadin.ui.Table.ColumnGenerator;
import com.vaadin.ui.Table.ColumnHeaderMode;
import com.vaadin.ui.Table.ColumnResizeEvent;
import com.vaadin.ui.Table.ColumnResizeListener;
import com.vaadin.ui.Table.FooterClickEvent;
import com.vaadin.ui.Table.FooterClickListener;
import com.vaadin.ui.Table.GeneratedRow;
import com.vaadin.ui.Table.HeaderClickEvent;
import com.vaadin.ui.Table.HeaderClickListener;
import com.vaadin.ui.Table.RowGenerator;
import com.vaadin.ui.Table.RowHeaderMode;

public class Tables<T extends Table> extends AbstractSelectTestCase<T>
        implements ItemClickListener, HeaderClickListener, FooterClickListener,
        ColumnResizeListener {

    protected static final String CATEGORY_ROWS = "Rows";
    private static final String CATEGORY_HEADER = "Header";
    private static final String CATEGORY_FOOTER = "Footer";
    private static final String CATEGORY_COLUMNS = "Columns";

    @SuppressWarnings("unchecked")
    @Override
    protected Class<T> getTestClass() {
        return (Class<T>) Table.class;
    }

    /* COMMANDS */
    private Command<T, Align> columnAlignmentCommand = new Command<T, Align>() {

        public void execute(T c, Align alignment, Object propertyId) {
            c.setColumnAlignment(propertyId, alignment);
        }

    };

    private Command<T, Boolean> columnVisibleCommand = new Command<T, Boolean>() {
        public void execute(Table c, Boolean visible, Object propertyId) {
            List<Object> visibleColumns = new ArrayList<Object>(Arrays.asList(c
                    .getVisibleColumns()));
            if (visible) {
                // Table should really check this... Completely fails without
                // the check (#
                if (!visibleColumns.contains(propertyId)) {
                    visibleColumns.add(propertyId);
                }
            } else {
                visibleColumns.remove(propertyId);
            }
            c.setVisibleColumns(visibleColumns.toArray());
        }
    };

    private Command<T, Boolean> columnCollapsed = new Command<T, Boolean>() {

        public void execute(T c, Boolean collapsed, Object propertyId) {
            c.setColumnCollapsed(propertyId, collapsed);

        }
    };

    protected Command<T, Boolean> columnResizeListenerCommand = new Command<T, Boolean>() {

        public void execute(Table c, Boolean value, Object data) {
            if (value) {
                c.addListener((ColumnResizeListener) Tables.this);
            } else {
                c.removeListener((ColumnResizeListener) Tables.this);
            }
        }
    };

    protected Command<T, Boolean> headerClickListenerCommand = new Command<T, Boolean>() {

        public void execute(T c, Boolean value, Object data) {
            if (value) {
                c.addListener((HeaderClickListener) Tables.this);
            } else {
                c.removeListener((HeaderClickListener) Tables.this);
            }
        }
    };

    protected Command<T, Boolean> footerClickListenerCommand = new Command<T, Boolean>() {

        public void execute(Table c, Boolean value, Object data) {
            if (value) {
                c.addListener((FooterClickListener) Tables.this);
            } else {
                c.removeListener((FooterClickListener) Tables.this);
            }
        }
    };

    protected Command<T, RowHeaderMode> rowHeaderModeCommand = new Command<T, RowHeaderMode>() {

        public void execute(Table c, RowHeaderMode value, Object data) {
            if (value == RowHeaderMode.PROPERTY) {
                c.setItemCaptionPropertyId("Property 3");
            }
            c.setRowHeaderMode(value);
        }
    };

    protected Command<T, String> footerTextCommand = new Command<T, String>() {

        public void execute(Table c, String value, Object data) {
            for (Object propertyId : c.getContainerPropertyIds()) {
                if (value != null) {
                    c.setColumnFooter(propertyId,
                            value.replace("{id}", propertyId.toString()));
                } else {
                    c.setColumnFooter(propertyId, null);
                }
            }
        }
    };

    protected Command<T, Object> alignColumnLeftCommand = new Command<T, Object>() {

        public void execute(T c, Object propertyId, Object data) {
            c.setColumnAlignment(propertyId, (Align) data);
        }
    };

    private Command<T, ContextMenu> contextMenuCommand = new Command<T, ContextMenu>() {

        public void execute(T c, final ContextMenu value, Object data) {
            c.removeAllActionHandlers();
            if (value != null) {
                c.addActionHandler(new Handler() {

                    public void handleAction(Action action, Object sender,
                            Object target) {
                        log("Action " + action.getCaption() + " performed on "
                                + target);
                    }

                    public Action[] getActions(Object target, Object sender) {
                        return value.getActions(target, sender);
                    }
                });
            }
        }
    };
    private Command<T, Integer> columnWidthCommand = new Command<T, Integer>() {

        public void execute(T c, Integer width, Object propertyId) {
            c.setColumnWidth(propertyId, width);

        }
    };

    private Command<T, Resource> columnIconCommand = new Command<T, Resource>() {

        public void execute(T c, Resource icon, Object propertyId) {
            c.setColumnIcon(propertyId, icon);

        }
    };
    private Command<T, ColumnHeaderMode> columnHeaderModeCommand = new Command<T, ColumnHeaderMode>() {

        public void execute(T c, ColumnHeaderMode columnHeaderMode, Object data) {
            c.setColumnHeaderMode(columnHeaderMode);

        }
    };
    private Command<T, String> columnHeaderCommand = new Command<T, String>() {

        public void execute(T c, String header, Object propertyId) {
            c.setColumnHeader(propertyId, header);

        }
    };
    private Command<T, Float> columnExpandRatioCommand = new Command<T, Float>() {

        public void execute(T c, Float expandRatio, Object propertyId) {
            c.setColumnExpandRatio(propertyId, expandRatio);
        }
    };

    private class GeneratedColumn {
        private Class<?> type;
        private String width;
        private boolean html;

        public GeneratedColumn(Class<?> type, String width, boolean html) {
            super();
            this.type = type;
            this.width = width;
            this.html = html;
        }
    }

    String generatedColumnId = "Generated ";
    int generatedColumnNextNr = 1;

    private Command<T, GeneratedColumn> addGeneratedColumnCommand = new Command<T, GeneratedColumn>() {

        public void execute(T c, final GeneratedColumn col, Object data) {
            while (c.getColumnGenerator(generatedColumnId
                    + generatedColumnNextNr) != null) {
                generatedColumnNextNr++;
            }

            c.addGeneratedColumn(generatedColumnId + generatedColumnNextNr,
                    new ColumnGenerator() {

                        public Object generateCell(Table source, Object itemId,
                                Object columnId) {
                            String value = "";
                            if (col.html) {
                                value = "<i>" + itemId + "</i>" + "/" + "<b>"
                                        + columnId + "</b>";
                            } else {
                                value = itemId + "/" + columnId;
                            }
                            if (col.type == Button.class) {
                                Button b = new Button();
                                b.setCaption(value);
                                b.setWidth(col.width);
                                return b;
                            } else if (col.type == Label.class) {
                                Label l = new Label();
                                l.setWidth(col.width);
                                if (col.html) {
                                    l.setValue(value);
                                    l.setContentMode(ContentMode.XHTML);
                                } else {
                                    l.setValue(value);
                                }
                                return l;
                            } else if (col.type == String.class) {
                                return value;
                            } else if (col.type == Object.class) {
                                return new Object();
                            }

                            return null;
                        }
                    });
            generatedColumnNextNr++;
            createColumnOptions(false);

        }
    };
    private Command<T, Object> removeGeneratedColumnsCommand = new Command<T, Object>() {

        public void execute(T c, Object value, Object data) {
            for (int i = 0; i < generatedColumnNextNr; i++) {
                String columnId = generatedColumnId + i;
                if (c.getColumnGenerator(columnId) != null) {
                    c.removeGeneratedColumn(columnId);
                }

            }
            createColumnOptions(false);

        }
    };

    private class CellStyleInfo {
        private final String styleName;
        private final Object itemId;
        private final Object propertyId;

        public CellStyleInfo(String styleName, Object itemId, Object propertyId) {
            this.styleName = styleName;
            this.itemId = itemId;
            this.propertyId = propertyId;
        }

        public boolean appliesTo(Object itemId, Object propertyId) {
            return (this.itemId != null && this.itemId.equals(itemId))
                    && (this.propertyId == propertyId || (this.propertyId != null && this.propertyId
                            .equals(propertyId)));
        }
    }

    private Command<T, CellStyleInfo> cellStyleCommand = new Command<T, CellStyleInfo>() {

        public void execute(T c, final CellStyleInfo cellStyleInfo, Object data) {
            if (cellStyleInfo == null) {
                c.setCellStyleGenerator(null);
            } else {
                c.setCellStyleGenerator(new CellStyleGenerator() {

                    public String getStyle(Object itemId, Object propertyId) {
                        if (cellStyleInfo.appliesTo(itemId, propertyId)) {
                            return cellStyleInfo.styleName;
                        }
                        return null;
                    }
                });
            }
        }
    };

    private class GeneratedRowInfo {

        private final int nth;
        private final String[] text;
        private final boolean isHtml;

        public GeneratedRowInfo(int nth, boolean isHtml, String... text) {
            this.nth = nth;
            this.isHtml = isHtml;
            this.text = text;
        }

        public boolean appliesTo(Object itemId) {
            int ix = Integer.valueOf(itemId.toString().substring(5));
            return ix % nth == 0;
        }

        @Override
        public String toString() {
            return String.format("%d, %s, %s", nth, isHtml ? "true" : "false",
                    Arrays.toString(text));
        }
    }

    private Command<T, GeneratedRowInfo> rowGeneratorCommand = new Command<T, GeneratedRowInfo>() {

        public void execute(T c, final GeneratedRowInfo generatedRowInfo,
                Object data) {
            if (generatedRowInfo == null) {
                c.setRowGenerator(null);
            } else {
                c.setRowGenerator(new RowGenerator() {

                    public GeneratedRow generateRow(Table table, Object itemId) {
                        if (generatedRowInfo.appliesTo(itemId)) {
                            GeneratedRow generatedRow = new GeneratedRow(
                                    generatedRowInfo.text);
                            generatedRow
                                    .setHtmlContentAllowed(generatedRowInfo.isHtml);
                            return generatedRow;
                        }
                        return null;
                    }
                });
            }
        }
    };

    private Command<T, Boolean> setSortEnabledCommand = new Command<T, Boolean>() {

        public void execute(T c, Boolean value, Object data) {
            c.setSortDisabled(!value);

        }
    };

    /* COMMANDS END */

    @Override
    protected void createActions() {
        super.createActions();

        createPageLengthSelect(CATEGORY_SIZE);

        createSelectionModeSelect(CATEGORY_SELECTION);
        createValueSelection(CATEGORY_SELECTION);

        createItemClickListener(CATEGORY_LISTENERS);
        createColumnResizeListenerCheckbox(CATEGORY_LISTENERS);
        createHeaderClickListenerCheckbox(CATEGORY_LISTENERS);
        createFooterClickListenerCheckbox(CATEGORY_LISTENERS);

        createRowHeaderModeSelect(CATEGORY_DATA_SOURCE);

        createHeaderVisibilitySelect(CATEGORY_HEADER);
        createHeaderTextCheckbox(CATEGORY_HEADER);

        createFooterVisibilityCheckbox(CATEGORY_FOOTER);
        createFooterTextSelect(CATEGORY_FOOTER);

        createColumnReorderingAllowedCheckbox(CATEGORY_FEATURES);
        createColumnCollapsingAllowedCheckbox(CATEGORY_FEATURES);

        createContextMenuAction(CATEGORY_FEATURES);

        createColumnHeaderMode(CATEGORY_FEATURES);
        createAddGeneratedColumnAction(CATEGORY_FEATURES);
        createCellStyleAction(CATEGORY_FEATURES);
        createGeneratedRowAction(CATEGORY_FEATURES);

        createBooleanAction("Sort enabled", CATEGORY_FEATURES, true,
                setSortEnabledCommand);
        createColumnOptions(true);
    }

    private void createAddGeneratedColumnAction(String categoryFeatures) {
        String category = "Generated columns";
        createCategory(category, categoryFeatures);
        createClickAction("Add Button", category, addGeneratedColumnCommand,
                new GeneratedColumn(Button.class, null, false));
        createClickAction("Add 200px wide Button", category,
                addGeneratedColumnCommand, new GeneratedColumn(Button.class,
                        "200px", false));
        createClickAction("Add 100% wide Button", category,
                addGeneratedColumnCommand, new GeneratedColumn(Button.class,
                        "100%", false));
        createClickAction("Add Label", category, addGeneratedColumnCommand,
                new GeneratedColumn(Label.class, null, false));
        createClickAction("Add 100px Label", category,
                addGeneratedColumnCommand, new GeneratedColumn(Label.class,
                        "100px", false));
        createClickAction("Add 100% wide Label", category,
                addGeneratedColumnCommand, new GeneratedColumn(Label.class,
                        "100%", false));

        createClickAction("Remove generated columns", category,
                removeGeneratedColumnsCommand, null);
        createClickAction("Add string as generated column", category,
                addGeneratedColumnCommand, new GeneratedColumn(String.class,
                        "", false));
        createClickAction("Add HTML string as generated column", category,
                addGeneratedColumnCommand, new GeneratedColumn(String.class,
                        "", true));
        createClickAction("Add 100px HTML Label", category,
                addGeneratedColumnCommand, new GeneratedColumn(Label.class,
                        "100px", true));
        createClickAction("Add Object as generated column", category,
                addGeneratedColumnCommand, new GeneratedColumn(Object.class,
                        "", false));
    }

    private void createCellStyleAction(String categoryFeatures) {
        LinkedHashMap<String, CellStyleInfo> options = new LinkedHashMap<String, CellStyleInfo>();
        options.put("None", null);
        options.put("Red row", new CellStyleInfo(
                "tables-test-cell-style-red-row", "Item 2", null));
        options.put("Red cell", new CellStyleInfo(
                "tables-test-cell-style-red-row", "Item 2", "Property 2"));
        createSelectAction("Cell style generator", categoryFeatures, options,
                "None", cellStyleCommand, true);
    }

    private void createGeneratedRowAction(String categoryFeatures) {
        LinkedHashMap<String, GeneratedRowInfo> options = new LinkedHashMap<String, GeneratedRowInfo>();
        options.put("None", null);
        options.put("Every fifth row, spanned", new GeneratedRowInfo(5, false,
                "foobarbaz this is a long one that should span."));
        int props = getComponent().getContainerPropertyIds().size();
        String[] text = new String[props];
        for (int ix = 0; ix < props; ix++) {
            text[ix] = "foo" + ix;
        }
        options.put("Every tenth row, no spanning", new GeneratedRowInfo(10,
                false, text));
        options.put(
                "Every eight row, spanned, html formatted",
                new GeneratedRowInfo(8, true,
                        "<b>foo</b> <i>bar</i> <span style='color:red;text-size:0.5em;'>baz</span>"));
        options.put("Every row, spanned", new GeneratedRowInfo(1, false,
                "spanned"));
        createSelectAction("Row generator", categoryFeatures, options, "None",
                rowGeneratorCommand, true);
    }

    private void createColumnHeaderMode(String category) {
        LinkedHashMap<String, ColumnHeaderMode> columnHeaderModeOptions = new LinkedHashMap<String, ColumnHeaderMode>();
        columnHeaderModeOptions.put("Hidden", ColumnHeaderMode.HIDDEN);
        columnHeaderModeOptions.put("Id", ColumnHeaderMode.ID);
        columnHeaderModeOptions.put("Explicit", ColumnHeaderMode.EXPLICIT);
        columnHeaderModeOptions.put("Explicit defaults id",
                ColumnHeaderMode.EXPLICIT_DEFAULTS_ID);

        createSelectAction("Column header mode", category,
                columnHeaderModeOptions, "Explicit defaults id",
                columnHeaderModeCommand);
    }

    private void createValueSelection(String categorySelection) {
        LinkedHashMap<String, Object> options = new LinkedHashMap<String, Object>();
        options.put("null", null);
        for (int i = 1; i <= 10; i++) {
            options.put("Item " + i, "Item " + i);
        }
        createSelectAction("Value", categorySelection, options, null,
                setValueCommand);
    }

    private void createContextMenuAction(String category) {
        LinkedHashMap<String, ContextMenu> options = new LinkedHashMap<String, ContextMenu>();
        options.put("None", null);
        options.put("Item without icon", new ContextMenu("No icon", null));
        ContextMenu cm = new ContextMenu();
        cm.addItem("Caption only", null);
        cm.addItem("Has icon", ICON_16_USER_PNG_UNCACHEABLE);
        options.put("With and without icon", cm);
        options.put("Only one large icon", new ContextMenu("Icon",
                ICON_64_EMAIL_REPLY_PNG_UNCACHEABLE));
        options.put("Empty", new ContextMenu() {
            @Override
            public Action[] getActions(Object target, Object sender) {
                return null;
            }
        });
        options.put("Edit/New", new ContextMenu() {
            @Override
            public Action[] getActions(Object itemId, Object component) {
                if (itemId == null) {
                    return new Action[] { new Action("New..."),
                            new Action("Common action") };
                } else {
                    return new Action[] { new Action("Edit " + itemId),
                            new Action("Common action") };
                }
            }
        });

        createSelectAction("Context menu", category, options, "None",
                contextMenuCommand, true);
    }

    private void createColumnReorderingAllowedCheckbox(String category) {
        createBooleanAction("Column reordering allowed", category, true,
                new Command<T, Boolean>() {
                    public void execute(Table c, Boolean value, Object data) {
                        c.setColumnReorderingAllowed(value);
                    }
                });
    }

    private void createColumnCollapsingAllowedCheckbox(String category) {
        createBooleanAction("Column collapsing allowed", category, true,
                new Command<T, Boolean>() {
                    public void execute(T c, Boolean value, Object data) {
                        c.setColumnCollapsingAllowed(value);
                    }
                });
    }

    private void createColumnOptions(boolean init) {
        if (!init && !hasCategory(CATEGORY_COLUMNS)) {
            return;
        }

        long start = System.currentTimeMillis();
        if (!init) {
            removeCategory(CATEGORY_COLUMNS);
        }

        for (Object id : getComponent().getContainerPropertyIds()) {
            String name = id.toString();
            createCategory(name, CATEGORY_COLUMNS);
            createColumnOption(name, id);
        }
        for (int i = 0; i < generatedColumnNextNr; i++) {
            String id = generatedColumnId + i;
            String name = id;
            if (getTestComponents().get(0).getColumnGenerator(id) != null) {
                createCategory(name, CATEGORY_COLUMNS);
                createColumnOption(name, id);
            }
        }

        long end = System.currentTimeMillis();
        System.err.println("Create options took " + (end - start) + "ms");
    }

    private class Timer {
        private long start, last;

        private Timer() {
            start = System.currentTimeMillis();
            last = System.currentTimeMillis();
        }

        public void log(String msg) {
            long now = System.currentTimeMillis();
            System.err.println("[This: " + (now - last) + "ms, total: "
                    + (now - start) + "ms]: " + msg);
            last = now;
        }
    }

    private void createColumnOption(String category, Object propertyId) {
        Timer t = new Timer();
        createBooleanAction("Visible", category, true, columnVisibleCommand,
                propertyId);
        t.log("Visible");
        createBooleanAction("Collapsed", category, false, columnCollapsed,
                propertyId);
        t.log("Collapsed");
        LinkedHashMap<String, Align> options = new LinkedHashMap<String, Align>();
        options.put("Left", Align.LEFT);
        options.put("Center", Align.CENTER);
        options.put("Right", Align.RIGHT);

        createSelectAction("Alignment", category, options, "Left",
                columnAlignmentCommand, propertyId);
        t.log("Alignment");
        LinkedHashMap<String, Integer> widthOptions = new LinkedHashMap<String, Integer>();
        widthOptions.put("- remove -", -1);
        for (int i : new int[] { 0, 1, 10, 100, 200, 400 }) {
            widthOptions.put(i + "px", i);
        }
        createSelectAction("Width", category, widthOptions, "- remove -",
                columnWidthCommand, propertyId);
        t.log("Width");

        LinkedHashMap<String, Resource> iconOptions = new LinkedHashMap<String, Resource>();
        iconOptions.put("- none -", null);
        iconOptions.put("ok 16x16", ICON_16_USER_PNG_CACHEABLE);
        iconOptions.put("help 16x16", ICON_16_HELP_PNG_CACHEABLE);
        iconOptions.put("folder 16x16", ICON_16_FOLDER_PNG_CACHEABLE);
        iconOptions.put("attention 32x32", ICON_32_ATTENTION_PNG_CACHEABLE);
        createSelectAction("Icon", category, iconOptions, "- none -",
                columnIconCommand, propertyId);

        t.log("Icon");
        LinkedHashMap<String, String> columnHeaderOptions = new LinkedHashMap<String, String>();
        columnHeaderOptions.put("- none -", null);
        columnHeaderOptions.put("A", "A");
        columnHeaderOptions.put("A nice column", "A nice column");

        createSelectAction("Column header", category, columnHeaderOptions,
                "- none -", columnHeaderCommand, propertyId);
        t.log("Header");
        LinkedHashMap<String, Float> expandOptions = new LinkedHashMap<String, Float>();
        expandOptions.put("- remove -", -1f);
        for (float i : new float[] { 0, 1, 2, 3, 4, 5 }) {
            expandOptions.put(i + "", i);
        }
        createSelectAction("Expand ratio", category, expandOptions,
                "- remove -", columnExpandRatioCommand, propertyId);
        t.log("Expand");
        // Footer text (move)
        // Header text (move)

    }

    private void createRowHeaderModeSelect(String category) {
        LinkedHashMap<String, RowHeaderMode> options = new LinkedHashMap<String, RowHeaderMode>();
        options.put("Explicit", RowHeaderMode.EXPLICIT);
        options.put("Explicit defaults id", RowHeaderMode.EXPLICIT_DEFAULTS_ID);
        options.put("Hidden", RowHeaderMode.HIDDEN);
        options.put("Icon only", RowHeaderMode.ICON_ONLY);
        options.put("Id", RowHeaderMode.ID);
        options.put("Index", RowHeaderMode.INDEX);
        options.put("Item", RowHeaderMode.ITEM);
        options.put("'Property 3' property", RowHeaderMode.PROPERTY);

        createSelectAction("Row header mode", category, options, "Hidden",
                rowHeaderModeCommand);
    }

    private void createFooterTextSelect(String category) {
        LinkedHashMap<String, String> options = new LinkedHashMap<String, String>();
        options.put("None", null);
        options.put("Footer X", "Footer {id}");
        options.put("X", "{id}");

        createSelectAction("Texts in footer", category, options, "None",
                footerTextCommand);
    }

    private void createHeaderTextCheckbox(String category) {
        LinkedHashMap<String, String> options = new LinkedHashMap<String, String>();
        options.put("None", null);
        options.put("Col: {id}", "Col: {id}");
        options.put("Header {id} - every second", "Header {id}");

        createSelectAction("Texts in header", category, options, "None",
                new Command<T, String>() {
                    public void execute(T c, String value, Object data) {
                        int nr = 0;
                        for (Object propertyId : c.getContainerPropertyIds()) {
                            nr++;
                            if (value != null && value.equals("Header {id}")
                                    && nr % 2 == 0) {
                                c.setColumnHeader(propertyId, null);
                            } else if (value != null) {
                                c.setColumnHeader(
                                        propertyId,
                                        value.replace("{id}",
                                                propertyId.toString()));
                            } else {
                                c.setColumnHeader(propertyId, null);
                            }
                        }

                    }
                });
    }

    private void createHeaderClickListenerCheckbox(String category) {

        createBooleanAction("Header click listener", category, false,
                headerClickListenerCommand);
    }

    private void createFooterClickListenerCheckbox(String category) {

        createBooleanAction("Footer click listener", category, false,
                footerClickListenerCommand);
    }

    private void createColumnResizeListenerCheckbox(String category) {

        createBooleanAction("Column resize listener", category, false,
                columnResizeListenerCommand);
    }

    // TODO:
    // setCurrentPageFirstItemIndex()
    // Editable
    // Cache rate
    // CurrentPageFirstItemId

    protected void createFooterVisibilityCheckbox(String category) {
        createBooleanAction("Footer visible", category, true,
                new Command<T, Boolean>() {

                    public void execute(T c, Boolean value, Object data) {
                        c.setFooterVisible(value);
                    }
                });
    }

    protected void createHeaderVisibilitySelect(String category) {
        LinkedHashMap<String, ColumnHeaderMode> options = new LinkedHashMap<String, ColumnHeaderMode>();
        options.put("Explicit", ColumnHeaderMode.EXPLICIT);
        options.put("Explicit defaults id",
                ColumnHeaderMode.EXPLICIT_DEFAULTS_ID);
        options.put("Id", ColumnHeaderMode.ID);
        options.put("Hidden", ColumnHeaderMode.HIDDEN);

        createSelectAction("Header mode", category, options,
                "Explicit defaults id", new Command<T, ColumnHeaderMode>() {

                    public void execute(T c, ColumnHeaderMode value, Object data) {
                        c.setColumnHeaderMode(value);

                    }
                });
    }

    protected void createPageLengthSelect(String category) {
        LinkedHashMap<String, Integer> options = new LinkedHashMap<String, Integer>();
        options.put("0", 0);
        options.put("5", 5);
        options.put("10", 10);
        options.put("20", 20);
        options.put("50", 50);

        createSelectAction("PageLength", category, options, "10",
                new Command<T, Integer>() {

                    public void execute(Table t, Integer value, Object data) {
                        t.setPageLength(value);
                    }
                });
    }

    private enum SelectMode {
        NONE, SINGLE, MULTI_SIMPLE, MULTI;
    }

    protected void createSelectionModeSelect(String category) {
        LinkedHashMap<String, SelectMode> options = new LinkedHashMap<String, SelectMode>();
        options.put("None", SelectMode.NONE);
        options.put("Single", SelectMode.SINGLE);
        options.put("Multi - simple", SelectMode.MULTI_SIMPLE);
        options.put("Multi - ctrl/shift", SelectMode.MULTI);

        createSelectAction("Selection Mode", category, options,
                "Multi - ctrl/shift", new Command<T, SelectMode>() {

                    public void execute(Table t, SelectMode value, Object data) {
                        switch (value) {
                        case NONE:
                            t.setSelectable(false);
                            break;
                        case SINGLE:
                            t.setMultiSelect(false);
                            t.setSelectable(true);
                            break;
                        case MULTI_SIMPLE:
                            t.setSelectable(true);
                            t.setMultiSelect(true);
                            t.setMultiSelectMode(MultiSelectMode.SIMPLE);
                            break;
                        case MULTI:
                            t.setSelectable(true);
                            t.setMultiSelect(true);
                            t.setMultiSelectMode(MultiSelectMode.DEFAULT);
                            break;
                        }
                    }
                });
    }

    public void columnResize(ColumnResizeEvent event) {
        log("ColumnResize on " + event.getPropertyId() + " from "
                + event.getPreviousWidth() + " to " + event.getCurrentWidth());
    }

    public void footerClick(FooterClickEvent event) {
        log("FooterClick on " + event.getPropertyId() + " using "
                + event.getButtonName());
    }

    public void headerClick(HeaderClickEvent event) {
        log("HeaderClick on " + event.getPropertyId() + " using "
                + event.getButtonName());
    }

    @Override
    protected void updateContainer() {
        super.updateContainer();

        // Recreate for the new properties
        createColumnOptions(false);

    }

}
=======
package com.vaadin.tests.components.table;

import java.util.ArrayList;
import java.util.Arrays;
import java.util.LinkedHashMap;
import java.util.List;

import com.vaadin.event.Action;
import com.vaadin.event.Action.Handler;
import com.vaadin.event.ItemClickEvent.ItemClickListener;
import com.vaadin.terminal.Resource;
import com.vaadin.tests.components.select.AbstractSelectTestCase;
import com.vaadin.ui.AbstractSelect.MultiSelectMode;
import com.vaadin.ui.Button;
import com.vaadin.ui.Label;
import com.vaadin.ui.Table;
import com.vaadin.ui.Table.CellStyleGenerator;
import com.vaadin.ui.Table.ColumnGenerator;
import com.vaadin.ui.Table.ColumnResizeEvent;
import com.vaadin.ui.Table.ColumnResizeListener;
import com.vaadin.ui.Table.FooterClickEvent;
import com.vaadin.ui.Table.FooterClickListener;
import com.vaadin.ui.Table.GeneratedRow;
import com.vaadin.ui.Table.HeaderClickEvent;
import com.vaadin.ui.Table.HeaderClickListener;
import com.vaadin.ui.Table.RowGenerator;

public class Tables<T extends Table> extends AbstractSelectTestCase<T>
        implements ItemClickListener, HeaderClickListener, FooterClickListener,
        ColumnResizeListener {

    protected static final String CATEGORY_ROWS = "Rows";
    private static final String CATEGORY_HEADER = "Header";
    private static final String CATEGORY_FOOTER = "Footer";
    private static final String CATEGORY_COLUMNS = "Columns";

    @Override
    protected Class<T> getTestClass() {
        return (Class) Table.class;
    }

    /* COMMANDS */
    private Command<T, String> columnAlignmentCommand = new Command<T, String>() {

        public void execute(T c, String alignment, Object propertyId) {
            c.setColumnAlignment(propertyId, alignment);
        }

    };

    private Command<T, Boolean> columnVisibleCommand = new Command<T, Boolean>() {
        public void execute(Table c, Boolean visible, Object propertyId) {
            List<Object> visibleColumns = new ArrayList<Object>(Arrays.asList(c
                    .getVisibleColumns()));
            if (visible) {
                // Table should really check this... Completely fails without
                // the check (#
                if (!visibleColumns.contains(propertyId)) {
                    visibleColumns.add(propertyId);
                }
            } else {
                visibleColumns.remove(propertyId);
            }
            c.setVisibleColumns(visibleColumns.toArray());
        }
    };

    private Command<T, Boolean> columnCollapsed = new Command<T, Boolean>() {

        public void execute(T c, Boolean collapsed, Object propertyId) {
            c.setColumnCollapsed(propertyId, collapsed);

        }
    };

    protected Command<T, Boolean> columnResizeListenerCommand = new Command<T, Boolean>() {

        public void execute(Table c, Boolean value, Object data) {
            if (value) {
                c.addListener((ColumnResizeListener) Tables.this);
            } else {
                c.removeListener((ColumnResizeListener) Tables.this);
            }
        }
    };

    protected Command<T, Boolean> headerClickListenerCommand = new Command<T, Boolean>() {

        public void execute(T c, Boolean value, Object data) {
            if (value) {
                c.addListener((HeaderClickListener) Tables.this);
            } else {
                c.removeListener((HeaderClickListener) Tables.this);
            }
        }
    };

    protected Command<T, Boolean> footerClickListenerCommand = new Command<T, Boolean>() {

        public void execute(Table c, Boolean value, Object data) {
            if (value) {
                c.addListener((FooterClickListener) Tables.this);
            } else {
                c.removeListener((FooterClickListener) Tables.this);
            }
        }
    };

    protected Command<T, Integer> rowHeaderModeCommand = new Command<T, Integer>() {

        public void execute(Table c, Integer value, Object data) {
            if (value == Table.ROW_HEADER_MODE_PROPERTY) {
                c.setItemCaptionPropertyId("Property 3");
            }
            c.setRowHeaderMode(value);
        }
    };

    protected Command<T, String> footerTextCommand = new Command<T, String>() {

        public void execute(Table c, String value, Object data) {
            for (Object propertyId : c.getContainerPropertyIds()) {
                if (value != null) {
                    c.setColumnFooter(propertyId,
                            value.replace("{id}", propertyId.toString()));
                } else {
                    c.setColumnFooter(propertyId, null);
                }
            }
        }
    };

    protected Command<T, Object> alignColumnLeftCommand = new Command<T, Object>() {

        public void execute(T c, Object propertyId, Object data) {
            c.setColumnAlignment(propertyId, (String) data);
        }
    };

    private Command<T, ContextMenu> contextMenuCommand = new Command<T, ContextMenu>() {

        public void execute(T c, final ContextMenu value, Object data) {
            c.removeAllActionHandlers();
            if (value != null) {
                c.addActionHandler(new Handler() {

                    public void handleAction(Action action, Object sender,
                            Object target) {
                        log("Action " + action.getCaption() + " performed on "
                                + target);
                    }

                    public Action[] getActions(Object target, Object sender) {
                        return value.getActions(target, sender);
                    }
                });
            }
        }
    };
    private Command<T, Integer> columnWidthCommand = new Command<T, Integer>() {

        public void execute(T c, Integer width, Object propertyId) {
            c.setColumnWidth(propertyId, width);

        }
    };

    private Command<T, Resource> columnIconCommand = new Command<T, Resource>() {

        public void execute(T c, Resource icon, Object propertyId) {
            c.setColumnIcon(propertyId, icon);

        }
    };
    private Command<T, Integer> columnHeaderModeCommand = new Command<T, Integer>() {

        public void execute(T c, Integer columnHeaderMode, Object data) {
            c.setColumnHeaderMode(columnHeaderMode);

        }
    };
    private Command<T, String> columnHeaderCommand = new Command<T, String>() {

        public void execute(T c, String header, Object propertyId) {
            c.setColumnHeader(propertyId, header);

        }
    };
    private Command<T, Float> columnExpandRatioCommand = new Command<T, Float>() {

        public void execute(T c, Float expandRatio, Object propertyId) {
            c.setColumnExpandRatio(propertyId, expandRatio);
        }
    };

    private class GeneratedColumn {
        private Class<?> type;
        private String width;
        private boolean html;

        public GeneratedColumn(Class<?> type, String width, boolean html) {
            super();
            this.type = type;
            this.width = width;
            this.html = html;
        }
    }

    String generatedColumnId = "Generated ";
    int generatedColumnNextNr = 1;

    private Command<T, GeneratedColumn> addGeneratedColumnCommand = new Command<T, GeneratedColumn>() {

        public void execute(T c, final GeneratedColumn col, Object data) {
            while (c.getColumnGenerator(generatedColumnId
                    + generatedColumnNextNr) != null) {
                generatedColumnNextNr++;
            }

            c.addGeneratedColumn(generatedColumnId + generatedColumnNextNr,
                    new ColumnGenerator() {

                        public Object generateCell(Table source, Object itemId,
                                Object columnId) {
                            String value = "";
                            if (col.html) {
                                value = "<i>" + itemId + "</i>" + "/" + "<b>"
                                        + columnId + "</b>";
                            } else {
                                value = itemId + "/" + columnId;
                            }
                            if (col.type == Button.class) {
                                Button b = new Button();
                                b.setCaption(value);
                                b.setWidth(col.width);
                                return b;
                            } else if (col.type == Label.class) {
                                Label l = new Label();
                                l.setWidth(col.width);
                                if (col.html) {
                                    l.setValue(value);
                                    l.setContentMode(Label.CONTENT_XHTML);
                                } else {
                                    l.setValue(value);
                                }
                                return l;
                            } else if (col.type == String.class) {
                                return value;
                            } else if (col.type == Object.class) {
                                return new Object();
                            }

                            return null;
                        }
                    });
            generatedColumnNextNr++;
            createColumnOptions(false);

        }
    };
    private Command<T, Object> removeGeneratedColumnsCommand = new Command<T, Object>() {

        public void execute(T c, Object value, Object data) {
            for (int i = 0; i < generatedColumnNextNr; i++) {
                String columnId = generatedColumnId + i;
                if (c.getColumnGenerator(columnId) != null) {
                    c.removeGeneratedColumn(columnId);
                }

            }
            createColumnOptions(false);

        }
    };

    private class CellStyleInfo {
        private final String styleName;
        private final Object itemId;
        private final Object propertyId;

        public CellStyleInfo(String styleName, Object itemId, Object propertyId) {
            this.styleName = styleName;
            this.itemId = itemId;
            this.propertyId = propertyId;
        }

        public boolean appliesTo(Object itemId, Object propertyId) {
            return (this.itemId != null && this.itemId.equals(itemId))
                    && (this.propertyId == propertyId || (this.propertyId != null && this.propertyId
                            .equals(propertyId)));
        }
    }

    private Command<T, CellStyleInfo> cellStyleCommand = new Command<T, CellStyleInfo>() {

        public void execute(T c, final CellStyleInfo cellStyleInfo, Object data) {
            if (cellStyleInfo == null) {
                c.setCellStyleGenerator(null);
            } else {
                c.setCellStyleGenerator(new CellStyleGenerator() {

                    public String getStyle(Object itemId, Object propertyId) {
                        if (cellStyleInfo.appliesTo(itemId, propertyId)) {
                            return cellStyleInfo.styleName;
                        }
                        return null;
                    }
                });
            }
        }
    };

    private class GeneratedRowInfo {

        private final int nth;
        private final String[] text;
        private final boolean isHtml;

        public GeneratedRowInfo(int nth, boolean isHtml, String... text) {
            this.nth = nth;
            this.isHtml = isHtml;
            this.text = text;
        }

        public boolean appliesTo(Object itemId) {
            int ix = Integer.valueOf(itemId.toString().substring(5));
            return ix % nth == 0;
        }

        @Override
        public String toString() {
            return String.format("%d, %s, %s", nth, isHtml ? "true" : "false",
                    Arrays.toString(text));
        }
    }

    private Command<T, GeneratedRowInfo> rowGeneratorCommand = new Command<T, GeneratedRowInfo>() {

        public void execute(T c, final GeneratedRowInfo generatedRowInfo,
                Object data) {
            if (generatedRowInfo == null) {
                c.setRowGenerator(null);
            } else {
                c.setRowGenerator(new RowGenerator() {

                    public GeneratedRow generateRow(Table table, Object itemId) {
                        if (generatedRowInfo.appliesTo(itemId)) {
                            GeneratedRow generatedRow = new GeneratedRow(
                                    generatedRowInfo.text);
                            generatedRow
                                    .setHtmlContentAllowed(generatedRowInfo.isHtml);
                            return generatedRow;
                        }
                        return null;
                    }
                });
            }
        }
    };

    private Command<T, Boolean> setSortEnabledCommand = new Command<T, Boolean>() {

        public void execute(T c, Boolean value, Object data) {
            c.setSortDisabled(!value);

        }
    };

    /* COMMANDS END */

    @Override
    protected void createActions() {
        super.createActions();

        createPageLengthSelect(CATEGORY_SIZE);

        createSelectionModeSelect(CATEGORY_SELECTION);
        createValueSelection(CATEGORY_SELECTION);

        createItemClickListener(CATEGORY_LISTENERS);
        createColumnResizeListenerCheckbox(CATEGORY_LISTENERS);
        createHeaderClickListenerCheckbox(CATEGORY_LISTENERS);
        createFooterClickListenerCheckbox(CATEGORY_LISTENERS);

        createRowHeaderModeSelect(CATEGORY_DATA_SOURCE);

        createHeaderVisibilitySelect(CATEGORY_HEADER);
        createHeaderTextCheckbox(CATEGORY_HEADER);

        createFooterVisibilityCheckbox(CATEGORY_FOOTER);
        createFooterTextSelect(CATEGORY_FOOTER);

        createColumnReorderingAllowedCheckbox(CATEGORY_FEATURES);
        createColumnCollapsingAllowedCheckbox(CATEGORY_FEATURES);

        createContextMenuAction(CATEGORY_FEATURES);

        createColumnHeaderMode(CATEGORY_FEATURES);
        createAddGeneratedColumnAction(CATEGORY_FEATURES);
        createCellStyleAction(CATEGORY_FEATURES);
        createGeneratedRowAction(CATEGORY_FEATURES);

        createBooleanAction("Sort enabled", CATEGORY_FEATURES, true,
                setSortEnabledCommand);
        createColumnOptions(true);
    }

    private void createAddGeneratedColumnAction(String categoryFeatures) {
        String category = "Generated columns";
        createCategory(category, categoryFeatures);
        createClickAction("Add Button", category, addGeneratedColumnCommand,
                new GeneratedColumn(Button.class, null, false));
        createClickAction("Add 200px wide Button", category,
                addGeneratedColumnCommand, new GeneratedColumn(Button.class,
                        "200px", false));
        createClickAction("Add 100% wide Button", category,
                addGeneratedColumnCommand, new GeneratedColumn(Button.class,
                        "100%", false));
        createClickAction("Add Label", category, addGeneratedColumnCommand,
                new GeneratedColumn(Label.class, null, false));
        createClickAction("Add 100px Label", category,
                addGeneratedColumnCommand, new GeneratedColumn(Label.class,
                        "100px", false));
        createClickAction("Add 100% wide Label", category,
                addGeneratedColumnCommand, new GeneratedColumn(Label.class,
                        "100%", false));

        createClickAction("Remove generated columns", category,
                removeGeneratedColumnsCommand, null);
        createClickAction("Add string as generated column", category,
                addGeneratedColumnCommand, new GeneratedColumn(String.class,
                        "", false));
        createClickAction("Add HTML string as generated column", category,
                addGeneratedColumnCommand, new GeneratedColumn(String.class,
                        "", true));
        createClickAction("Add 100px HTML Label", category,
                addGeneratedColumnCommand, new GeneratedColumn(Label.class,
                        "100px", true));
        createClickAction("Add Object as generated column", category,
                addGeneratedColumnCommand, new GeneratedColumn(Object.class,
                        "", false));
    }

    private void createCellStyleAction(String categoryFeatures) {
        LinkedHashMap<String, CellStyleInfo> options = new LinkedHashMap<String, CellStyleInfo>();
        options.put("None", null);
        options.put("Red row", new CellStyleInfo(
                "tables-test-cell-style-red-row", "Item 2", null));
        options.put("Red cell", new CellStyleInfo(
                "tables-test-cell-style-red-row", "Item 2", "Property 2"));
        createSelectAction("Cell style generator", categoryFeatures, options,
                "None", cellStyleCommand, true);
    }

    private void createGeneratedRowAction(String categoryFeatures) {
        LinkedHashMap<String, GeneratedRowInfo> options = new LinkedHashMap<String, GeneratedRowInfo>();
        options.put("None", null);
        options.put("Every fifth row, spanned", new GeneratedRowInfo(5, false,
                "foobarbaz this is a long one that should span."));
        int props = getComponent().getContainerPropertyIds().size();
        String[] text = new String[props];
        for (int ix = 0; ix < props; ix++) {
            text[ix] = "foo" + ix;
        }
        options.put("Every tenth row, no spanning", new GeneratedRowInfo(10,
                false, text));
        options.put(
                "Every eight row, spanned, html formatted",
                new GeneratedRowInfo(8, true,
                        "<b>foo</b> <i>bar</i> <span style='color:red;text-size:0.5em;'>baz</span>"));
        options.put("Every row, spanned", new GeneratedRowInfo(1, false,
                "spanned"));
        createSelectAction("Row generator", categoryFeatures, options, "None",
                rowGeneratorCommand, true);
    }

    private void createColumnHeaderMode(String category) {
        LinkedHashMap<String, Integer> columnHeaderModeOptions = new LinkedHashMap<String, Integer>();
        columnHeaderModeOptions.put("Hidden", Table.COLUMN_HEADER_MODE_HIDDEN);
        columnHeaderModeOptions.put("Id", Table.COLUMN_HEADER_MODE_ID);
        columnHeaderModeOptions.put("Explicit",
                Table.COLUMN_HEADER_MODE_EXPLICIT);
        columnHeaderModeOptions.put("Explicit defaults id",
                Table.COLUMN_HEADER_MODE_EXPLICIT_DEFAULTS_ID);

        createSelectAction("Column header mode", category,
                columnHeaderModeOptions, "Explicit defaults id",
                columnHeaderModeCommand);
    }

    private void createValueSelection(String categorySelection) {
        LinkedHashMap<String, Object> options = new LinkedHashMap<String, Object>();
        options.put("null", null);
        for (int i = 1; i <= 10; i++) {
            options.put("Item " + i, "Item " + i);
        }
        createSelectAction("Value", categorySelection, options, null,
                setValueCommand);
    }

    private void createContextMenuAction(String category) {
        LinkedHashMap<String, ContextMenu> options = new LinkedHashMap<String, ContextMenu>();
        options.put("None", null);
        options.put("Item without icon", new ContextMenu("No icon", null));
        ContextMenu cm = new ContextMenu();
        cm.addItem("Caption only", null);
        cm.addItem("Has icon", ICON_16_USER_PNG_UNCACHEABLE);
        options.put("With and without icon", cm);
        options.put("Only one large icon", new ContextMenu("Icon",
                ICON_64_EMAIL_REPLY_PNG_UNCACHEABLE));
        options.put("Empty", new ContextMenu() {
            @Override
            public Action[] getActions(Object target, Object sender) {
                return null;
            }
        });
        options.put("Edit/New", new ContextMenu() {
            @Override
            public Action[] getActions(Object itemId, Object component) {
                if (itemId == null) {
                    return new Action[] { new Action("New..."),
                            new Action("Common action") };
                } else {
                    return new Action[] { new Action("Edit " + itemId),
                            new Action("Common action") };
                }
            }
        });

        createSelectAction("Context menu", category, options, "None",
                contextMenuCommand, true);
    }

    private void createColumnReorderingAllowedCheckbox(String category) {
        createBooleanAction("Column reordering allowed", category, true,
                new Command<T, Boolean>() {
                    public void execute(Table c, Boolean value, Object data) {
                        c.setColumnReorderingAllowed(value);
                    }
                });
    }

    private void createColumnCollapsingAllowedCheckbox(String category) {
        createBooleanAction("Column collapsing allowed", category, true,
                new Command<T, Boolean>() {
                    public void execute(T c, Boolean value, Object data) {
                        c.setColumnCollapsingAllowed(value);
                    }
                });
    }

    private void createColumnOptions(boolean init) {
        if (!init && !hasCategory(CATEGORY_COLUMNS)) {
            return;
        }

        long start = System.currentTimeMillis();
        if (!init) {
            removeCategory(CATEGORY_COLUMNS);
        }

        for (Object id : getComponent().getContainerPropertyIds()) {
            String name = id.toString();
            createCategory(name, CATEGORY_COLUMNS);
            createColumnOption(name, id);
        }
        for (int i = 0; i < generatedColumnNextNr; i++) {
            String id = generatedColumnId + i;
            String name = id;
            if (getTestComponents().get(0).getColumnGenerator(id) != null) {
                createCategory(name, CATEGORY_COLUMNS);
                createColumnOption(name, id);
            }
        }

        long end = System.currentTimeMillis();
        System.err.println("Create options took " + (end - start) + "ms");
    }

    private class Timer {
        private long start, last;

        private Timer() {
            start = System.currentTimeMillis();
            last = System.currentTimeMillis();
        }

        public void log(String msg) {
            long now = System.currentTimeMillis();
            System.err.println("[This: " + (now - last) + "ms, total: "
                    + (now - start) + "ms]: " + msg);
            last = now;
        }
    }

    private void createColumnOption(String category, Object propertyId) {
        Timer t = new Timer();
        createBooleanAction("Visible", category, true, columnVisibleCommand,
                propertyId);
        t.log("Visible");
        createBooleanAction("Collapsed", category, false, columnCollapsed,
                propertyId);
        t.log("Collapsed");
        LinkedHashMap<String, String> options = new LinkedHashMap<String, String>();
        options.put("Left", Table.ALIGN_LEFT);
        options.put("Center", Table.ALIGN_CENTER);
        options.put("Right", Table.ALIGN_RIGHT);

        createSelectAction("Alignment", category, options, "Left",
                columnAlignmentCommand, propertyId);
        t.log("Alignment");
        LinkedHashMap<String, Integer> widthOptions = new LinkedHashMap<String, Integer>();
        widthOptions.put("- remove -", -1);
        for (int i : new int[] { 0, 1, 10, 100, 200, 400 }) {
            widthOptions.put(i + "px", i);
        }
        createSelectAction("Width", category, widthOptions, "- remove -",
                columnWidthCommand, propertyId);
        t.log("Width");

        LinkedHashMap<String, Resource> iconOptions = new LinkedHashMap<String, Resource>();
        iconOptions.put("- none -", null);
        iconOptions.put("ok 16x16", ICON_16_USER_PNG_CACHEABLE);
        iconOptions.put("help 16x16", ICON_16_HELP_PNG_CACHEABLE);
        iconOptions.put("folder 16x16", ICON_16_FOLDER_PNG_CACHEABLE);
        iconOptions.put("attention 32x32", ICON_32_ATTENTION_PNG_CACHEABLE);
        createSelectAction("Icon", category, iconOptions, "- none -",
                columnIconCommand, propertyId);

        t.log("Icon");
        LinkedHashMap<String, String> columnHeaderOptions = new LinkedHashMap<String, String>();
        columnHeaderOptions.put("- none -", null);
        columnHeaderOptions.put("A", "A");
        columnHeaderOptions.put("A nice column", "A nice column");

        createSelectAction("Column header", category, columnHeaderOptions,
                "- none -", columnHeaderCommand, propertyId);
        t.log("Header");
        LinkedHashMap<String, Float> expandOptions = new LinkedHashMap<String, Float>();
        expandOptions.put("- remove -", -1f);
        for (float i : new float[] { 0, 1, 2, 3, 4, 5 }) {
            expandOptions.put(i + "", i);
        }
        createSelectAction("Expand ratio", category, expandOptions,
                "- remove -", columnExpandRatioCommand, propertyId);
        t.log("Expand");
        // Footer text (move)
        // Header text (move)

    }

    private void createRowHeaderModeSelect(String category) {
        LinkedHashMap<String, Integer> options = new LinkedHashMap<String, Integer>();
        options.put("Explicit", Table.ROW_HEADER_MODE_EXPLICIT);
        options.put("Explicit defaults id",
                Table.ROW_HEADER_MODE_EXPLICIT_DEFAULTS_ID);
        options.put("Hidden", Table.ROW_HEADER_MODE_HIDDEN);
        options.put("Icon only", Table.ROW_HEADER_MODE_ICON_ONLY);
        options.put("Id", Table.ROW_HEADER_MODE_ID);
        options.put("Index", Table.ROW_HEADER_MODE_INDEX);
        options.put("Item", Table.ROW_HEADER_MODE_ITEM);
        options.put("'Property 3' property", Table.ROW_HEADER_MODE_PROPERTY);

        createSelectAction("Row header mode", category, options, "Hidden",
                rowHeaderModeCommand);
    }

    private void createFooterTextSelect(String category) {
        LinkedHashMap<String, String> options = new LinkedHashMap<String, String>();
        options.put("None", null);
        options.put("Footer X", "Footer {id}");
        options.put("X", "{id}");

        createSelectAction("Texts in footer", category, options, "None",
                footerTextCommand);
    }

    private void createHeaderTextCheckbox(String category) {
        LinkedHashMap<String, String> options = new LinkedHashMap<String, String>();
        options.put("None", null);
        options.put("Col: {id}", "Col: {id}");
        options.put("Header {id} - every second", "Header {id}");

        createSelectAction("Texts in header", category, options, "None",
                new Command<T, String>() {
                    public void execute(T c, String value, Object data) {
                        int nr = 0;
                        for (Object propertyId : c.getContainerPropertyIds()) {
                            nr++;
                            if (value != null && value.equals("Header {id}")
                                    && nr % 2 == 0) {
                                c.setColumnHeader(propertyId, null);
                            } else if (value != null) {
                                c.setColumnHeader(
                                        propertyId,
                                        value.replace("{id}",
                                                propertyId.toString()));
                            } else {
                                c.setColumnHeader(propertyId, null);
                            }
                        }

                    }
                });
    }

    private void createHeaderClickListenerCheckbox(String category) {

        createBooleanAction("Header click listener", category, false,
                headerClickListenerCommand);
    }

    private void createFooterClickListenerCheckbox(String category) {

        createBooleanAction("Footer click listener", category, false,
                footerClickListenerCommand);
    }

    private void createColumnResizeListenerCheckbox(String category) {

        createBooleanAction("Column resize listener", category, false,
                columnResizeListenerCommand);
    }

    // TODO:
    // setCurrentPageFirstItemIndex()
    // Editable
    // Cache rate
    // CurrentPageFirstItemId

    protected void createFooterVisibilityCheckbox(String category) {
        createBooleanAction("Footer visible", category, true,
                new Command<T, Boolean>() {

                    public void execute(T c, Boolean value, Object data) {
                        c.setFooterVisible(value);
                    }
                });
    }

    protected void createHeaderVisibilitySelect(String category) {
        LinkedHashMap<String, Integer> options = new LinkedHashMap<String, Integer>();
        options.put("Explicit", Table.COLUMN_HEADER_MODE_EXPLICIT);
        options.put("Explicit defaults id",
                Table.COLUMN_HEADER_MODE_EXPLICIT_DEFAULTS_ID);
        options.put("Id", Table.COLUMN_HEADER_MODE_ID);
        options.put("Hidden", Table.COLUMN_HEADER_MODE_HIDDEN);

        createSelectAction("Header mode", category, options,
                "Explicit defaults id", new Command<T, Integer>() {

                    public void execute(T c, Integer value, Object data) {
                        c.setColumnHeaderMode(value);

                    }
                });
    }

    protected void createPageLengthSelect(String category) {
        LinkedHashMap<String, Integer> options = new LinkedHashMap<String, Integer>();
        options.put("0", 0);
        options.put("5", 5);
        options.put("10", 10);
        options.put("20", 20);
        options.put("50", 50);

        createSelectAction("PageLength", category, options, "10",
                new Command<T, Integer>() {

                    public void execute(Table t, Integer value, Object data) {
                        t.setPageLength(value);
                    }
                });
    }

    private enum SelectMode {
        NONE, SINGLE, MULTI_SIMPLE, MULTI;
    }

    protected void createSelectionModeSelect(String category) {
        LinkedHashMap<String, SelectMode> options = new LinkedHashMap<String, SelectMode>();
        options.put("None", SelectMode.NONE);
        options.put("Single", SelectMode.SINGLE);
        options.put("Multi - simple", SelectMode.MULTI_SIMPLE);
        options.put("Multi - ctrl/shift", SelectMode.MULTI);

        createSelectAction("Selection Mode", category, options,
                "Multi - ctrl/shift", new Command<T, SelectMode>() {

                    public void execute(Table t, SelectMode value, Object data) {
                        switch (value) {
                        case NONE:
                            t.setSelectable(false);
                            break;
                        case SINGLE:
                            t.setMultiSelect(false);
                            t.setSelectable(true);
                            break;
                        case MULTI_SIMPLE:
                            t.setSelectable(true);
                            t.setMultiSelect(true);
                            t.setMultiSelectMode(MultiSelectMode.SIMPLE);
                            break;
                        case MULTI:
                            t.setSelectable(true);
                            t.setMultiSelect(true);
                            t.setMultiSelectMode(MultiSelectMode.DEFAULT);
                            break;
                        }
                    }
                });
    }

    public void columnResize(ColumnResizeEvent event) {
        log("ColumnResize on " + event.getPropertyId() + " from "
                + event.getPreviousWidth() + " to " + event.getCurrentWidth());
    }

    public void footerClick(FooterClickEvent event) {
        log("FooterClick on " + event.getPropertyId() + " using "
                + event.getButtonName());
    }

    public void headerClick(HeaderClickEvent event) {
        log("HeaderClick on " + event.getPropertyId() + " using "
                + event.getButtonName());
    }

    @Override
    protected void updateContainer() {
        super.updateContainer();

        // Recreate for the new properties
        createColumnOptions(false);

    }

}
>>>>>>> 116cd1f2
<|MERGE_RESOLUTION|>--- conflicted
+++ resolved
@@ -1,4 +1,3 @@
-<<<<<<< HEAD
 package com.vaadin.tests.components.table;
 
 import java.util.ArrayList;
@@ -839,844 +838,4 @@
 
     }
 
-}
-=======
-package com.vaadin.tests.components.table;
-
-import java.util.ArrayList;
-import java.util.Arrays;
-import java.util.LinkedHashMap;
-import java.util.List;
-
-import com.vaadin.event.Action;
-import com.vaadin.event.Action.Handler;
-import com.vaadin.event.ItemClickEvent.ItemClickListener;
-import com.vaadin.terminal.Resource;
-import com.vaadin.tests.components.select.AbstractSelectTestCase;
-import com.vaadin.ui.AbstractSelect.MultiSelectMode;
-import com.vaadin.ui.Button;
-import com.vaadin.ui.Label;
-import com.vaadin.ui.Table;
-import com.vaadin.ui.Table.CellStyleGenerator;
-import com.vaadin.ui.Table.ColumnGenerator;
-import com.vaadin.ui.Table.ColumnResizeEvent;
-import com.vaadin.ui.Table.ColumnResizeListener;
-import com.vaadin.ui.Table.FooterClickEvent;
-import com.vaadin.ui.Table.FooterClickListener;
-import com.vaadin.ui.Table.GeneratedRow;
-import com.vaadin.ui.Table.HeaderClickEvent;
-import com.vaadin.ui.Table.HeaderClickListener;
-import com.vaadin.ui.Table.RowGenerator;
-
-public class Tables<T extends Table> extends AbstractSelectTestCase<T>
-        implements ItemClickListener, HeaderClickListener, FooterClickListener,
-        ColumnResizeListener {
-
-    protected static final String CATEGORY_ROWS = "Rows";
-    private static final String CATEGORY_HEADER = "Header";
-    private static final String CATEGORY_FOOTER = "Footer";
-    private static final String CATEGORY_COLUMNS = "Columns";
-
-    @Override
-    protected Class<T> getTestClass() {
-        return (Class) Table.class;
-    }
-
-    /* COMMANDS */
-    private Command<T, String> columnAlignmentCommand = new Command<T, String>() {
-
-        public void execute(T c, String alignment, Object propertyId) {
-            c.setColumnAlignment(propertyId, alignment);
-        }
-
-    };
-
-    private Command<T, Boolean> columnVisibleCommand = new Command<T, Boolean>() {
-        public void execute(Table c, Boolean visible, Object propertyId) {
-            List<Object> visibleColumns = new ArrayList<Object>(Arrays.asList(c
-                    .getVisibleColumns()));
-            if (visible) {
-                // Table should really check this... Completely fails without
-                // the check (#
-                if (!visibleColumns.contains(propertyId)) {
-                    visibleColumns.add(propertyId);
-                }
-            } else {
-                visibleColumns.remove(propertyId);
-            }
-            c.setVisibleColumns(visibleColumns.toArray());
-        }
-    };
-
-    private Command<T, Boolean> columnCollapsed = new Command<T, Boolean>() {
-
-        public void execute(T c, Boolean collapsed, Object propertyId) {
-            c.setColumnCollapsed(propertyId, collapsed);
-
-        }
-    };
-
-    protected Command<T, Boolean> columnResizeListenerCommand = new Command<T, Boolean>() {
-
-        public void execute(Table c, Boolean value, Object data) {
-            if (value) {
-                c.addListener((ColumnResizeListener) Tables.this);
-            } else {
-                c.removeListener((ColumnResizeListener) Tables.this);
-            }
-        }
-    };
-
-    protected Command<T, Boolean> headerClickListenerCommand = new Command<T, Boolean>() {
-
-        public void execute(T c, Boolean value, Object data) {
-            if (value) {
-                c.addListener((HeaderClickListener) Tables.this);
-            } else {
-                c.removeListener((HeaderClickListener) Tables.this);
-            }
-        }
-    };
-
-    protected Command<T, Boolean> footerClickListenerCommand = new Command<T, Boolean>() {
-
-        public void execute(Table c, Boolean value, Object data) {
-            if (value) {
-                c.addListener((FooterClickListener) Tables.this);
-            } else {
-                c.removeListener((FooterClickListener) Tables.this);
-            }
-        }
-    };
-
-    protected Command<T, Integer> rowHeaderModeCommand = new Command<T, Integer>() {
-
-        public void execute(Table c, Integer value, Object data) {
-            if (value == Table.ROW_HEADER_MODE_PROPERTY) {
-                c.setItemCaptionPropertyId("Property 3");
-            }
-            c.setRowHeaderMode(value);
-        }
-    };
-
-    protected Command<T, String> footerTextCommand = new Command<T, String>() {
-
-        public void execute(Table c, String value, Object data) {
-            for (Object propertyId : c.getContainerPropertyIds()) {
-                if (value != null) {
-                    c.setColumnFooter(propertyId,
-                            value.replace("{id}", propertyId.toString()));
-                } else {
-                    c.setColumnFooter(propertyId, null);
-                }
-            }
-        }
-    };
-
-    protected Command<T, Object> alignColumnLeftCommand = new Command<T, Object>() {
-
-        public void execute(T c, Object propertyId, Object data) {
-            c.setColumnAlignment(propertyId, (String) data);
-        }
-    };
-
-    private Command<T, ContextMenu> contextMenuCommand = new Command<T, ContextMenu>() {
-
-        public void execute(T c, final ContextMenu value, Object data) {
-            c.removeAllActionHandlers();
-            if (value != null) {
-                c.addActionHandler(new Handler() {
-
-                    public void handleAction(Action action, Object sender,
-                            Object target) {
-                        log("Action " + action.getCaption() + " performed on "
-                                + target);
-                    }
-
-                    public Action[] getActions(Object target, Object sender) {
-                        return value.getActions(target, sender);
-                    }
-                });
-            }
-        }
-    };
-    private Command<T, Integer> columnWidthCommand = new Command<T, Integer>() {
-
-        public void execute(T c, Integer width, Object propertyId) {
-            c.setColumnWidth(propertyId, width);
-
-        }
-    };
-
-    private Command<T, Resource> columnIconCommand = new Command<T, Resource>() {
-
-        public void execute(T c, Resource icon, Object propertyId) {
-            c.setColumnIcon(propertyId, icon);
-
-        }
-    };
-    private Command<T, Integer> columnHeaderModeCommand = new Command<T, Integer>() {
-
-        public void execute(T c, Integer columnHeaderMode, Object data) {
-            c.setColumnHeaderMode(columnHeaderMode);
-
-        }
-    };
-    private Command<T, String> columnHeaderCommand = new Command<T, String>() {
-
-        public void execute(T c, String header, Object propertyId) {
-            c.setColumnHeader(propertyId, header);
-
-        }
-    };
-    private Command<T, Float> columnExpandRatioCommand = new Command<T, Float>() {
-
-        public void execute(T c, Float expandRatio, Object propertyId) {
-            c.setColumnExpandRatio(propertyId, expandRatio);
-        }
-    };
-
-    private class GeneratedColumn {
-        private Class<?> type;
-        private String width;
-        private boolean html;
-
-        public GeneratedColumn(Class<?> type, String width, boolean html) {
-            super();
-            this.type = type;
-            this.width = width;
-            this.html = html;
-        }
-    }
-
-    String generatedColumnId = "Generated ";
-    int generatedColumnNextNr = 1;
-
-    private Command<T, GeneratedColumn> addGeneratedColumnCommand = new Command<T, GeneratedColumn>() {
-
-        public void execute(T c, final GeneratedColumn col, Object data) {
-            while (c.getColumnGenerator(generatedColumnId
-                    + generatedColumnNextNr) != null) {
-                generatedColumnNextNr++;
-            }
-
-            c.addGeneratedColumn(generatedColumnId + generatedColumnNextNr,
-                    new ColumnGenerator() {
-
-                        public Object generateCell(Table source, Object itemId,
-                                Object columnId) {
-                            String value = "";
-                            if (col.html) {
-                                value = "<i>" + itemId + "</i>" + "/" + "<b>"
-                                        + columnId + "</b>";
-                            } else {
-                                value = itemId + "/" + columnId;
-                            }
-                            if (col.type == Button.class) {
-                                Button b = new Button();
-                                b.setCaption(value);
-                                b.setWidth(col.width);
-                                return b;
-                            } else if (col.type == Label.class) {
-                                Label l = new Label();
-                                l.setWidth(col.width);
-                                if (col.html) {
-                                    l.setValue(value);
-                                    l.setContentMode(Label.CONTENT_XHTML);
-                                } else {
-                                    l.setValue(value);
-                                }
-                                return l;
-                            } else if (col.type == String.class) {
-                                return value;
-                            } else if (col.type == Object.class) {
-                                return new Object();
-                            }
-
-                            return null;
-                        }
-                    });
-            generatedColumnNextNr++;
-            createColumnOptions(false);
-
-        }
-    };
-    private Command<T, Object> removeGeneratedColumnsCommand = new Command<T, Object>() {
-
-        public void execute(T c, Object value, Object data) {
-            for (int i = 0; i < generatedColumnNextNr; i++) {
-                String columnId = generatedColumnId + i;
-                if (c.getColumnGenerator(columnId) != null) {
-                    c.removeGeneratedColumn(columnId);
-                }
-
-            }
-            createColumnOptions(false);
-
-        }
-    };
-
-    private class CellStyleInfo {
-        private final String styleName;
-        private final Object itemId;
-        private final Object propertyId;
-
-        public CellStyleInfo(String styleName, Object itemId, Object propertyId) {
-            this.styleName = styleName;
-            this.itemId = itemId;
-            this.propertyId = propertyId;
-        }
-
-        public boolean appliesTo(Object itemId, Object propertyId) {
-            return (this.itemId != null && this.itemId.equals(itemId))
-                    && (this.propertyId == propertyId || (this.propertyId != null && this.propertyId
-                            .equals(propertyId)));
-        }
-    }
-
-    private Command<T, CellStyleInfo> cellStyleCommand = new Command<T, CellStyleInfo>() {
-
-        public void execute(T c, final CellStyleInfo cellStyleInfo, Object data) {
-            if (cellStyleInfo == null) {
-                c.setCellStyleGenerator(null);
-            } else {
-                c.setCellStyleGenerator(new CellStyleGenerator() {
-
-                    public String getStyle(Object itemId, Object propertyId) {
-                        if (cellStyleInfo.appliesTo(itemId, propertyId)) {
-                            return cellStyleInfo.styleName;
-                        }
-                        return null;
-                    }
-                });
-            }
-        }
-    };
-
-    private class GeneratedRowInfo {
-
-        private final int nth;
-        private final String[] text;
-        private final boolean isHtml;
-
-        public GeneratedRowInfo(int nth, boolean isHtml, String... text) {
-            this.nth = nth;
-            this.isHtml = isHtml;
-            this.text = text;
-        }
-
-        public boolean appliesTo(Object itemId) {
-            int ix = Integer.valueOf(itemId.toString().substring(5));
-            return ix % nth == 0;
-        }
-
-        @Override
-        public String toString() {
-            return String.format("%d, %s, %s", nth, isHtml ? "true" : "false",
-                    Arrays.toString(text));
-        }
-    }
-
-    private Command<T, GeneratedRowInfo> rowGeneratorCommand = new Command<T, GeneratedRowInfo>() {
-
-        public void execute(T c, final GeneratedRowInfo generatedRowInfo,
-                Object data) {
-            if (generatedRowInfo == null) {
-                c.setRowGenerator(null);
-            } else {
-                c.setRowGenerator(new RowGenerator() {
-
-                    public GeneratedRow generateRow(Table table, Object itemId) {
-                        if (generatedRowInfo.appliesTo(itemId)) {
-                            GeneratedRow generatedRow = new GeneratedRow(
-                                    generatedRowInfo.text);
-                            generatedRow
-                                    .setHtmlContentAllowed(generatedRowInfo.isHtml);
-                            return generatedRow;
-                        }
-                        return null;
-                    }
-                });
-            }
-        }
-    };
-
-    private Command<T, Boolean> setSortEnabledCommand = new Command<T, Boolean>() {
-
-        public void execute(T c, Boolean value, Object data) {
-            c.setSortDisabled(!value);
-
-        }
-    };
-
-    /* COMMANDS END */
-
-    @Override
-    protected void createActions() {
-        super.createActions();
-
-        createPageLengthSelect(CATEGORY_SIZE);
-
-        createSelectionModeSelect(CATEGORY_SELECTION);
-        createValueSelection(CATEGORY_SELECTION);
-
-        createItemClickListener(CATEGORY_LISTENERS);
-        createColumnResizeListenerCheckbox(CATEGORY_LISTENERS);
-        createHeaderClickListenerCheckbox(CATEGORY_LISTENERS);
-        createFooterClickListenerCheckbox(CATEGORY_LISTENERS);
-
-        createRowHeaderModeSelect(CATEGORY_DATA_SOURCE);
-
-        createHeaderVisibilitySelect(CATEGORY_HEADER);
-        createHeaderTextCheckbox(CATEGORY_HEADER);
-
-        createFooterVisibilityCheckbox(CATEGORY_FOOTER);
-        createFooterTextSelect(CATEGORY_FOOTER);
-
-        createColumnReorderingAllowedCheckbox(CATEGORY_FEATURES);
-        createColumnCollapsingAllowedCheckbox(CATEGORY_FEATURES);
-
-        createContextMenuAction(CATEGORY_FEATURES);
-
-        createColumnHeaderMode(CATEGORY_FEATURES);
-        createAddGeneratedColumnAction(CATEGORY_FEATURES);
-        createCellStyleAction(CATEGORY_FEATURES);
-        createGeneratedRowAction(CATEGORY_FEATURES);
-
-        createBooleanAction("Sort enabled", CATEGORY_FEATURES, true,
-                setSortEnabledCommand);
-        createColumnOptions(true);
-    }
-
-    private void createAddGeneratedColumnAction(String categoryFeatures) {
-        String category = "Generated columns";
-        createCategory(category, categoryFeatures);
-        createClickAction("Add Button", category, addGeneratedColumnCommand,
-                new GeneratedColumn(Button.class, null, false));
-        createClickAction("Add 200px wide Button", category,
-                addGeneratedColumnCommand, new GeneratedColumn(Button.class,
-                        "200px", false));
-        createClickAction("Add 100% wide Button", category,
-                addGeneratedColumnCommand, new GeneratedColumn(Button.class,
-                        "100%", false));
-        createClickAction("Add Label", category, addGeneratedColumnCommand,
-                new GeneratedColumn(Label.class, null, false));
-        createClickAction("Add 100px Label", category,
-                addGeneratedColumnCommand, new GeneratedColumn(Label.class,
-                        "100px", false));
-        createClickAction("Add 100% wide Label", category,
-                addGeneratedColumnCommand, new GeneratedColumn(Label.class,
-                        "100%", false));
-
-        createClickAction("Remove generated columns", category,
-                removeGeneratedColumnsCommand, null);
-        createClickAction("Add string as generated column", category,
-                addGeneratedColumnCommand, new GeneratedColumn(String.class,
-                        "", false));
-        createClickAction("Add HTML string as generated column", category,
-                addGeneratedColumnCommand, new GeneratedColumn(String.class,
-                        "", true));
-        createClickAction("Add 100px HTML Label", category,
-                addGeneratedColumnCommand, new GeneratedColumn(Label.class,
-                        "100px", true));
-        createClickAction("Add Object as generated column", category,
-                addGeneratedColumnCommand, new GeneratedColumn(Object.class,
-                        "", false));
-    }
-
-    private void createCellStyleAction(String categoryFeatures) {
-        LinkedHashMap<String, CellStyleInfo> options = new LinkedHashMap<String, CellStyleInfo>();
-        options.put("None", null);
-        options.put("Red row", new CellStyleInfo(
-                "tables-test-cell-style-red-row", "Item 2", null));
-        options.put("Red cell", new CellStyleInfo(
-                "tables-test-cell-style-red-row", "Item 2", "Property 2"));
-        createSelectAction("Cell style generator", categoryFeatures, options,
-                "None", cellStyleCommand, true);
-    }
-
-    private void createGeneratedRowAction(String categoryFeatures) {
-        LinkedHashMap<String, GeneratedRowInfo> options = new LinkedHashMap<String, GeneratedRowInfo>();
-        options.put("None", null);
-        options.put("Every fifth row, spanned", new GeneratedRowInfo(5, false,
-                "foobarbaz this is a long one that should span."));
-        int props = getComponent().getContainerPropertyIds().size();
-        String[] text = new String[props];
-        for (int ix = 0; ix < props; ix++) {
-            text[ix] = "foo" + ix;
-        }
-        options.put("Every tenth row, no spanning", new GeneratedRowInfo(10,
-                false, text));
-        options.put(
-                "Every eight row, spanned, html formatted",
-                new GeneratedRowInfo(8, true,
-                        "<b>foo</b> <i>bar</i> <span style='color:red;text-size:0.5em;'>baz</span>"));
-        options.put("Every row, spanned", new GeneratedRowInfo(1, false,
-                "spanned"));
-        createSelectAction("Row generator", categoryFeatures, options, "None",
-                rowGeneratorCommand, true);
-    }
-
-    private void createColumnHeaderMode(String category) {
-        LinkedHashMap<String, Integer> columnHeaderModeOptions = new LinkedHashMap<String, Integer>();
-        columnHeaderModeOptions.put("Hidden", Table.COLUMN_HEADER_MODE_HIDDEN);
-        columnHeaderModeOptions.put("Id", Table.COLUMN_HEADER_MODE_ID);
-        columnHeaderModeOptions.put("Explicit",
-                Table.COLUMN_HEADER_MODE_EXPLICIT);
-        columnHeaderModeOptions.put("Explicit defaults id",
-                Table.COLUMN_HEADER_MODE_EXPLICIT_DEFAULTS_ID);
-
-        createSelectAction("Column header mode", category,
-                columnHeaderModeOptions, "Explicit defaults id",
-                columnHeaderModeCommand);
-    }
-
-    private void createValueSelection(String categorySelection) {
-        LinkedHashMap<String, Object> options = new LinkedHashMap<String, Object>();
-        options.put("null", null);
-        for (int i = 1; i <= 10; i++) {
-            options.put("Item " + i, "Item " + i);
-        }
-        createSelectAction("Value", categorySelection, options, null,
-                setValueCommand);
-    }
-
-    private void createContextMenuAction(String category) {
-        LinkedHashMap<String, ContextMenu> options = new LinkedHashMap<String, ContextMenu>();
-        options.put("None", null);
-        options.put("Item without icon", new ContextMenu("No icon", null));
-        ContextMenu cm = new ContextMenu();
-        cm.addItem("Caption only", null);
-        cm.addItem("Has icon", ICON_16_USER_PNG_UNCACHEABLE);
-        options.put("With and without icon", cm);
-        options.put("Only one large icon", new ContextMenu("Icon",
-                ICON_64_EMAIL_REPLY_PNG_UNCACHEABLE));
-        options.put("Empty", new ContextMenu() {
-            @Override
-            public Action[] getActions(Object target, Object sender) {
-                return null;
-            }
-        });
-        options.put("Edit/New", new ContextMenu() {
-            @Override
-            public Action[] getActions(Object itemId, Object component) {
-                if (itemId == null) {
-                    return new Action[] { new Action("New..."),
-                            new Action("Common action") };
-                } else {
-                    return new Action[] { new Action("Edit " + itemId),
-                            new Action("Common action") };
-                }
-            }
-        });
-
-        createSelectAction("Context menu", category, options, "None",
-                contextMenuCommand, true);
-    }
-
-    private void createColumnReorderingAllowedCheckbox(String category) {
-        createBooleanAction("Column reordering allowed", category, true,
-                new Command<T, Boolean>() {
-                    public void execute(Table c, Boolean value, Object data) {
-                        c.setColumnReorderingAllowed(value);
-                    }
-                });
-    }
-
-    private void createColumnCollapsingAllowedCheckbox(String category) {
-        createBooleanAction("Column collapsing allowed", category, true,
-                new Command<T, Boolean>() {
-                    public void execute(T c, Boolean value, Object data) {
-                        c.setColumnCollapsingAllowed(value);
-                    }
-                });
-    }
-
-    private void createColumnOptions(boolean init) {
-        if (!init && !hasCategory(CATEGORY_COLUMNS)) {
-            return;
-        }
-
-        long start = System.currentTimeMillis();
-        if (!init) {
-            removeCategory(CATEGORY_COLUMNS);
-        }
-
-        for (Object id : getComponent().getContainerPropertyIds()) {
-            String name = id.toString();
-            createCategory(name, CATEGORY_COLUMNS);
-            createColumnOption(name, id);
-        }
-        for (int i = 0; i < generatedColumnNextNr; i++) {
-            String id = generatedColumnId + i;
-            String name = id;
-            if (getTestComponents().get(0).getColumnGenerator(id) != null) {
-                createCategory(name, CATEGORY_COLUMNS);
-                createColumnOption(name, id);
-            }
-        }
-
-        long end = System.currentTimeMillis();
-        System.err.println("Create options took " + (end - start) + "ms");
-    }
-
-    private class Timer {
-        private long start, last;
-
-        private Timer() {
-            start = System.currentTimeMillis();
-            last = System.currentTimeMillis();
-        }
-
-        public void log(String msg) {
-            long now = System.currentTimeMillis();
-            System.err.println("[This: " + (now - last) + "ms, total: "
-                    + (now - start) + "ms]: " + msg);
-            last = now;
-        }
-    }
-
-    private void createColumnOption(String category, Object propertyId) {
-        Timer t = new Timer();
-        createBooleanAction("Visible", category, true, columnVisibleCommand,
-                propertyId);
-        t.log("Visible");
-        createBooleanAction("Collapsed", category, false, columnCollapsed,
-                propertyId);
-        t.log("Collapsed");
-        LinkedHashMap<String, String> options = new LinkedHashMap<String, String>();
-        options.put("Left", Table.ALIGN_LEFT);
-        options.put("Center", Table.ALIGN_CENTER);
-        options.put("Right", Table.ALIGN_RIGHT);
-
-        createSelectAction("Alignment", category, options, "Left",
-                columnAlignmentCommand, propertyId);
-        t.log("Alignment");
-        LinkedHashMap<String, Integer> widthOptions = new LinkedHashMap<String, Integer>();
-        widthOptions.put("- remove -", -1);
-        for (int i : new int[] { 0, 1, 10, 100, 200, 400 }) {
-            widthOptions.put(i + "px", i);
-        }
-        createSelectAction("Width", category, widthOptions, "- remove -",
-                columnWidthCommand, propertyId);
-        t.log("Width");
-
-        LinkedHashMap<String, Resource> iconOptions = new LinkedHashMap<String, Resource>();
-        iconOptions.put("- none -", null);
-        iconOptions.put("ok 16x16", ICON_16_USER_PNG_CACHEABLE);
-        iconOptions.put("help 16x16", ICON_16_HELP_PNG_CACHEABLE);
-        iconOptions.put("folder 16x16", ICON_16_FOLDER_PNG_CACHEABLE);
-        iconOptions.put("attention 32x32", ICON_32_ATTENTION_PNG_CACHEABLE);
-        createSelectAction("Icon", category, iconOptions, "- none -",
-                columnIconCommand, propertyId);
-
-        t.log("Icon");
-        LinkedHashMap<String, String> columnHeaderOptions = new LinkedHashMap<String, String>();
-        columnHeaderOptions.put("- none -", null);
-        columnHeaderOptions.put("A", "A");
-        columnHeaderOptions.put("A nice column", "A nice column");
-
-        createSelectAction("Column header", category, columnHeaderOptions,
-                "- none -", columnHeaderCommand, propertyId);
-        t.log("Header");
-        LinkedHashMap<String, Float> expandOptions = new LinkedHashMap<String, Float>();
-        expandOptions.put("- remove -", -1f);
-        for (float i : new float[] { 0, 1, 2, 3, 4, 5 }) {
-            expandOptions.put(i + "", i);
-        }
-        createSelectAction("Expand ratio", category, expandOptions,
-                "- remove -", columnExpandRatioCommand, propertyId);
-        t.log("Expand");
-        // Footer text (move)
-        // Header text (move)
-
-    }
-
-    private void createRowHeaderModeSelect(String category) {
-        LinkedHashMap<String, Integer> options = new LinkedHashMap<String, Integer>();
-        options.put("Explicit", Table.ROW_HEADER_MODE_EXPLICIT);
-        options.put("Explicit defaults id",
-                Table.ROW_HEADER_MODE_EXPLICIT_DEFAULTS_ID);
-        options.put("Hidden", Table.ROW_HEADER_MODE_HIDDEN);
-        options.put("Icon only", Table.ROW_HEADER_MODE_ICON_ONLY);
-        options.put("Id", Table.ROW_HEADER_MODE_ID);
-        options.put("Index", Table.ROW_HEADER_MODE_INDEX);
-        options.put("Item", Table.ROW_HEADER_MODE_ITEM);
-        options.put("'Property 3' property", Table.ROW_HEADER_MODE_PROPERTY);
-
-        createSelectAction("Row header mode", category, options, "Hidden",
-                rowHeaderModeCommand);
-    }
-
-    private void createFooterTextSelect(String category) {
-        LinkedHashMap<String, String> options = new LinkedHashMap<String, String>();
-        options.put("None", null);
-        options.put("Footer X", "Footer {id}");
-        options.put("X", "{id}");
-
-        createSelectAction("Texts in footer", category, options, "None",
-                footerTextCommand);
-    }
-
-    private void createHeaderTextCheckbox(String category) {
-        LinkedHashMap<String, String> options = new LinkedHashMap<String, String>();
-        options.put("None", null);
-        options.put("Col: {id}", "Col: {id}");
-        options.put("Header {id} - every second", "Header {id}");
-
-        createSelectAction("Texts in header", category, options, "None",
-                new Command<T, String>() {
-                    public void execute(T c, String value, Object data) {
-                        int nr = 0;
-                        for (Object propertyId : c.getContainerPropertyIds()) {
-                            nr++;
-                            if (value != null && value.equals("Header {id}")
-                                    && nr % 2 == 0) {
-                                c.setColumnHeader(propertyId, null);
-                            } else if (value != null) {
-                                c.setColumnHeader(
-                                        propertyId,
-                                        value.replace("{id}",
-                                                propertyId.toString()));
-                            } else {
-                                c.setColumnHeader(propertyId, null);
-                            }
-                        }
-
-                    }
-                });
-    }
-
-    private void createHeaderClickListenerCheckbox(String category) {
-
-        createBooleanAction("Header click listener", category, false,
-                headerClickListenerCommand);
-    }
-
-    private void createFooterClickListenerCheckbox(String category) {
-
-        createBooleanAction("Footer click listener", category, false,
-                footerClickListenerCommand);
-    }
-
-    private void createColumnResizeListenerCheckbox(String category) {
-
-        createBooleanAction("Column resize listener", category, false,
-                columnResizeListenerCommand);
-    }
-
-    // TODO:
-    // setCurrentPageFirstItemIndex()
-    // Editable
-    // Cache rate
-    // CurrentPageFirstItemId
-
-    protected void createFooterVisibilityCheckbox(String category) {
-        createBooleanAction("Footer visible", category, true,
-                new Command<T, Boolean>() {
-
-                    public void execute(T c, Boolean value, Object data) {
-                        c.setFooterVisible(value);
-                    }
-                });
-    }
-
-    protected void createHeaderVisibilitySelect(String category) {
-        LinkedHashMap<String, Integer> options = new LinkedHashMap<String, Integer>();
-        options.put("Explicit", Table.COLUMN_HEADER_MODE_EXPLICIT);
-        options.put("Explicit defaults id",
-                Table.COLUMN_HEADER_MODE_EXPLICIT_DEFAULTS_ID);
-        options.put("Id", Table.COLUMN_HEADER_MODE_ID);
-        options.put("Hidden", Table.COLUMN_HEADER_MODE_HIDDEN);
-
-        createSelectAction("Header mode", category, options,
-                "Explicit defaults id", new Command<T, Integer>() {
-
-                    public void execute(T c, Integer value, Object data) {
-                        c.setColumnHeaderMode(value);
-
-                    }
-                });
-    }
-
-    protected void createPageLengthSelect(String category) {
-        LinkedHashMap<String, Integer> options = new LinkedHashMap<String, Integer>();
-        options.put("0", 0);
-        options.put("5", 5);
-        options.put("10", 10);
-        options.put("20", 20);
-        options.put("50", 50);
-
-        createSelectAction("PageLength", category, options, "10",
-                new Command<T, Integer>() {
-
-                    public void execute(Table t, Integer value, Object data) {
-                        t.setPageLength(value);
-                    }
-                });
-    }
-
-    private enum SelectMode {
-        NONE, SINGLE, MULTI_SIMPLE, MULTI;
-    }
-
-    protected void createSelectionModeSelect(String category) {
-        LinkedHashMap<String, SelectMode> options = new LinkedHashMap<String, SelectMode>();
-        options.put("None", SelectMode.NONE);
-        options.put("Single", SelectMode.SINGLE);
-        options.put("Multi - simple", SelectMode.MULTI_SIMPLE);
-        options.put("Multi - ctrl/shift", SelectMode.MULTI);
-
-        createSelectAction("Selection Mode", category, options,
-                "Multi - ctrl/shift", new Command<T, SelectMode>() {
-
-                    public void execute(Table t, SelectMode value, Object data) {
-                        switch (value) {
-                        case NONE:
-                            t.setSelectable(false);
-                            break;
-                        case SINGLE:
-                            t.setMultiSelect(false);
-                            t.setSelectable(true);
-                            break;
-                        case MULTI_SIMPLE:
-                            t.setSelectable(true);
-                            t.setMultiSelect(true);
-                            t.setMultiSelectMode(MultiSelectMode.SIMPLE);
-                            break;
-                        case MULTI:
-                            t.setSelectable(true);
-                            t.setMultiSelect(true);
-                            t.setMultiSelectMode(MultiSelectMode.DEFAULT);
-                            break;
-                        }
-                    }
-                });
-    }
-
-    public void columnResize(ColumnResizeEvent event) {
-        log("ColumnResize on " + event.getPropertyId() + " from "
-                + event.getPreviousWidth() + " to " + event.getCurrentWidth());
-    }
-
-    public void footerClick(FooterClickEvent event) {
-        log("FooterClick on " + event.getPropertyId() + " using "
-                + event.getButtonName());
-    }
-
-    public void headerClick(HeaderClickEvent event) {
-        log("HeaderClick on " + event.getPropertyId() + " using "
-                + event.getButtonName());
-    }
-
-    @Override
-    protected void updateContainer() {
-        super.updateContainer();
-
-        // Recreate for the new properties
-        createColumnOptions(false);
-
-    }
-
-}
->>>>>>> 116cd1f2
+}