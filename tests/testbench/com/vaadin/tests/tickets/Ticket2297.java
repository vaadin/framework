--- conflicted
+++ resolved
@@ -1,4 +1,3 @@
-<<<<<<< HEAD
 package com.vaadin.tests.tickets;
 
 import java.io.ByteArrayInputStream;
@@ -39,46 +38,4 @@
             e.printStackTrace();
         }
     }
-=======
-package com.vaadin.tests.tickets;
-
-import java.io.ByteArrayInputStream;
-import java.io.IOException;
-import java.net.URL;
-
-import com.vaadin.ui.CustomLayout;
-import com.vaadin.ui.Label;
-import com.vaadin.ui.Window;
-
-public class Ticket2297 extends Ticket2292 {
-
-    @Override
-    public void init() {
-        final Window main = new Window(getClass().getName().substring(
-                getClass().getName().lastIndexOf(".") + 1));
-        setMainWindow(main);
-        URL url = getURL();
-        main.addComponent(new Label(
-                "Icon is built by servlet with a slow method, so it will show the bug (components not firing requestLayout)."));
-
-        try {
-            CustomLayout cl = new CustomLayout(
-                    new ByteArrayInputStream(
-                            ("This is an empty CustomLayout with as slow image. <img src=\""
-                                    + url.toString() + "/icon.png\" />")
-                                    .getBytes()));
-            main.addComponent(cl);
-
-            cl = new CustomLayout(
-                    new ByteArrayInputStream(
-                            ("This is an empty CustomLayout with as slow image. <img src=\""
-                                    + url.toString() + "/icon.png\" />")
-                                    .getBytes()));
-            main.addComponent(cl);
-        } catch (IOException e) {
-            // TODO Auto-generated catch block
-            e.printStackTrace();
-        }
-    }
->>>>>>> 116cd1f2
 }