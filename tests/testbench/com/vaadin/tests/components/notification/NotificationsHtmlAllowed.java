--- conflicted
+++ resolved
@@ -1,4 +1,3 @@
-<<<<<<< HEAD
 package com.vaadin.tests.components.notification;
 
 import com.vaadin.tests.components.TestBase;
@@ -58,82 +57,4 @@
                 (Boolean) htmlAllowedBox.getValue());
         return n;
     }
-}
-=======
-package com.vaadin.tests.components.notification;
-
-import com.vaadin.tests.components.TestBase;
-import com.vaadin.ui.Button;
-import com.vaadin.ui.Button.ClickEvent;
-import com.vaadin.ui.Button.ClickListener;
-import com.vaadin.ui.CheckBox;
-import com.vaadin.ui.TextArea;
-import com.vaadin.ui.TextField;
-import com.vaadin.ui.Window;
-import com.vaadin.ui.Window.Notification;
-
-public class NotificationsHtmlAllowed extends TestBase implements ClickListener {
-
-    private TextArea messageField;
-    private CheckBox htmlAllowedBox;
-    private TextField captionField;
-    private Window subwindow;
-    private CheckBox showInSubwindow;
-
-    @Override
-    protected void setup() {
-        captionField = new TextField("Caption", "Hello <u>world</u>");
-        addComponent(captionField);
-        captionField.focus();
-
-        messageField = new TextArea("Message",
-                "Hello <i>world</i>\nWith a newline <br/>And a html line break");
-        messageField.setRows(10);
-        addComponent(messageField);
-
-        htmlAllowedBox = new CheckBox("Html content allowed", true);
-        addComponent(htmlAllowedBox);
-
-        showInSubwindow = new CheckBox("Show in subwindow", false);
-        addComponent(showInSubwindow);
-
-        Button showNotification = new Button("Show notification", this);
-        addComponent(showNotification);
-
-        subwindow = new Window("Sub window");
-        subwindow.setPositionX(400);
-        subwindow.setPositionY(0);
-        getMainWindow().addWindow(subwindow);
-    }
-
-    @Override
-    protected String getDescription() {
-        return "Test case for htmlAllowed in notifications";
-    }
-
-    @Override
-    protected Integer getTicketNumber() {
-        return 6097;
-    }
-
-    public void buttonClick(ClickEvent event) {
-        Notification n = makeNotification();
-        Window window;
-        if (showInSubwindow.booleanValue()) {
-            window = subwindow;
-        } else {
-            window = event.getButton().getWindow();
-        }
-        window.showNotification(n);
-
-    }
-
-    private Notification makeNotification() {
-        Notification n = new Notification((String) captionField.getValue(),
-                (String) messageField.getValue(),
-                Notification.TYPE_HUMANIZED_MESSAGE,
-                htmlAllowedBox.booleanValue());
-        return n;
-    }
-}
->>>>>>> 116cd1f2
+}