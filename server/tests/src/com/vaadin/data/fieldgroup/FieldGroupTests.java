package com.vaadin.data.fieldgroup;

import static org.hamcrest.MatcherAssert.assertThat;
import static org.hamcrest.core.Is.is;
import static org.hamcrest.core.IsNull.nullValue;
import static org.mockito.Mockito.mock;

import org.junit.Assert;
import org.junit.Before;
import org.junit.Test;

import com.vaadin.data.Property;
import com.vaadin.data.Property.Transactional;
import com.vaadin.data.util.BeanItem;
import com.vaadin.data.util.TransactionalPropertyWrapper;
import com.vaadin.ui.Field;
import com.vaadin.ui.TextField;

public class FieldGroupTests {

    private FieldGroup sut;
    private Field field;

    @Before
    public void setup() {
        sut = new FieldGroup();
        field = mock(Field.class);
    }

    @Test
    public void fieldIsBound() {
        sut.bind(field, "foobar");

        assertThat(sut.getField("foobar"), is(field));
    }

    @Test(expected = FieldGroup.BindException.class)
    public void cannotBindToAlreadyBoundProperty() {
        sut.bind(field, "foobar");
        sut.bind(mock(Field.class), "foobar");
    }

    @Test(expected = FieldGroup.BindException.class)
    public void cannotBindNullField() {
        sut.bind(null, "foobar");
    }

<<<<<<< HEAD
    public void canUnbindWithoutItem() {
        sut.bind(field, "foobar");

        sut.unbind(field);
        assertThat(sut.getField("foobar"), is(nullValue()));
=======
    @Test
    public void wrapInTransactionalProperty_provideCustomImpl_customTransactionalWrapperIsUsed() {
        Bean bean = new Bean();
        FieldGroup group = new FieldGroup() {
            @Override
            protected <T> Transactional<T> wrapInTransactionalProperty(
                    Property<T> itemProperty) {
                return new TransactionalPropertyImpl(itemProperty);
            }
        };
        group.setItemDataSource(new BeanItem<Bean>(bean));
        TextField field = new TextField();
        group.bind(field, "name");

        Property propertyDataSource = field.getPropertyDataSource();
        Assert.assertTrue("Custom implementation of transactional property "
                + "has not been used",
                propertyDataSource instanceof TransactionalPropertyImpl);
    }

    public static class TransactionalPropertyImpl<T> extends
            TransactionalPropertyWrapper<T> {

        public TransactionalPropertyImpl(Property<T> wrappedProperty) {
            super(wrappedProperty);
        }

    }

    public static class Bean {
        private String name;

        public String getName() {
            return name;
        }

        public void setName(String name) {
            this.name = name;
        }
>>>>>>> b356e7e3
    }
}<|MERGE_RESOLUTION|>--- conflicted
+++ resolved
@@ -45,13 +45,13 @@
         sut.bind(null, "foobar");
     }
 
-<<<<<<< HEAD
     public void canUnbindWithoutItem() {
         sut.bind(field, "foobar");
 
         sut.unbind(field);
         assertThat(sut.getField("foobar"), is(nullValue()));
-=======
+    }
+
     @Test
     public void wrapInTransactionalProperty_provideCustomImpl_customTransactionalWrapperIsUsed() {
         Bean bean = new Bean();
@@ -91,6 +91,5 @@
         public void setName(String name) {
             this.name = name;
         }
->>>>>>> b356e7e3
     }
 }