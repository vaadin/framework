/*
 * Copyright 2000-2016 Vaadin Ltd.
 *
 * Licensed under the Apache License, Version 2.0 (the "License"); you may not
 * use this file except in compliance with the License. You may obtain a copy of
 * the License at
 *
 * http://www.apache.org/licenses/LICENSE-2.0
 *
 * Unless required by applicable law or agreed to in writing, software
 * distributed under the License is distributed on an "AS IS" BASIS, WITHOUT
 * WARRANTIES OR CONDITIONS OF ANY KIND, either express or implied. See the
 * License for the specific language governing permissions and limitations under
 * the License.
 */
package com.vaadin.client;

import com.google.gwt.core.client.JavaScriptObject;

/**
 * Utility class for fetching CSS properties from DOM StyleSheets JS object.
 */
public class CSSRule {

    private final String selector;
    private JavaScriptObject rules = null;

    /**
     *
     * @param selector
     *            the CSS selector to search for in the stylesheets
     * @param deep
     *            should the search follow any @import statements?
     */
    public CSSRule(final String selector, final boolean deep) {
        this.selector = selector;
        fetchRule(selector, deep);
    }

    // TODO how to find the right LINK-element? We should probably give the
    // stylesheet a name.
    private native void fetchRule(final String selector, final boolean deep)
    /*-{
    var sheets = $doc.styleSheets;
    for (var i = 0; i < sheets.length; i++) {
        var sheet = sheets[i];
        if (sheet.href && sheet.href.indexOf("VAADIN/themes")>-1) {
            // $entry not needed as function is not exported
            this.@com.vaadin.client.CSSRule::rules = @com.vaadin.client.CSSRule::searchForRule(Lcom/google/gwt/core/client/JavaScriptObject;Ljava/lang/String;Z)(sheet, selector, deep);
            return;
        }
    }
    this.@com.vaadin.client.CSSRule::rules = [];
    }-*/;

    /*
     * Loops through all current style rules and collects all matching to
     * 'rules' array. The array is reverse ordered (last one found is first).
     */
    private static native JavaScriptObject searchForRule(
            final JavaScriptObject sheet, final String selector,
            final boolean deep)
    /*-{
    if (!$doc.styleSheets)
    return null;
    
    selector = selector.toLowerCase('en');
    
    var allMatches = [];
    
    // IE handles imported sheet differently
    if (deep && sheet.imports && sheet.imports.length > 0) {
        for (var i=0; i < sheet.imports.length; i++) {
            // $entry not needed as function is not exported
            var imports = @com.vaadin.client.CSSRule::searchForRule(Lcom/google/gwt/core/client/JavaScriptObject;Ljava/lang/String;Z)(sheet.imports[i], selector, deep);
            allMatches.concat(imports);
        }
    }
    
    var theRules = new Array();
    if (sheet.cssRules)
        theRules = sheet.cssRules
    else if (sheet.rules)
        theRules = sheet.rules
    
    var j = theRules.length;
<<<<<<< HEAD
    for(var i=0; i<j; i++) {
    var r = theRules[i];
    if(r.type == 1 || sheet.imports) {
    var selectors = r.selectorText.toLowerCase('en').split(",");
    var n = selectors.length;
    for(var m=0; m<n; m++) {
    if(selectors[m].replace(/^\s+|\s+$/g, "") == selector) {
    allMatches.unshift(r);
    break; // No need to loop other selectors for this rule
    }
    }
    } else if(deep && r.type == 3) {
    // Search @import stylesheet
    // $entry not needed as function is not exported
    var imports = @com.vaadin.client.CSSRule::searchForRule(Lcom/google/gwt/core/client/JavaScriptObject;Ljava/lang/String;Z)(r.styleSheet, selector, deep);
    allMatches = allMatches.concat(imports);
    }
=======
    for (var i=0; i<j; i++) {
        var r = theRules[i];
        if (r.type == 1 || sheet.imports) {
            var selectors = r.selectorText.toLowerCase().split(",");
            var n = selectors.length;
            for (var m=0; m<n; m++) {
                if (selectors[m].replace(/^\s+|\s+$/g, "") == selector) {
                    allMatches.unshift(r);
                    break; // No need to loop other selectors for this rule
                }
            }
        } else if (deep && r.type == 3) {
            // Search @import stylesheet
            // $entry not needed as function is not exported
            var imports = @com.vaadin.client.CSSRule::searchForRule(Lcom/google/gwt/core/client/JavaScriptObject;Ljava/lang/String;Z)(r.styleSheet, selector, deep);
            allMatches = allMatches.concat(imports);
        }
>>>>>>> c265cd1d
    }
    
    return allMatches;
    }-*/;

    /**
     * Returns a specific property value from this CSS rule.
     *
     * @param propertyName
     *            camelCase CSS property name
     * @return the value of the property as a String
     */
    public native String getPropertyValue(final String propertyName)
    /*-{
    var j = this.@com.vaadin.client.CSSRule::rules.length;
    for (var i=0; i<j; i++) {
        // $entry not needed as function is not exported
        var value = this.@com.vaadin.client.CSSRule::rules[i].style[propertyName];
        if (value)
            return value;
    }
    return null;
    }-*/;

    public String getSelector() {
        return selector;
    }

}<|MERGE_RESOLUTION|>--- conflicted
+++ resolved
@@ -84,29 +84,10 @@
         theRules = sheet.rules
     
     var j = theRules.length;
-<<<<<<< HEAD
-    for(var i=0; i<j; i++) {
-    var r = theRules[i];
-    if(r.type == 1 || sheet.imports) {
-    var selectors = r.selectorText.toLowerCase('en').split(",");
-    var n = selectors.length;
-    for(var m=0; m<n; m++) {
-    if(selectors[m].replace(/^\s+|\s+$/g, "") == selector) {
-    allMatches.unshift(r);
-    break; // No need to loop other selectors for this rule
-    }
-    }
-    } else if(deep && r.type == 3) {
-    // Search @import stylesheet
-    // $entry not needed as function is not exported
-    var imports = @com.vaadin.client.CSSRule::searchForRule(Lcom/google/gwt/core/client/JavaScriptObject;Ljava/lang/String;Z)(r.styleSheet, selector, deep);
-    allMatches = allMatches.concat(imports);
-    }
-=======
     for (var i=0; i<j; i++) {
         var r = theRules[i];
         if (r.type == 1 || sheet.imports) {
-            var selectors = r.selectorText.toLowerCase().split(",");
+            var selectors = r.selectorText.toLowerCase('en').split(",");
             var n = selectors.length;
             for (var m=0; m<n; m++) {
                 if (selectors[m].replace(/^\s+|\s+$/g, "") == selector) {
@@ -120,7 +101,6 @@
             var imports = @com.vaadin.client.CSSRule::searchForRule(Lcom/google/gwt/core/client/JavaScriptObject;Ljava/lang/String;Z)(r.styleSheet, selector, deep);
             allMatches = allMatches.concat(imports);
         }
->>>>>>> c265cd1d
     }
     
     return allMatches;
