--- conflicted
+++ resolved
@@ -42,6 +42,7 @@
         this.manager = manager;
     }
 
+    @Override
     public void changeVariables(Object source, Map<String, Object> variables) {
         Object owner = variables.get("dhowner");
 
@@ -180,10 +181,12 @@
         return transferable;
     }
 
+    @Override
     public boolean isEnabled() {
         return isConnectorEnabled();
     }
 
+    @Override
     public boolean isImmediate() {
         return true;
     }
@@ -217,75 +220,87 @@
         return false;
     }
 
-<<<<<<< HEAD
+    @Override
     public SharedState getState() {
         // TODO Auto-generated method stub
         return null;
     }
 
+    @Override
     public String getConnectorId() {
         return VDragAndDropManager.DD_SERVICE;
     }
 
+    @Override
     public boolean isConnectorEnabled() {
         // Drag'n'drop can't be disabled
         return true;
     }
 
+    @Override
     public List<ClientMethodInvocation> retrievePendingRpcCalls() {
         return null;
     }
 
+    @Override
     public RpcManager getRpcManager(Class<?> rpcInterface) {
         // TODO Use rpc for drag'n'drop
         return null;
     }
 
+    @Override
     public Class<? extends SharedState> getStateType() {
         return SharedState.class;
     }
 
+    @Override
     public void requestRepaint() {
         // TODO Auto-generated method stub
 
     }
 
+    @Override
     public ClientConnector getParent() {
         // TODO Auto-generated method stub
         return null;
     }
 
+    @Override
     public void requestRepaintAll() {
         // TODO Auto-generated method stub
 
     }
 
+    @Override
     public void setParent(ClientConnector parent) {
         // TODO Auto-generated method stub
 
     }
 
+    @Override
     public void attach() {
         // TODO Auto-generated method stub
 
     }
 
+    @Override
     public void detach() {
         // TODO Auto-generated method stub
 
     }
 
+    @Override
     public Iterator<Extension> getExtensionIterator() {
         // TODO Auto-generated method stub
         return null;
     }
 
+    @Override
     public void removeExtension(Extension feature) {
         // TODO Auto-generated method stub
-
-=======
+    }
+
     private Logger getLogger() {
         return Logger.getLogger(DragAndDropService.class.getName());
->>>>>>> 17c14316
     }
 }