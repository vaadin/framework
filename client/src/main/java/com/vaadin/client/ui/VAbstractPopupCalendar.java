/*
 * Copyright 2000-2016 Vaadin Ltd.
 *
 * Licensed under the Apache License, Version 2.0 (the "License"); you may not
 * use this file except in compliance with the License. You may obtain a copy of
 * the License at
 *
 * http://www.apache.org/licenses/LICENSE-2.0
 *
 * Unless required by applicable law or agreed to in writing, software
 * distributed under the License is distributed on an "AS IS" BASIS, WITHOUT
 * WARRANTIES OR CONDITIONS OF ANY KIND, either express or implied. See the
 * License for the specific language governing permissions and limitations under
 * the License.
 */

package com.vaadin.client.ui;

import java.util.Date;

import com.google.gwt.aria.client.Id;
import com.google.gwt.aria.client.LiveValue;
import com.google.gwt.aria.client.Roles;
import com.google.gwt.dom.client.Element;
import com.google.gwt.event.dom.client.DomEvent;
import com.google.gwt.event.dom.client.ClickEvent;
import com.google.gwt.event.dom.client.ClickHandler;
import com.google.gwt.event.dom.client.KeyCodes;
import com.google.gwt.event.dom.client.MouseOutEvent;
import com.google.gwt.event.dom.client.MouseOverEvent;
import com.google.gwt.event.logical.shared.CloseEvent;
import com.google.gwt.event.logical.shared.CloseHandler;
import com.google.gwt.i18n.client.DateTimeFormat;
import com.google.gwt.user.client.DOM;
import com.google.gwt.user.client.Event;
import com.google.gwt.user.client.Timer;
import com.google.gwt.user.client.Window;
import com.google.gwt.user.client.ui.Button;
import com.google.gwt.user.client.ui.FlowPanel;
import com.google.gwt.user.client.ui.Label;
import com.google.gwt.user.client.ui.PopupPanel;
import com.google.gwt.user.client.ui.PopupPanel.PositionCallback;
import com.google.gwt.user.client.ui.RootPanel;
import com.google.gwt.user.client.ui.Widget;
import com.vaadin.client.BrowserInfo;
import com.vaadin.client.ComputedStyle;
import com.vaadin.client.VConsole;
import com.vaadin.client.ui.VAbstractCalendarPanel.SubmitListener;
import com.vaadin.client.ui.aria.AriaHelper;
import com.vaadin.shared.ui.datefield.TextualDateFieldState;

/**
 * Represents a date selection component with a text field and a popup date/time
 * selector.
 *
 * <b>Note:</b> To change the keyboard assignments used in the popup dialog you
 * should extend <code>com.vaadin.client.ui.VAbstractCalendarPanel</code> and
 * then pass set it by calling the
 * <code>setCalendarPanel(VAbstractCalendarPanel panel)</code> method.
 *
 * @since 8.0
 */
public abstract class VAbstractPopupCalendar<PANEL extends VAbstractCalendarPanel<R>, R extends Enum<R>>
        extends VAbstractTextualDate<R>
<<<<<<< HEAD
        implements Field, Orphanable, CloseHandler<PopupPanel>, SubPartAware {
=======
        implements ClickHandler, CloseHandler<PopupPanel> {
>>>>>>> 04905e1e

    /** For internal use only. May be removed or replaced in the future. */
    public final Button calendarToggle = new Button();

    /** For internal use only. May be removed or replaced in the future. */
    public PANEL calendar;

    /** For internal use only. May be removed or replaced in the future. */
    public final VOverlay popup;

    /** For internal use only. May be removed or replaced in the future. */
    public boolean parsable = true;

    private boolean open;

    private boolean willBeOrphan;
    private boolean calendarToggleWhenOrphaned;

    /*
     * #14857: If calendarToggle button is clicked when calendar popup is
     * already open we should prevent calling openCalendarPanel() in onClick,
     * since we don't want to reopen it again right after it closes.
     */
    private boolean preventOpenPopupCalendar;
    private boolean cursorOverCalendarToggleButton;
    private boolean toggleButtonClosesWithGuarantee;

    private boolean textFieldEnabled = true;

    private String captionId;

    private Label selectedDate;

    private Element descriptionForAssistiveDevicesElement;

    private static final String CALENDAR_TOGGLE_ID = "popupButton";

    public VAbstractPopupCalendar(PANEL calendarPanel, R resolution) {
        super(resolution);

        calendarToggle.setText("");
        calendarToggle.addClickHandler(e -> {
            if (willBeOrphan) {
                calendarToggleWhenOrphaned = true;
            } else {
                doCalendarToggle();
            }
        });

        calendarToggle.addDomHandler(
                event -> cursorOverCalendarToggleButton = true,
                MouseOverEvent.getType());

        calendarToggle.addDomHandler(
                event -> cursorOverCalendarToggleButton = false,
                MouseOutEvent.getType());

        // -2 instead of -1 to avoid FocusWidget.onAttach to reset it
        calendarToggle.getElement().setTabIndex(-2);

        Roles.getButtonRole().set(calendarToggle.getElement());
        Roles.getButtonRole().setAriaHiddenState(calendarToggle.getElement(),
                true);

        add(calendarToggle);

        // Description of the usage of the widget for assistive device users
        descriptionForAssistiveDevicesElement = DOM.createDiv();
        descriptionForAssistiveDevicesElement.setInnerText(
                TextualDateFieldState.DESCRIPTION_FOR_ASSISTIVE_DEVICES);
        AriaHelper.ensureHasId(descriptionForAssistiveDevicesElement);
        Roles.getTextboxRole().setAriaDescribedbyProperty(text.getElement(),
                Id.of(descriptionForAssistiveDevicesElement));
        AriaHelper.setVisibleForAssistiveDevicesOnly(
                descriptionForAssistiveDevicesElement, true);

        calendar = calendarPanel;
        calendar.setParentField(this);
        calendar.setFocusOutListener(event -> {
            event.preventDefault();
            closeCalendarPanel();
            return true;
        });

        // FIXME: Problem is, that the element with the provided id does not
        // exist yet in html. This is the same problem as with the context menu.
        // Apply here the same fix (#11795)
        Roles.getTextboxRole().setAriaControlsProperty(text.getElement(),
                Id.of(calendar.getElement()));
        Roles.getButtonRole().setAriaControlsProperty(
                calendarToggle.getElement(), Id.of(calendar.getElement()));

        calendar.setSubmitListener(new SubmitListener() {
            @Override
            public void onSubmit() {
                // Update internal value and send valuechange event if immediate
                updateValue(calendar.getDate());

                // Update text field (a must when not immediate).
                buildDate(true);

                closeCalendarPanel();
            }

            @Override
            public void onCancel() {
                closeCalendarPanel();
            }
        });

        popup = new VOverlay(true, false);
        popup.setOwner(this);

        FlowPanel wrapper = new FlowPanel();
        selectedDate = new Label();
        selectedDate.setStyleName(getStylePrimaryName() + "-selecteddate");
        AriaHelper.setVisibleForAssistiveDevicesOnly(selectedDate.getElement(),
                true);

        Roles.getTextboxRole().setAriaLiveProperty(selectedDate.getElement(),
                LiveValue.ASSERTIVE);
        Roles.getTextboxRole().setAriaAtomicProperty(selectedDate.getElement(),
                true);
        wrapper.add(selectedDate);
        wrapper.add(calendar);

        popup.setWidget(wrapper);
        popup.addCloseHandler(this);

        DOM.setElementProperty(calendar.getElement(), "id",
                "PID_VAADIN_POPUPCAL");

        sinkEvents(Event.ONKEYDOWN);

        updateStyleNames();
    }

    @Override
    protected void onAttach() {
        super.onAttach();
        DOM.appendChild(RootPanel.get().getElement(),
                descriptionForAssistiveDevicesElement);
    }

    @Override
    protected void onDetach() {
        super.onDetach();
        descriptionForAssistiveDevicesElement.removeFromParent();
        closeCalendarPanel();
    }

    /**
     * Changes the current date, and updates the
     * {@link VDateField#bufferedResolutions}, possibly
     * {@link VDateField#sendBufferedValues()} to the server if needed.
     *
     * @param newDate
     *            the new {@code Date} to update
     */
    @SuppressWarnings("deprecation")
    public void updateValue(Date newDate) {
        Date currentDate = getCurrentDate();
        R resolution = getCurrentResolution();
        if (currentDate == null || newDate.getTime() != currentDate.getTime()) {
            setCurrentDate((Date) newDate.clone());
            bufferedResolutions.put(calendar.getResolution(calendar::isYear),
                    newDate.getYear() + 1900);
            if (!calendar.isYear(resolution)) {
                bufferedResolutions.put(
                        calendar.getResolution(calendar::isMonth),
                        newDate.getMonth() + 1);
                if (!calendar.isMonth(resolution)) {
                    bufferedResolutions.put(
                            calendar.getResolution(calendar::isDay),
                            newDate.getDate());
                }
            }
        }
    }

    /**
     * Checks whether the text field is enabled.
     *
     * @see VAbstractPopupCalendar#setTextFieldEnabled(boolean)
     * @return The current state of the text field.
     */
    public boolean isTextFieldEnabled() {
        return textFieldEnabled;
    }

    /**
     * Sets the state of the text field of this component. By default the text
     * field is enabled. Disabling it causes only the button for date selection
     * to be active, thus preventing the user from entering invalid dates. See
     * <a href="http://dev.vaadin.com/ticket/6790>#6790</a>.
     *
     * @param textFieldEnabled
     */
    public void setTextFieldEnabled(boolean textFieldEnabled) {
        this.textFieldEnabled = textFieldEnabled;
        updateTextFieldEnabled();
    }

    protected void updateTextFieldEnabled() {
        boolean reallyEnabled = isEnabled() && isTextFieldEnabled();
        // IE has a non input disabled themeing that can not be overridden so we
        // must fake the functionality using readonly and unselectable
        if (BrowserInfo.get().isIE()) {
            if (!reallyEnabled) {
                text.getElement().setAttribute("unselectable", "on");
                text.getElement().setAttribute("readonly", "");
                text.setTabIndex(-2);
            } else if (reallyEnabled
                    && text.getElement().hasAttribute("unselectable")) {
                text.getElement().removeAttribute("unselectable");
                text.getElement().removeAttribute("readonly");
                text.setTabIndex(0);
            }
        } else {
            text.setEnabled(reallyEnabled);
        }

        if (reallyEnabled) {
            calendarToggle.setTabIndex(-1);
            Roles.getButtonRole()
                    .setAriaHiddenState(calendarToggle.getElement(), true);
        } else {
            calendarToggle.setTabIndex(0);
            Roles.getButtonRole()
                    .setAriaHiddenState(calendarToggle.getElement(), false);
        }

        handleAriaAttributes();
    }

    /**
     * Set correct tab index for disabled text field in IE as the value set in
     * setTextFieldEnabled(...) gets overridden in
     * TextualDateConnection.updateFromUIDL(...).
     *
     * @since 7.3.1
     */
    public void setTextFieldTabIndex() {
        if (BrowserInfo.get().isIE() && !textFieldEnabled) {
            // index needs to be -2 because FocusWidget updates -1 to 0 onAttach
            text.setTabIndex(-2);
        }
    }

    @Override
    public void bindAriaCaption(
            com.google.gwt.user.client.Element captionElement) {
        if (captionElement == null) {
            captionId = null;
        } else {
            captionId = captionElement.getId();
        }

        if (isTextFieldEnabled()) {
            super.bindAriaCaption(captionElement);
        } else {
            AriaHelper.bindCaption(calendarToggle, captionElement);
        }

        handleAriaAttributes();
    }

    private void handleAriaAttributes() {
        Widget removeFromWidget;
        Widget setForWidget;

        if (isTextFieldEnabled()) {
            setForWidget = text;
            removeFromWidget = calendarToggle;
        } else {
            setForWidget = calendarToggle;
            removeFromWidget = text;
        }

        Roles.getFormRole()
                .removeAriaLabelledbyProperty(removeFromWidget.getElement());
        if (captionId == null) {
            Roles.getFormRole()
                    .removeAriaLabelledbyProperty(setForWidget.getElement());
        } else {
            Roles.getFormRole().setAriaLabelledbyProperty(
                    setForWidget.getElement(), Id.of(captionId));
        }
    }

    /*
     * (non-Javadoc)
     *
     * @see
     * com.google.gwt.user.client.ui.UIObject#setStyleName(java.lang.String)
     */
    @Override
    public void setStyleName(String style) {
        super.setStyleName(style);
        updateStyleNames();
    }

    @Override
    public void setStylePrimaryName(String style) {
        removeStyleName(getStylePrimaryName() + "-popupcalendar");
        super.setStylePrimaryName(style);
        updateStyleNames();
    }

    @Override
    protected void updateStyleNames() {
        super.updateStyleNames();
        if (getStylePrimaryName() != null && calendarToggle != null) {
            addStyleName(getStylePrimaryName() + "-popupcalendar");
            calendarToggle.setStyleName(getStylePrimaryName() + "-button");
            popup.setStyleName(getStylePrimaryName() + "-popup");
            calendar.setStyleName(getStylePrimaryName() + "-calendarpanel");
        }
    }

    /**
     * Opens the calendar panel popup.
     */
    public void openCalendarPanel() {

        if (!open && !readonly && isEnabled()) {
            open = true;

            if (getCurrentDate() != null) {
                calendar.setDate((Date) getCurrentDate().clone());
            } else if (getDefaultDate() != null) {
                calendar.setDate(getDefaultDate());
            } else {
                calendar.setDate(new Date());
            }

            // clear previous values
            popup.setWidth("");
            popup.setHeight("");
            popup.setPopupPositionAndShow(new PopupPositionCallback());
        } else {
            VConsole.error("Cannot reopen popup, it is already open!");
        }
    }

    private void doCalendarToggle() {
        if (isEnabled()) {
            if (open) {
                closeCalendarPanel();
            } else if (!preventOpenPopupCalendar) {
                openCalendarPanel();
            }
            preventOpenPopupCalendar = false;
        }
    }

    /*
     * (non-Javadoc)
     *
     * @see
     * com.google.gwt.event.logical.shared.CloseHandler#onClose(com.google.gwt
     * .event.logical.shared.CloseEvent)
     */
    @Override
    public void onClose(CloseEvent<PopupPanel> event) {
        if (event.getSource() == popup) {
            buildDate();
            if (!BrowserInfo.get().isTouchDevice() && textFieldEnabled) {
                /*
                 * Move focus to textbox, unless on touch device (avoids opening
                 * virtual keyboard) or if textField is disabled.
                 */
                focus();
            }

            open = false;

            if (cursorOverCalendarToggleButton
                    && !toggleButtonClosesWithGuarantee) {
                preventOpenPopupCalendar = true;
            }

            toggleButtonClosesWithGuarantee = false;
        }
    }

    /**
     * Sets focus to Calendar panel.
     *
     * @param focus
     */
    public void setFocus(boolean focus) {
        calendar.setFocus(focus);
    }

    @Override
    public void setEnabled(boolean enabled) {
        super.setEnabled(enabled);
        updateTextFieldEnabled();
        calendarToggle.setEnabled(enabled);
        Roles.getButtonRole().setAriaDisabledState(calendarToggle.getElement(),
                !enabled);
    }

    /**
     * Sets the content of a special field for assistive devices, so that they
     * can recognize the change and inform the user (reading out in case of
     * screen reader).
     *
     * @param selectedDate
     *            Date that is currently selected
     */
    public void setFocusedDate(Date selectedDate) {
        this.selectedDate.setText(DateTimeFormat.getFormat("dd, MMMM, yyyy")
                .format(selectedDate));
    }

    /**
     * For internal use only. May be removed or replaced in the future.
     *
     * @see com.vaadin.client.ui.VAbstractTextualDate#buildDate()
     */
    @Override
    public void buildDate() {
        // Save previous value
        String previousValue = getText();
        super.buildDate();

        // Restore previous value if the input could not be parsed
        if (!parsable) {
            setText(previousValue);
        }
        updateTextFieldEnabled();
    }

    /**
     * Update the text field contents from the date. See {@link #buildDate()}.
     *
     * @param forceValid
     *            true to force the text field to be updated, false to only
     *            update if the parsable flag is true.
     */
    protected void buildDate(boolean forceValid) {
        if (forceValid) {
            parsable = true;
        }
        buildDate();
    }

    /*
     * (non-Javadoc)
     *
     * @see com.vaadin.client.ui.VDateField#onBrowserEvent(com.google
     * .gwt.user.client.Event)
     */
    @Override
    public void onBrowserEvent(com.google.gwt.user.client.Event event) {
        super.onBrowserEvent(event);
        if (DOM.eventGetType(event) == Event.ONKEYDOWN
                && event.getKeyCode() == getOpenCalenderPanelKey()) {
            openCalendarPanel();
            event.preventDefault();
        }
    }

    /**
     * Get the key code that opens the calendar panel. By default it is the down
     * key but you can override this to be whatever you like
     *
     * @return
     */
    protected int getOpenCalenderPanelKey() {
        return KeyCodes.KEY_DOWN;
    }

    /**
     * Closes the open popup panel.
     */
    public void closeCalendarPanel() {
        if (open) {
            toggleButtonClosesWithGuarantee = true;
            popup.hide(true);
        }
    }

    @Override
    public com.google.gwt.user.client.Element getSubPartElement(
            String subPart) {
        if (subPart.equals(CALENDAR_TOGGLE_ID)) {
            return calendarToggle.getElement();
        }

        return super.getSubPartElement(subPart);
    }

    @Override
    public String getSubPartName(
            com.google.gwt.user.client.Element subElement) {
        if (calendarToggle.getElement().isOrHasChild(subElement)) {
            return CALENDAR_TOGGLE_ID;
        }

        return super.getSubPartName(subElement);
    }

    /**
     * Set a description that explains the usage of the Widget for users of
     * assistive devices.
     *
     * @param descriptionForAssistiveDevices
     *            String with the description
     */
    public void setDescriptionForAssistiveDevices(
            String descriptionForAssistiveDevices) {
        descriptionForAssistiveDevicesElement
                .setInnerText(descriptionForAssistiveDevices);
    }

    /**
     * Get the description that explains the usage of the Widget for users of
     * assistive devices.
     *
     * @return String with the description
     */
    public String getDescriptionForAssistiveDevices() {
        return descriptionForAssistiveDevicesElement.getInnerText();
    }

    /**
     * Sets the start range for this component. The start range is inclusive,
     * and it depends on the current resolution, what is considered inside the
     * range.
     *
     * @param rangeStart
     *            - the allowed range's start date
     */
    public void setRangeStart(Date rangeStart) {
        calendar.setRangeStart(rangeStart);
    }

    /**
     * Sets the end range for this component. The end range is inclusive, and it
     * depends on the current resolution, what is considered inside the range.
     *
     * @param rangeEnd
     *            - the allowed range's end date
     */
    public void setRangeEnd(Date rangeEnd) {
        calendar.setRangeEnd(rangeEnd);
    }

    private class PopupPositionCallback implements PositionCallback {

        @Override
        public void setPosition(int offsetWidth, int offsetHeight) {
            final int width = offsetWidth;
            final int height = offsetHeight;
            final int browserWindowWidth = Window.getClientWidth()
                    + Window.getScrollLeft();
            final int windowHeight = Window.getClientHeight()
                    + Window.getScrollTop();
            int left = calendarToggle.getAbsoluteLeft();

            // Add a little extra space to the right to avoid
            // problems with IE7 scrollbars and to make it look
            // nicer.
            int extraSpace = 30;

            boolean overflow = left + width + extraSpace > browserWindowWidth;
            if (overflow) {
                // Part of the popup is outside the browser window
                // (to the right)
                left = browserWindowWidth - width - extraSpace;
            }

            int top = calendarToggle.getAbsoluteTop();
            int extraHeight = 2;
            boolean verticallyRepositioned = false;
            ComputedStyle style = new ComputedStyle(popup.getElement());
            int[] margins = style.getMargin();
            int desiredPopupBottom = top + height
                    + calendarToggle.getOffsetHeight() + margins[0]
                    + margins[2];

            if (desiredPopupBottom > windowHeight) {
                int updatedLeft = left;
                left = getLeftPosition(left, width, style, overflow);

                // if position has not been changed then it means there is no
                // space to make popup fully visible
                if (updatedLeft == left) {
                    // let's try to show popup on the top of the field
                    int updatedTop = top - extraHeight - height - margins[0]
                            - margins[2];
                    verticallyRepositioned = updatedTop >= 0;
                    if (verticallyRepositioned) {
                        top = updatedTop;
                    }
                }
                // Part of the popup is outside the browser window
                // (below)
                if (!verticallyRepositioned) {
                    verticallyRepositioned = true;
                    top = windowHeight - height - extraSpace + extraHeight;
                }
            }
            if (verticallyRepositioned) {
                popup.setPopupPosition(left, top);
            } else {
                popup.setPopupPosition(left,
                        top + calendarToggle.getOffsetHeight() + extraHeight);
            }
            doSetFocus();
        }

        private int getLeftPosition(int left, int width, ComputedStyle style,
                boolean overflow) {
            if (positionRightSide()) {
                // Show to the right of the popup button unless we
                // are in the lower right corner of the screen
                if (overflow) {
                    return left;
                } else {
                    return left + calendarToggle.getOffsetWidth();
                }
            } else {
                int[] margins = style.getMargin();
                int desiredLeftPosition = calendarToggle.getAbsoluteLeft()
                        - width - margins[1] - margins[3];
                if (desiredLeftPosition >= 0) {
                    return desiredLeftPosition;
                } else {
                    return left;
                }
            }
        }

        private boolean positionRightSide() {
            int buttonRightSide = calendarToggle.getAbsoluteLeft()
                    + calendarToggle.getOffsetWidth();
            int textRightSide = text.getAbsoluteLeft() + text.getOffsetWidth();
            return buttonRightSide >= textRightSide;
        }

        private void doSetFocus() {
            /*
             * We have to wait a while before focusing since the popup needs to
             * be opened before we can focus
             */
            Timer focusTimer = new Timer() {
                @Override
                public void run() {
                    setFocus(true);
                }
            };

            focusTimer.schedule(100);
        }
    }

    @Override
    public void beforeOrphaned() {
        willBeOrphan = true;
    }

    @Override
    public void afterAdoption() {
        willBeOrphan = false;
        if (calendarToggleWhenOrphaned) {
            doCalendarToggle();
        }
    }
}<|MERGE_RESOLUTION|>--- conflicted
+++ resolved
@@ -22,8 +22,6 @@
 import com.google.gwt.aria.client.LiveValue;
 import com.google.gwt.aria.client.Roles;
 import com.google.gwt.dom.client.Element;
-import com.google.gwt.event.dom.client.DomEvent;
-import com.google.gwt.event.dom.client.ClickEvent;
 import com.google.gwt.event.dom.client.ClickHandler;
 import com.google.gwt.event.dom.client.KeyCodes;
 import com.google.gwt.event.dom.client.MouseOutEvent;
@@ -62,11 +60,7 @@
  */
 public abstract class VAbstractPopupCalendar<PANEL extends VAbstractCalendarPanel<R>, R extends Enum<R>>
         extends VAbstractTextualDate<R>
-<<<<<<< HEAD
-        implements Field, Orphanable, CloseHandler<PopupPanel>, SubPartAware {
-=======
-        implements ClickHandler, CloseHandler<PopupPanel> {
->>>>>>> 04905e1e
+        implements ClickHandler, CloseHandler<PopupPanel>, Orphanable {
 
     /** For internal use only. May be removed or replaced in the future. */
     public final Button calendarToggle = new Button();
