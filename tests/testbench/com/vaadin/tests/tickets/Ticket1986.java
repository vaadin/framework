<<<<<<< HEAD
package com.vaadin.tests.tickets;

import com.vaadin.Application;
import com.vaadin.ui.Button;
import com.vaadin.ui.ComboBox;
import com.vaadin.ui.DateField;
import com.vaadin.ui.GridLayout;
import com.vaadin.ui.ListSelect;
import com.vaadin.ui.NativeSelect;
import com.vaadin.ui.OptionGroup;
import com.vaadin.ui.Root.LegacyWindow;
import com.vaadin.ui.TextField;
import com.vaadin.ui.TwinColSelect;

public class Ticket1986 extends Application.LegacyApplication {

    @Override
    public void init() {
        LegacyWindow w = new LegacyWindow(getClass().getName());
        setMainWindow(w);

        int index = 1;

        GridLayout layout = new GridLayout(2, 2);
        TextField f1 = new TextField("1");
        f1.setTabIndex(index++);
        TextField f2 = new TextField("2");
        f2.setTabIndex(index++);

        DateField f3 = new DateField("3");
        f3.setTabIndex(index++);
        ComboBox cb = new ComboBox("4");
        cb.setTabIndex(index++);

        ListSelect lss = new ListSelect("5");
        lss.addItem("foo");
        lss.addItem("Bar");
        lss.setTabIndex(index++);

        NativeSelect ns = new NativeSelect("6");
        ns.addItem("foo");
        ns.addItem("bar");
        ns.setTabIndex(index++);

        OptionGroup og = new OptionGroup("7");
        og.addItem("foo");
        og.addItem("bar");
        og.setTabIndex(index++);

        OptionGroup ogm = new OptionGroup("7");
        ogm.setMultiSelect(true);
        ogm.addItem("foo");
        ogm.addItem("bar");
        ogm.setTabIndex(index++);

        TwinColSelect ts = new TwinColSelect("8");
        ts.addItem("Foo");
        ts.addItem("Bar");
        ts.setTabIndex(index++);

        Button b = new Button("9");
        b.setTabIndex(index++);

        layout.addComponent(b);
        layout.addComponent(ts);
        layout.addComponent(ogm);
        layout.addComponent(og);
        layout.addComponent(ns);
        layout.addComponent(lss);
        layout.addComponent(cb);
        layout.addComponent(f3);
        layout.addComponent(f2);
        layout.addComponent(f1);

        w.setContent(layout);

    }

}
=======
package com.vaadin.tests.tickets;

import com.vaadin.Application;
import com.vaadin.ui.Button;
import com.vaadin.ui.ComboBox;
import com.vaadin.ui.DateField;
import com.vaadin.ui.GridLayout;
import com.vaadin.ui.ListSelect;
import com.vaadin.ui.NativeSelect;
import com.vaadin.ui.OptionGroup;
import com.vaadin.ui.TextField;
import com.vaadin.ui.TwinColSelect;
import com.vaadin.ui.Window;

public class Ticket1986 extends Application {

    @Override
    public void init() {
        Window w = new Window(getClass().getName());
        setMainWindow(w);

        int index = 1;

        GridLayout layout = new GridLayout(2, 2);
        TextField f1 = new TextField("1");
        f1.setTabIndex(index++);
        TextField f2 = new TextField("2");
        f2.setTabIndex(index++);

        DateField f3 = new DateField("3");
        f3.setTabIndex(index++);
        ComboBox cb = new ComboBox("4");
        cb.setTabIndex(index++);

        ListSelect lss = new ListSelect("5");
        lss.addItem("foo");
        lss.addItem("Bar");
        lss.setTabIndex(index++);

        NativeSelect ns = new NativeSelect("6");
        ns.addItem("foo");
        ns.addItem("bar");
        ns.setTabIndex(index++);

        OptionGroup og = new OptionGroup("7");
        og.addItem("foo");
        og.addItem("bar");
        og.setTabIndex(index++);

        OptionGroup ogm = new OptionGroup("7");
        ogm.setMultiSelect(true);
        ogm.addItem("foo");
        ogm.addItem("bar");
        ogm.setTabIndex(index++);

        TwinColSelect ts = new TwinColSelect("8");
        ts.addItem("Foo");
        ts.addItem("Bar");
        ts.setTabIndex(index++);

        Button b = new Button("9");
        b.setTabIndex(index++);

        layout.addComponent(b);
        layout.addComponent(ts);
        layout.addComponent(ogm);
        layout.addComponent(og);
        layout.addComponent(ns);
        layout.addComponent(lss);
        layout.addComponent(cb);
        layout.addComponent(f3);
        layout.addComponent(f2);
        layout.addComponent(f1);

        w.setContent(layout);

    }

}
>>>>>>> 116cd1f2
<|MERGE_RESOLUTION|>--- conflicted
+++ resolved
@@ -1,4 +1,3 @@
-<<<<<<< HEAD
 package com.vaadin.tests.tickets;
 
 import com.vaadin.Application;
@@ -77,85 +76,4 @@
 
     }
 
-}
-=======
-package com.vaadin.tests.tickets;
-
-import com.vaadin.Application;
-import com.vaadin.ui.Button;
-import com.vaadin.ui.ComboBox;
-import com.vaadin.ui.DateField;
-import com.vaadin.ui.GridLayout;
-import com.vaadin.ui.ListSelect;
-import com.vaadin.ui.NativeSelect;
-import com.vaadin.ui.OptionGroup;
-import com.vaadin.ui.TextField;
-import com.vaadin.ui.TwinColSelect;
-import com.vaadin.ui.Window;
-
-public class Ticket1986 extends Application {
-
-    @Override
-    public void init() {
-        Window w = new Window(getClass().getName());
-        setMainWindow(w);
-
-        int index = 1;
-
-        GridLayout layout = new GridLayout(2, 2);
-        TextField f1 = new TextField("1");
-        f1.setTabIndex(index++);
-        TextField f2 = new TextField("2");
-        f2.setTabIndex(index++);
-
-        DateField f3 = new DateField("3");
-        f3.setTabIndex(index++);
-        ComboBox cb = new ComboBox("4");
-        cb.setTabIndex(index++);
-
-        ListSelect lss = new ListSelect("5");
-        lss.addItem("foo");
-        lss.addItem("Bar");
-        lss.setTabIndex(index++);
-
-        NativeSelect ns = new NativeSelect("6");
-        ns.addItem("foo");
-        ns.addItem("bar");
-        ns.setTabIndex(index++);
-
-        OptionGroup og = new OptionGroup("7");
-        og.addItem("foo");
-        og.addItem("bar");
-        og.setTabIndex(index++);
-
-        OptionGroup ogm = new OptionGroup("7");
-        ogm.setMultiSelect(true);
-        ogm.addItem("foo");
-        ogm.addItem("bar");
-        ogm.setTabIndex(index++);
-
-        TwinColSelect ts = new TwinColSelect("8");
-        ts.addItem("Foo");
-        ts.addItem("Bar");
-        ts.setTabIndex(index++);
-
-        Button b = new Button("9");
-        b.setTabIndex(index++);
-
-        layout.addComponent(b);
-        layout.addComponent(ts);
-        layout.addComponent(ogm);
-        layout.addComponent(og);
-        layout.addComponent(ns);
-        layout.addComponent(lss);
-        layout.addComponent(cb);
-        layout.addComponent(f3);
-        layout.addComponent(f2);
-        layout.addComponent(f1);
-
-        w.setContent(layout);
-
-    }
-
-}
->>>>>>> 116cd1f2
+}